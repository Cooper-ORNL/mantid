// Mantid Repository : https://github.com/mantidproject/mantid
//
// Copyright &copy; 2018 ISIS Rutherford Appleton Laboratory UKRI,
//     NScD Oak Ridge National Laboratory, European Spallation Source
//     & Institut Laue - Langevin
// SPDX - License - Identifier: GPL - 3.0 +
#include "ProjectRecovery.h"

#include "ApplicationWindow.h"
#include "Folder.h"
#include "Process.h"
#include "ProjectRecoveryGUIs/ProjectRecoveryPresenter.h"
#include "ProjectSerialiser.h"
#include "ScriptingWindow.h"

#include "MantidAPI/AlgorithmManager.h"
#include "MantidAPI/FileProperty.h"
#include "MantidAPI/Workspace.h"
#include "MantidAPI/WorkspaceHistory.h"
#include "MantidKernel/ConfigService.h"
#include "MantidKernel/Logger.h"
#include "MantidKernel/UsageService.h"

#include <boost/algorithm/string/classification.hpp>
#include <boost/optional.hpp>
#include <boost/range/algorithm_ext/erase.hpp>

#include <Poco/DirectoryIterator.h>
#include <Poco/Environment.h>
#include <Poco/NObserver.h>
#include <Poco/Path.h>
#include <Poco/Process.h>

#include <QMessageBox>
#include <QMetaObject>
#include <QObject>
#include <QString>

#include <chrono>
#include <condition_variable>
#include <ctime>
#include <iomanip>
#include <iostream>
#include <mutex>
#include <signal.h>
#include <string>
#include <thread>

#ifdef _WIN32
#define pid_t int
#endif
namespace {
Mantid::Kernel::Logger g_log("ProjectRecovery");

// Config helper methods
template <typename T>
boost::optional<T> getConfigValue(const std::string &key) {
  return Mantid::Kernel::ConfigService::Instance().getValue<T>(key);
}

/// Returns a string to the folder it should output to
std::string getRecoveryFolderOutput() {
  static std::string appData =
      Mantid::Kernel::ConfigService::Instance().getAppDataDir();
  static std::string hostname = Poco::Environment::nodeName();
  static std::string pid = std::to_string(Process::getProcessID());

  static std::string recoverFolder =
      appData + "/recovery/" + hostname + '/' + pid + '/';
  return recoverFolder;
}

/// Returns a string to the current top level recovery folder
std::string getRecoveryFolderCheck() {
  static std::string appData =
      Mantid::Kernel::ConfigService::Instance().getAppDataDir();
  static std::string hostname = Poco::Environment::nodeName();

  static std::string recoverFolder = appData + "/recovery/" + hostname + '/';
  return recoverFolder;
}

/// Determines if a process ID is being used
bool isPIDused(pid_t pID) {
  if (pID <= 0) {
    return false;
  }
// For Windows:
#if defined(_WIN32) || defined(_WIN64)
  HANDLE handle = OpenProcess(SYNCHRONIZE, false, pID);
  if (!handle) {
    return false;
  } else {
    CloseHandle(handle);
    return true;
  }
#endif
// For Linux:
#if defined(__linux__) || defined(__APPLE__)
  // check if pid exists
  return (0 == kill(pID, 0));
#endif
}

std::vector<Poco::Path>
getListOfFoldersInDirectory(const std::string &recoveryFolderPath) {
  Poco::Path recoveryPath;

  if (!recoveryPath.tryParse(recoveryFolderPath) ||
      !Poco::File(recoveryPath).exists()) {
    // Folder may not exist yet
    g_log.debug("Project Saving: Working folder does not exist");
    return {};
  }

  std::vector<Poco::Path> folderPaths;

  Poco::DirectoryIterator dirIterator(recoveryFolderPath);
  Poco::DirectoryIterator end;
  // Find all the folders which exist in this folder
  while (dirIterator != end) {
    std::string iterPath = recoveryFolderPath + dirIterator.name() + '/';
    Poco::Path foundPath(iterPath);

    if (foundPath.isDirectory()) {
      folderPaths.emplace_back(std::move(foundPath));
    }
    ++dirIterator;
  }

  return folderPaths;
}

std::vector<int> orderProcessIDs(std::vector<Poco::Path> paths) {
  std::vector<int> returnValues;
  // Sort the paths by last modified
  std::sort(paths.begin(), paths.end(),
            [](const Poco::Path &a, const Poco::Path &b) {
              Poco::File a1(a);
              Poco::File b1(b);
              // Last modified is first!
              return a1.getLastModified() > b1.getLastModified();
            });

  for (auto c : paths) {
    returnValues.emplace_back(std::stoi(c.directory(c.depth() - 1)));
  }
  return returnValues;
}

/// Returns a string to the folder that should be recovered
std::string getRecoveryFolderLoad() {
  std::string recoverFolder = getRecoveryFolderCheck();
  // Get the PIDS
  std::vector<Poco::Path> possiblePidsPaths =
      getListOfFoldersInDirectory(recoverFolder);
  if (possiblePidsPaths.size() == 0) {
    throw std::runtime_error(
        "Project Recovery: Load failed attempted to find potential unused pid "
        "but none were found after successful check");
  }
  // Order pids based on date last modified descending
  std::vector<int> possiblePids = orderProcessIDs(possiblePidsPaths);
  // check if pid exists
  for (auto c : possiblePids) {
    if (!isPIDused(c)) {
      // It doesn't exist so return
      return recoverFolder.append(std::to_string(c) + "/");
    }
  }
  // Throw if it gets to this point and hasn't found one.
  throw std::runtime_error(
      "Project Recovery: Load failed attempted to find potential unused pid "
      "but none were found after successful check");
}

/// Gets a formatted timestamp
std::string getTimeStamp() {
  const char *formatSpecifier = "%Y-%m-%dT%H-%M-%S";
  auto time = std::time(nullptr);
  auto localTime = std::localtime(&time);

#if __GNUG__ && __GNUG__ < 5
  // Have to workaround GCC 4 not having std::put_time on RHEL7
  // this ifdef can be removed when RHEL7 uses a newer compiler
  char timestamp[20];
  if (strftime(timestamp, sizeof(timestamp), formatSpecifier, localTime) > 0) {
    return {timestamp};
  }

  return {};
#else
  std::ostringstream timestamp;
  timestamp << std::put_time(localTime, formatSpecifier);
  return timestamp.str();
#endif
}

/// Returns a string to the current timestamped recovery folder
Poco::Path getOutputPath() {

  auto timestamp = getTimeStamp();
  auto timestampedPath = getRecoveryFolderOutput().append(timestamp);

  return Poco::Path{timestampedPath};
}

std::vector<Poco::Path>
getRecoveryFolderCheckpoints(const std::string &recoveryFolderPath) {
  std::vector<Poco::Path> folderPaths =
      getListOfFoldersInDirectory(recoveryFolderPath);

  // Ensure the oldest is first in the vector
  std::sort(folderPaths.begin(), folderPaths.end(),
            [](const Poco::Path &a, const Poco::Path &b) {
              return a.toString() < b.toString();
            });

  return folderPaths;
}

void removeEmptyFolders(std::vector<Poco::Path> &checkpointPaths) {
  for (auto i = 0u; i < checkpointPaths.size(); ++i) {
    const auto listOfFolders =
        getListOfFoldersInDirectory(checkpointPaths[i].toString());
    if (listOfFolders.size() == 0) {
      // Remove actual folder to stop this happening again in further checks
      Poco::File(checkpointPaths[i]).remove(true);
      // Erase from checkpointPaths vector
      checkpointPaths.erase(checkpointPaths.begin() + i);
    }
  }
}

const std::string LOCK_FILE_NAME = "projectrecovery.lock";

Poco::File addLockFile(const Poco::Path &lockFilePath) {
  Poco::File lockFile(Poco::Path(lockFilePath).append(LOCK_FILE_NAME));

  // If file is already there ignore as it shouldn't be a problem.
  lockFile.createFile();
  return lockFile;
}

const std::string OUTPUT_PROJ_NAME = "recovery.mantid";

const std::string SAVING_TIME_KEY = "projectRecovery.secondsBetween";
const std::string NO_OF_CHECKPOINTS_KEY = "projectRecovery.numberOfCheckpoints";

const int SAVING_TIME =
    getConfigValue<int>(SAVING_TIME_KEY).get_value_or(60); // Seconds
const int NO_OF_CHECKPOINTS =
    getConfigValue<int>(NO_OF_CHECKPOINTS_KEY).get_value_or(5);

// Implementation variables
const std::chrono::seconds TIME_BETWEEN_SAVING(SAVING_TIME);

} // namespace

namespace MantidQt {

/**
 * Constructs a new ProjectRecovery, a class which encapsulates
 * a background thread to save periodically. This does not start the
 * background thread though
 *
 * @param windowHandle :: Pointer to the main application window
 */
ProjectRecovery::ProjectRecovery(ApplicationWindow *windowHandle)
    : m_backgroundSavingThread(), m_stopBackgroundThread(true),
<<<<<<< HEAD
      m_configKeyObserver(*this, &ProjectRecovery::configKeyChanged),
      m_windowPtr(windowHandle), m_recoveryGui(nullptr) {}
=======
      m_windowPtr(windowHandle) {}
>>>>>>> e2962819

/// Destructor which also stops any background threads currently in progress
ProjectRecovery::~ProjectRecovery() {
  stopProjectSaving();
  delete m_recoveryGui;
}

void ProjectRecovery::attemptRecovery() {
  Mantid::Kernel::UsageService::Instance().registerFeatureUsage(
      "Feature", "ProjectRecovery->AttemptRecovery", true);

  m_recoveryGui = new ProjectRecoveryPresenter(this, m_windowPtr);
  bool failed = m_recoveryGui->startRecoveryView();

  if (failed) {
    while (failed) {
      failed = m_recoveryGui->startRecoveryFailure();
    }
  }
}

bool ProjectRecovery::checkForRecovery() const noexcept {
  try {
    auto checkpointPaths =
        getRecoveryFolderCheckpoints(getRecoveryFolderCheck());
    // Since adding removal of checkpoints before this check it is possible that
    // a PID is there with no checkpoint this loop fixes that issue removing
    // them.
    removeEmptyFolders(checkpointPaths);
    return checkpointPaths.size() != 0 &&
           (checkpointPaths.size() > Process::numberOfMantids());
  } catch (...) {
    g_log.warning("Project Recovery: Caught exception whilst attempting to "
                  "check for existing recovery");
    return false;
  }
}

bool ProjectRecovery::clearAllCheckpoints(Poco::Path path) const noexcept {
  try {
    Poco::File(path).remove(true);
    return true;
  } catch (...) {
    g_log.warning("Project Recovery: Caught exception whilst attempting to "
                  "clear existing checkpoints.");
    return false;
  }
}

bool ProjectRecovery::clearAllUnusedCheckpoints() const noexcept {
  try {
    deleteExistingUnusedCheckpoints(0);
    return true;
  } catch (...) {
    g_log.warning("Project Recovery: Caught exception whilst attempting to "
                  "clear existing checkpoints.");
    return false;
  }
}

/// Returns a background thread with the current object captured inside it
std::thread ProjectRecovery::createBackgroundThread() {
  // Using a lambda helps the compiler deduce the this pointer
  // otherwise the resolution is ambiguous
  return std::thread([this] { projectSavingThreadWrapper(); });
}

void ProjectRecovery::compileRecoveryScript(const Poco::Path &inputFolder,
                                            const Poco::Path &outputFile) {
  const std::string algName = "OrderWorkspaceHistory";
  auto alg =
      Mantid::API::AlgorithmManager::Instance().createUnmanaged(algName, 1);
  alg->initialize();
  alg->setChild(true);
  alg->setRethrows(true);
  alg->setProperty("RecoveryCheckpointFolder", inputFolder.toString());
  alg->setProperty("OutputFilepath", outputFile.toString());
  alg->execute();

  g_log.notice("Saved your recovery script to:\n" + outputFile.toString());
}

/**
 * Deletes existing checkpoints, oldest first, in the recovery
 * folder. This is based on the configuration key which
 * indicates how many points to keep
 */
void ProjectRecovery::deleteExistingCheckpoints(
    size_t checkpointsToKeep) const {
  const auto folderPaths =
      getRecoveryFolderCheckpoints(getRecoveryFolderOutput());

  size_t numberOfDirsPresent = folderPaths.size();
  if (numberOfDirsPresent <= checkpointsToKeep) {
    // Nothing to do
    return;
  }

  size_t checkpointsToRemove = numberOfDirsPresent - checkpointsToKeep;
  bool recurse = true;
  for (size_t i = 0; i < checkpointsToRemove; i++) {
    Poco::File(folderPaths[i]).remove(recurse);
  }
}

void ProjectRecovery::deleteExistingUnusedCheckpoints(
    size_t checkpointsToKeep) const {
  std::string recoverFolder = getRecoveryFolderCheck();
  // Get the PIDS
  std::vector<Poco::Path> possiblePidsPaths =
      getListOfFoldersInDirectory(recoverFolder);
  if (possiblePidsPaths.size() == 0) {
    throw std::runtime_error(
        "Project Recovery: Load failed attempted to find potential unused pid "
        "but none were found after successful check");
  }
  // Order pids based on date last modified descending
  std::vector<int> possiblePids = orderProcessIDs(possiblePidsPaths);
  // check if pid exists
  std::vector<std::string> folderPaths;
  for (auto i = 0u; i < possiblePids.size(); ++i) {
    if (!isPIDused(possiblePids[i])) {
      std::string folder = recoverFolder;
      folder.append(std::to_string(possiblePids[i]) + "/");
      folderPaths.emplace_back(folder);
    }
  }

  size_t numberOfDirsPresent = folderPaths.size();
  if (numberOfDirsPresent <= checkpointsToKeep) {
    // Nothing to do
    return;
  }

  size_t checkpointsToRemove = numberOfDirsPresent - checkpointsToKeep;
  bool recurse = true;
  for (size_t i = 0; i < checkpointsToRemove; i++) {
    Poco::File(folderPaths[i]).remove(recurse);
  }
}

/// Starts a background thread which saves out the project periodically
void ProjectRecovery::startProjectSaving() {
  // Close the existing thread first
  stopProjectSaving();

  // Spin up a new thread
  {
    std::lock_guard<std::mutex> lock(m_notifierMutex);
    m_stopBackgroundThread = false;
  }

  m_backgroundSavingThread = createBackgroundThread();
}

/// Stops any existing background threads which are running
void ProjectRecovery::stopProjectSaving() {
  {

    std::lock_guard<std::mutex> lock(m_notifierMutex);
    m_stopBackgroundThread = true;
    m_threadNotifier.notify_all();
  }

  if (m_backgroundSavingThread.joinable()) {
    m_backgroundSavingThread.detach();
  }
}

/**
 * Asynchronously loads a recovery checkpoint by opening
 * a scripting window to the ordered workspace
 * history file, then execute it. When this finishes the
 * project loading mechanism is invoked in the main GUI thread
 * to recreate all Qt objects / widgets
 *
 * @param recoveryFolder : The checkpoint folder
 */
bool ProjectRecovery::loadRecoveryCheckpoint(const Poco::Path &recoveryFolder) {
  ScriptingWindow *scriptWindow = m_windowPtr->getScriptWindowHandle();
  if (!scriptWindow) {
    throw std::runtime_error("Could not get handle to scripting window");
  }

  // Ensure the window repaints so it doesn't appear frozen before exec
  scriptWindow->executeCurrentTab(Script::ExecutionMode::Serialised);
  if (scriptWindow->getSynchronousErrorFlag()) {
    // We failed to run the whole script
    // Note: We must NOT throw from the method for excepted failures,
    // since doing so will cause the application to terminate from a uncaught
    // exception
    g_log.error("Project recovery script did not finish. Your work has been "
                "partially recovered.");
    // This has failed so terminate the thread
    return false;
  }
  g_log.notice("Re-opening GUIs");

  auto projectFile = Poco::Path(recoveryFolder).append(OUTPUT_PROJ_NAME);

  bool loadCompleted = false;
  if (!QMetaObject::invokeMethod(
          m_windowPtr, "loadProjectRecovery", Qt::DirectConnection,
          Q_RETURN_ARG(bool, loadCompleted),
          Q_ARG(const std::string, projectFile.toString()))) {
    throw std::runtime_error("Project Recovery: Failed to load project "
                             "windows - Qt binding failed");
  }

  if (!loadCompleted) {
    g_log.warning("Loading failed to recovery everything completely");
    // This has failed so terminate the thread
    return loadCompleted;
  }
  g_log.notice("Project Recovery finished");

  // Restart project recovery when the async part finishes
  Poco::Path deletePath = recoveryFolder;
  deletePath.setFileName("");
  clearAllCheckpoints(deletePath);
  startProjectSaving();

  return loadCompleted;
}

/**
 * Compiles the project recovery script from a given checkpoint
 * folder and opens this in the script editor
 *
 * @param inputFolder : The folder containing the checkpoint to recover
 * @param historyDest : Where to save the ordered history
 * @throws If a handle to the scripting window cannot be obtained
 */
void ProjectRecovery::openInEditor(const Poco::Path &inputFolder,
                                   const Poco::Path &historyDest) {
  compileRecoveryScript(inputFolder, historyDest);

  // Force application window to create the script window first
  const bool forceVisible = true;
  m_windowPtr->showScriptWindow(forceVisible);

  ScriptingWindow *scriptWindow = m_windowPtr->getScriptWindowHandle();
  if (!scriptWindow) {
    throw std::runtime_error("Could not get handle to scripting window");
  }

  scriptWindow->open(QString::fromStdString(historyDest.toString()));
}

/// Top level thread wrapper which catches all exceptions to gracefully handle
/// them
void ProjectRecovery::projectSavingThreadWrapper() {
  try {
    projectSavingThread();
  } catch (Mantid::API::Algorithm::CancelException &) {
    return;
  } catch (std::exception const &e) {
    std::string preamble("Project recovery has stopped. Please report"
                         " this to the development team.\nException:\n");
    g_log.warning(preamble + e.what());
  } catch (...) {
    g_log.warning("Project recovery has stopped. Please report"
                  " this to the development team.");
  }
}

/**
 * Main thread body which is run to save out projects. A member mutex is
 * locked and monitored on a timeout to indicate if the thread should
 * exit early. After the timeout elapses, if the thread has not been
 * requested to exit, it will save the project out
 */
void ProjectRecovery::projectSavingThread() {
  while (!m_stopBackgroundThread) {
    { // Ensure the lock only exists as long as the conditional variable
      std::unique_lock<std::mutex> lock(m_notifierMutex);
      // The condition variable releases the lock until the var changes
      if (m_threadNotifier.wait_for(lock, TIME_BETWEEN_SAVING, [this]() {
            return m_stopBackgroundThread.load();
          })) {
        // Exit thread
        g_log.debug("Project Recovery: Stopping background saving thread");
        return;
      }
    }
    this->saveAll();
  }
}
/**
 * Saves open all open windows using the main GUI thread
 *
 * @param projectDestFile :: The full path to write to
 * @throws If saving fails in the main GUI thread
 */
void ProjectRecovery::saveOpenWindows(const std::string &projectDestFile,
                                      bool autoSave) {
  bool saveCompleted = false;
  if (autoSave) {
    if (!QMetaObject::invokeMethod(m_windowPtr, "saveProjectRecovery",
                                   Qt::BlockingQueuedConnection,
                                   Q_RETURN_ARG(bool, saveCompleted),
                                   Q_ARG(const std::string, projectDestFile))) {
      throw std::runtime_error("Project Recovery: Failed to save project "
                               "windows - Qt binding failed");
    }
  } else {
    // Only use this if it is called from the python interface/error reporter
    saveCompleted = m_windowPtr->saveProjectRecovery(projectDestFile);
  }

  if (!saveCompleted) {
    throw std::runtime_error(
        "Project Recovery: Failed to write out project file");
  }
}

/**
 * Saves all workspace histories by using an external python script
 *
 * @param historyDestFolder:: The folder to write all histories to
 * @throw If saving fails in the script
 */
void ProjectRecovery::saveWsHistories(const Poco::Path &historyDestFolder) {
  const auto &ads = Mantid::API::AnalysisDataService::Instance();

  // Hold a copy to the shared pointers so they do not get deleted under us
  std::vector<boost::shared_ptr<Mantid::API::Workspace>> wsHandles =
      ads.getObjects(Mantid::Kernel::DataServiceHidden::Include);

  if (wsHandles.empty()) {
    return;
  }

  static auto startTime =
      Mantid::Kernel::UsageService::Instance().getStartTime().toISO8601String();

  const std::string algName = "GeneratePythonScript";
  auto alg =
      Mantid::API::AlgorithmManager::Instance().createUnmanaged(algName, 1);
  alg->setChild(true);
  alg->setLogging(false);

  for (auto i = 0u; i < wsHandles.size(); ++i) {
    std::string filename = std::to_string(i) + ".py";

    Poco::Path destFilename = historyDestFolder;
    destFilename.append(filename);

    alg->initialize();
    alg->setLogging(false);
    alg->setProperty("AppendTimestamp", true);
    alg->setProperty("InputWorkspace", wsHandles[i]);
    alg->setPropertyValue("Filename", destFilename.toString());
    alg->setPropertyValue("StartTimestamp", startTime);
    alg->setProperty("IgnoreTheseAlgs", m_algsToIgnore);

    alg->execute();
  }
}

void ProjectRecovery::removeOlderCheckpoints() {
  // Currently set to a month in microseconds
  const int64_t timeToDeleteAfter = 2592000000000;
  std::string recoverFolder = getRecoveryFolderCheck();
  // Get the PIDS
  std::vector<Poco::Path> possiblePidsPaths =
      getListOfFoldersInDirectory(recoverFolder);
  // Order pids based on date last modified descending
  std::vector<int> possiblePids = orderProcessIDs(possiblePidsPaths);
  // check if pid exists
  std::vector<std::string> folderPaths;
  for (auto i = 0u; i < possiblePids.size(); ++i) {
    if (!isPIDused(possiblePids[i])) {
      std::string folder = recoverFolder;
      folder.append(std::to_string(possiblePids[i]) + "/");
      if (olderThanAGivenTime(Poco::Path(folder), timeToDeleteAfter)) {
        folderPaths.emplace_back(folder);
      }
    }
  }

  bool recurse = true;
  for (size_t i = 0; i < folderPaths.size(); i++) {
    Poco::File(folderPaths[i]).remove(recurse);
  }
}

void ProjectRecovery::removeLockedCheckpoints() {
  std::string recoverFolder = getRecoveryFolderCheck();
  // Get the PIDS
  std::vector<Poco::Path> possiblePidsPaths =
      getListOfFoldersInDirectory(recoverFolder);
  // Order pids based on date last modified descending
  std::vector<int> possiblePids = orderProcessIDs(possiblePidsPaths);
  // check if pid exists
  std::vector<Poco::Path> files;
  for (auto i = 0u; i < possiblePids.size(); ++i) {
    if (!isPIDused(possiblePids[i])) {
      std::string folder = recoverFolder;
      folder.append(std::to_string(possiblePids[i]) + "/");
      auto checkpointsInsidePIDs = getListOfFoldersInDirectory(folder);
      for (auto c : checkpointsInsidePIDs) {
        if (Poco::File(c.setFileName(LOCK_FILE_NAME)).exists()) {
          files.emplace_back(c.setFileName(""));
        }
      }
    }
  }

  bool recurse = true;
  for (auto c : files) {
    Poco::File(c).remove(recurse);
  }
}

bool ProjectRecovery::olderThanAGivenTime(const Poco::Path &path,
                                          int64_t elapsedTime) {
  return Poco::File(path).getLastModified().isElapsed(elapsedTime);
}

/**
 * @brief A function that brings the two separate save methods together
 * This won't run if it is locked by the background thread but then it saving
 * Anyway so that's no issue.
 */
void ProjectRecovery::saveAll(bool autoSave) {
  // "Timeout" - Save out again
  const auto &ads = Mantid::API::AnalysisDataService::Instance();
  if (ads.size() == 0) {
    g_log.debug("Nothing to save");
    return;
  }

  g_log.debug("Project Recovery: Saving started");

  const auto basePath = getOutputPath();
  Poco::File(basePath).createDirectories();

  auto lockFile = addLockFile(basePath);

  saveWsHistories(basePath);
  auto projectFile = Poco::Path(basePath).append(OUTPUT_PROJ_NAME);
  saveOpenWindows(projectFile.toString(), autoSave);

  // Purge any excessive folders
  deleteExistingCheckpoints(NO_OF_CHECKPOINTS);
  g_log.debug("Project Recovery: Saving finished");

  // Remove lock file
  lockFile.remove(true);
}

std::string ProjectRecovery::getRecoveryFolderOutputPR() {
  return getRecoveryFolderOutput();
}
std::vector<Poco::Path> ProjectRecovery::getListOfFoldersInDirectoryPR(
    const std::string &recoveryFolderPath) {
  return getListOfFoldersInDirectory(recoveryFolderPath);
}

std::string ProjectRecovery::getRecoveryFolderCheckPR() {
  return getRecoveryFolderCheck();
}

std::string ProjectRecovery::getRecoveryFolderLoadPR() {
  return getRecoveryFolderLoad();
}

std::vector<Poco::Path> ProjectRecovery::getRecoveryFolderCheckpointsPR(
    const std::string &recoveryFolderPath) {
  return getRecoveryFolderCheckpoints(recoveryFolderPath);
}

} // namespace MantidQt<|MERGE_RESOLUTION|>--- conflicted
+++ resolved
@@ -268,12 +268,7 @@
  */
 ProjectRecovery::ProjectRecovery(ApplicationWindow *windowHandle)
     : m_backgroundSavingThread(), m_stopBackgroundThread(true),
-<<<<<<< HEAD
-      m_configKeyObserver(*this, &ProjectRecovery::configKeyChanged),
       m_windowPtr(windowHandle), m_recoveryGui(nullptr) {}
-=======
-      m_windowPtr(windowHandle) {}
->>>>>>> e2962819
 
 /// Destructor which also stops any background threads currently in progress
 ProjectRecovery::~ProjectRecovery() {
