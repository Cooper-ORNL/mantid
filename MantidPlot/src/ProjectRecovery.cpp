--- conflicted
+++ resolved
@@ -432,22 +432,11 @@
       Mantid::Kernel::UsageService::Instance().getStartTime().toISO8601String();
 
   const std::string algName = "GeneratePythonScript";
-<<<<<<< HEAD
-  auto *alg =
-      Mantid::API::FrameworkManager::Instance().createAlgorithm(algName, 1);
-
-  if (!alg) {
-    throw std::runtime_error("Could not get pointer to alg: " + algName);
-  }
-
-  
-=======
   auto alg =
       Mantid::API::AlgorithmManager::Instance().createUnmanaged(algName, 1);
   alg->setChild(true);
   alg->setLogging(false);
 
->>>>>>> bbd13369
   for (const auto &ws : wsHandles) {
     std::string filename = ws->getName();
     filename.append(".py");
