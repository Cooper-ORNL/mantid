/***************************************************************************
    File                 : InterpolationDialog.cpp
    Project              : QtiPlot
    --------------------------------------------------------------------
    Copyright            : (C) 2006 by Ion Vasilief, Tilman Hoener zu
 Siederdissen
    Email (use @ for *)  : ion_vasilief*yahoo.fr, thzs*gmx.net
    Description          : Interpolation options dialog

 ***************************************************************************/

/***************************************************************************
 *                                                                         *
 *  This program is free software; you can redistribute it and/or modify   *
 *  it under the terms of the GNU General Public License as published by   *
 *  the Free Software Foundation; either version 2 of the License, or      *
 *  (at your option) any later version.                                    *
 *                                                                         *
 *  This program is distributed in the hope that it will be useful,        *
 *  but WITHOUT ANY WARRANTY; without even the implied warranty of         *
 *  MERCHANTABILITY or FITNESS FOR A PARTICULAR PURPOSE.  See the          *
 *  GNU General Public License for more details.                           *
 *                                                                         *
 *   You should have received a copy of the GNU General Public License     *
 *   along with this program; if not, write to the Free Software           *
 *   Foundation, Inc., 51 Franklin Street, Fifth Floor,                    *
 *   Boston, MA  02110-1301  USA                                           *
 *                                                                         *
 ***************************************************************************/
#include "InterpolationDialog.h"
#include "Graph.h"
#include "MyParser.h"
#include "ColorBox.h"
#include "Interpolation.h"

#include <QGroupBox>
#include <QSpinBox>
#include <QMessageBox>
#include <QPushButton>
#include <QLabel>
#include <QLineEdit>
#include <QComboBox>
#include <QLayout>

InterpolationDialog::InterpolationDialog(QWidget *parent, Qt::WFlags fl)
    : QDialog(parent, fl), graph(NULL) {
  setObjectName("InterpolationDialog");
  setWindowTitle(tr("MantidPlot - Interpolation Options"));

  QGroupBox *gb1 = new QGroupBox();
  QGridLayout *gl1 = new QGridLayout(gb1);
  gl1->addWidget(new QLabel(tr("Make curve from")), 0, 0);

  boxName = new QComboBox();
  gl1->addWidget(boxName, 0, 1);

  gl1->addWidget(new QLabel(tr("Spline")), 1, 0);
  boxMethod = new QComboBox();
  boxMethod->addItem(tr("Linear"));
  boxMethod->addItem(tr("Cubic"));
  boxMethod->addItem(tr("Non-rounded Akima"));
  gl1->addWidget(boxMethod, 1, 1);

  gl1->addWidget(new QLabel(tr("Points")), 2, 0);
  boxPoints = new QSpinBox();
  boxPoints->setRange(3, 100000);
  boxPoints->setSingleStep(10);
  boxPoints->setValue(1000);
  gl1->addWidget(boxPoints, 2, 1);

  gl1->addWidget(new QLabel(tr("From Xmin")), 3, 0);
  boxStart = new QLineEdit();
  boxStart->setText(tr("0"));
  gl1->addWidget(boxStart, 3, 1);

  gl1->addWidget(new QLabel(tr("To Xmax")), 4, 0);
  boxEnd = new QLineEdit();
  gl1->addWidget(boxEnd, 4, 1);

  gl1->addWidget(new QLabel(tr("Color")), 5, 0);

  boxColor = new ColorBox();
  boxColor->setColor(QColor(Qt::red));
  gl1->addWidget(boxColor, 5, 1);
  gl1->setRowStretch(6, 1);

  buttonFit = new QPushButton(tr("&Make"));
  buttonFit->setDefault(true);
  buttonCancel = new QPushButton(tr("&Close"));

  QVBoxLayout *vl = new QVBoxLayout();
  vl->addWidget(buttonFit);
  vl->addWidget(buttonCancel);
  vl->addStretch();

  QHBoxLayout *hb = new QHBoxLayout(this);
  hb->addWidget(gb1);
  hb->addLayout(vl);

  connect(boxName, SIGNAL(activated(const QString &)), this,
          SLOT(activateCurve(const QString &)));
  connect(buttonFit, SIGNAL(clicked()), this, SLOT(interpolate()));
  connect(buttonCancel, SIGNAL(clicked()), this, SLOT(reject()));
}

void InterpolationDialog::interpolate() {
  QString curve = boxName->currentText();
  QStringList curvesList = graph->analysableCurvesList();
  if (!curvesList.contains(curve)) {
    QMessageBox::critical(
        this, tr("MantidPlot - Warning"),
        tr("The curve <b> %1 </b> doesn't exist anymore! Operation aborted!")
            .arg(curve));
    boxName->clear();
    boxName->addItems(curvesList);
    return;
  }

  double from, to;
  try {
    MyParser parser;
    parser.SetExpr(boxStart->text().replace(",", ".").toAscii().constData());
    from = parser.Eval();
  } catch (mu::ParserError &e) {
    QMessageBox::critical(this, tr("MantidPlot - Start limit error"),
                          QString::fromStdString(e.GetMsg()));
    boxStart->setFocus();
    return;
  }

  try {
    MyParser parser;
    parser.SetExpr(boxEnd->text().replace(",", ".").toAscii().constData());
    to = parser.Eval();
  } catch (mu::ParserError &e) {
    QMessageBox::critical(this, tr("MantidPlot - End limit error"),
                          QString::fromStdString(e.GetMsg()));
    boxEnd->setFocus();
    return;
  }

  if (from >= to) {
    QMessageBox::critical(this, tr("MantidPlot - Input error"),
                          tr("Please enter x limits that satisfy: from < to!"));
    boxEnd->setFocus();
    return;
  }

  Interpolation *i =
      new Interpolation(dynamic_cast<ApplicationWindow *>(this->parent()),
                        graph, curve, from, to, boxMethod->currentIndex());
  i->setOutputPoints(boxPoints->value());
  i->setColor(boxColor->currentIndex());
  i->run();
  delete i;
}

void InterpolationDialog::setGraph(Graph *g) {
  graph = g;
  boxName->addItems(g->analysableCurvesList());

  QString selectedCurve = g->selectedCurveTitle();
  if (!selectedCurve.isEmpty()) {
    int index = boxName->findText(selectedCurve);
    boxName->setCurrentIndex(index);
  }

  activateCurve(boxName->currentText());

  connect(graph, SIGNAL(closedGraph()), this, SLOT(close()));
  connect(graph, SIGNAL(dataRangeChanged()), this, SLOT(changeDataRange()));
}

void InterpolationDialog::activateCurve(const QString &curveName) {
  QwtPlotCurve *c = graph->curve(curveName);
  if (!c)
    return;

  ApplicationWindow *app = dynamic_cast<ApplicationWindow *>(this->parent());
  if (!app)
    return;

<<<<<<< HEAD
	double start, end;
	graph->range(graph->curveIndex(curveName), &start, &end);
	boxStart->setText(QString::number(qMin(start, end), 'g', app->d_decimal_digits));
	boxEnd->setText(QString::number(qMax(start, end), 'g', app->d_decimal_digits));
=======
  double start, end;
  graph->range(graph->curveIndex(curveName), &start, &end);
  boxStart->setText(
      QString::number(QMIN(start, end), 'g', app->d_decimal_digits));
  boxEnd->setText(
      QString::number(QMAX(start, end), 'g', app->d_decimal_digits));
>>>>>>> c3e23861
}

void InterpolationDialog::changeDataRange() {
  ApplicationWindow *app = dynamic_cast<ApplicationWindow *>(this->parent());
  if (!app)
    return;

<<<<<<< HEAD
double start = graph->selectedXStartValue();
double end = graph->selectedXEndValue();
boxStart->setText(QString::number(qMin(start, end), 'g', app->d_decimal_digits));
boxEnd->setText(QString::number(qMax(start, end), 'g', app->d_decimal_digits));
=======
  double start = graph->selectedXStartValue();
  double end = graph->selectedXEndValue();
  boxStart->setText(
      QString::number(QMIN(start, end), 'g', app->d_decimal_digits));
  boxEnd->setText(
      QString::number(QMAX(start, end), 'g', app->d_decimal_digits));
>>>>>>> c3e23861
}<|MERGE_RESOLUTION|>--- conflicted
+++ resolved
@@ -180,19 +180,12 @@
   if (!app)
     return;
 
-<<<<<<< HEAD
-	double start, end;
-	graph->range(graph->curveIndex(curveName), &start, &end);
-	boxStart->setText(QString::number(qMin(start, end), 'g', app->d_decimal_digits));
-	boxEnd->setText(QString::number(qMax(start, end), 'g', app->d_decimal_digits));
-=======
   double start, end;
   graph->range(graph->curveIndex(curveName), &start, &end);
   boxStart->setText(
-      QString::number(QMIN(start, end), 'g', app->d_decimal_digits));
+      QString::number(qMin(start, end), 'g', app->d_decimal_digits));
   boxEnd->setText(
-      QString::number(QMAX(start, end), 'g', app->d_decimal_digits));
->>>>>>> c3e23861
+      QString::number(qMax(start, end), 'g', app->d_decimal_digits));
 }
 
 void InterpolationDialog::changeDataRange() {
@@ -200,17 +193,10 @@
   if (!app)
     return;
 
-<<<<<<< HEAD
-double start = graph->selectedXStartValue();
-double end = graph->selectedXEndValue();
-boxStart->setText(QString::number(qMin(start, end), 'g', app->d_decimal_digits));
-boxEnd->setText(QString::number(qMax(start, end), 'g', app->d_decimal_digits));
-=======
   double start = graph->selectedXStartValue();
   double end = graph->selectedXEndValue();
   boxStart->setText(
-      QString::number(QMIN(start, end), 'g', app->d_decimal_digits));
+      QString::number(qMin(start, end), 'g', app->d_decimal_digits));
   boxEnd->setText(
-      QString::number(QMAX(start, end), 'g', app->d_decimal_digits));
->>>>>>> c3e23861
+      QString::number(qMax(start, end), 'g', app->d_decimal_digits));
 }