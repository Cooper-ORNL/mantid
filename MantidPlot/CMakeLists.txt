--- conflicted
+++ resolved
@@ -2,7 +2,9 @@
 # explicitly listed - we not only have to add the sources and headers, but also
 # the files that need to be made known to Qt and sip.
 
+#
 # Add the source files
+#
 
 set(QTIPLOT_SRCS
     src/ApplicationWindow.cpp
@@ -206,7 +208,10 @@
     src/Mantid/UserFitFunctionDialog.cpp
     src/Mantid/InstrumentWidget/InstrumentWindow.cpp)
 
+#
 # Add the headers (so they show up in Visual Studio solutions)
+#
+
 set(QTIPLOT_HDRS
     src/ApplicationWindow.h
     src/ArrowMarker.h
@@ -403,10 +408,16 @@
     src/Mantid/UserFitFunctionDialog.h
     src/Mantid/InstrumentWidget/InstrumentWindow.h)
 
+#
 # Add Qt to the include path
+#
+
 include(UseQt4)
 
+#
 # Do the sip generation.
+#
+
 include_directories(${PYTHON_INCLUDE_PATH})
 
 # We need to manually add all the headers that are in qti.sip so that the
@@ -435,13 +446,17 @@
 
 set(SRC_UNITY_IGNORE_FILES)
 
+#
 # Sip generated files
+#
 set(SIP_SPEC ${CMAKE_CURRENT_SOURCE_DIR}/src/qti.sip)
 set(SIP_SRC_AUTO sip_qtipart0.cpp)
 
 set(MANTIDQTPYTHON_SIP_INCLUDES
-    -I ${CMAKE_CURRENT_BINARY_DIR}/../qt/python/mantidqtpython
-    -I ${CMAKE_CURRENT_SOURCE_DIR}/../qt/python/mantidqtpython)
+    -I
+    ${CMAKE_CURRENT_BINARY_DIR}/../qt/python/mantidqtpython
+    -I
+    ${CMAKE_CURRENT_SOURCE_DIR}/../qt/python/mantidqtpython)
 add_custom_command(OUTPUT ${CMAKE_CURRENT_BINARY_DIR}/${SIP_SRC_AUTO}
                    COMMAND ${SIP_EXECUTABLE} -I ${PYQT4_SIP_DIR}
                            ${MANTIDQTPYTHON_SIP_INCLUDES} ${PYQT4_SIP_FLAGS} -c
@@ -458,7 +473,10 @@
 # Needed for sip generated files to find includes in src
 include_directories(${CMAKE_CURRENT_SOURCE_DIR})
 
+#
 # Specify the files that we need to pass to Qt macros
+#
+
 set(QTIPLOT_MOC_FILES
     src/ApplicationWindow.h
     src/AssociationsDialog.h
@@ -653,14 +671,20 @@
 # The generated ui headers will go here:
 include_directories(${CMAKE_CURRENT_BINARY_DIR})
 
+#
 # Internal icon links
+#
+
 qt4_add_resources(RES_FILES ${PROJECT_SOURCE_DIR}/images/images.qrc)
 qt4_add_resources(RES_FILES ${PROJECT_SOURCE_DIR}/images//fonts/fonts.qrc)
 qt4_add_resources(RES_FILES ${CMAKE_CURRENT_SOURCE_DIR}/icons/icons.qrc)
 qt4_add_resources(RES_FILES
                   ${PROJECT_SOURCE_DIR}/scripts/ErrorReporter/errorreporter.qrc)
 
+#
 # Add the dependencies
+#
+
 if(MAKE_VATES)
   include(${PARAVIEW_USE_FILE})
 endif()
@@ -675,7 +699,10 @@
 
 find_package(QScintillaQt4 REQUIRED)
 
+#
 # Now create the target and add its dependencies and flags
+#
+
 add_definitions(-DSCRIPTING_MUPARSER)
 add_definitions(-DSCRIPTING_PYTHON)
 add_definitions(-DQSCINTILLA_DLL) # Will only have an effect on Windows (as is
@@ -684,7 +711,9 @@
   add_definitions(-DQ_COMPILER_INITIALIZER_LISTS)
 endif()
 
+#
 # Application icon files
+#
 if(WIN32)
   set(MANTID_RC_FILE icons/MantidPlotDesktop.rc)
   if(CONSOLE)
@@ -702,7 +731,10 @@
                               Resources)
 endif()
 
+#
 # Config reset scripts
+#
+
 if(WIN32)
   set(CONFIG_RESET_SCRIPT mantid_reset_settings.bat)
 else()
@@ -714,7 +746,9 @@
                   ${CMAKE_LIBRARY_OUTPUT_DIRECTORY}/${CMAKE_CFG_INTDIR}
                   CONFIG_RESET_SCRIPT_FILE)
 
+#
 # Required Python config files
+#
 
 # Top-level python scripts
 set(PY_FILES mantidplot.py mantidplotrc.py mantid_qt_settings_editor.py)
@@ -723,17 +757,12 @@
                   ${CMAKE_LIBRARY_OUTPUT_DIRECTORY}/${CMAKE_CFG_INTDIR}
                   PYTHON_INSTALL_FILES)
 # mantidplot package
-set(MTDPLOTPY_FILES
-    __init__.py
-	proxies.py
-	qtiplot.py)
-
+set(MTDPLOTPY_FILES __init__.py proxies.py qtiplot.py)
 copy_files_to_dir(
   "${MTDPLOTPY_FILES}"
   ${CMAKE_CURRENT_SOURCE_DIR}/pymantidplot
   ${CMAKE_LIBRARY_OUTPUT_DIRECTORY}/${CMAKE_CFG_INTDIR}/pymantidplot
   MTDPLOT_INSTALL_FILES)
-
 set(MTDPLOTPYMPL_FILES __init__.py backend_mtdqt4agg.py)
 copy_files_to_dir(
   "${MTDPLOTPYMPL_FILES}"
@@ -742,17 +771,17 @@
   MTDPLOTMPL_INSTALL_FILES)
 
 # IPython scripts
-set(IPY_FILES
-    __init__.py
-	mantid_ipython_widget.py)
-
+set(IPY_FILES __init__.py mantid_ipython_widget.py)
 copy_files_to_dir(
   "${IPY_FILES}"
   ${CMAKE_CURRENT_SOURCE_DIR}/ipython_widget
   ${CMAKE_LIBRARY_OUTPUT_DIRECTORY}/${CMAKE_CFG_INTDIR}/ipython_widget
   IPYTHON_INSTALL_FILES)
 
+#
 # MantidPlot executable
+#
+
 add_executable(MantidPlot
                ${WIN_CONSOLE}
                MACOSX_BUNDLE
@@ -781,38 +810,6 @@
                                    ../Framework/PythonInterface/inc)
 
 # Library dependencies
-<<<<<<< HEAD
-target_link_libraries ( MantidPlot LINK_PRIVATE
-  ${TCMALLOC_LIBRARIES_LINKTIME}
-  ${CORE_MANTIDLIBS}
-  PythonInterfaceCore
-  MantidQtWidgetsCommonQt4
-  MantidQtWidgetsLegacyQwtQt4
-  MantidQtWidgetsFactoryQt4
-  MantidQtWidgetsInstrumentViewQt4
-  MantidQtWidgetsSliceViewerQt4
-  MantidQtWidgetsSpectrumViewerQt4
-  ${Boost_LIBRARIES}
-  ${POCO_LIBRARIES}
-  ${GSL_LIBRARIES}
-  ${MUPARSER_LIBRARIES}
-  ${QT_LIBRARIES}
-  Qwt5
-  ${QWTPLOT3D_LIBRARIES}
-  Qt4::Qscintilla
-  ${PYTHON_LIBRARIES}
-  ${ZLIB_LIBRARIES}
-  ${OPENGL_glu_LIBRARY}
-  ${OPENGL_gl_LIBRARY}
-)
-if (WIN32)
-  set_target_properties ( MantidPlot PROPERTIES COMPILE_DEFINITIONS "PSAPI_VERSION=1"
-                                                CXX_CLANG_TIDY "" )
-  target_link_libraries ( MantidPlot PRIVATE Psapi.lib )
-else()
-  set_target_properties ( MantidPlot PROPERTIES CXX_CLANG_TIDY "" )
-endif ()
-=======
 target_link_libraries(MantidPlot
                       LINK_PRIVATE
                       ${TCMALLOC_LIBRARIES_LINKTIME}
@@ -838,10 +835,14 @@
                       ${OPENGL_gl_LIBRARY})
 if(WIN32)
   set_target_properties(MantidPlot
-                        PROPERTIES COMPILE_DEFINITIONS "PSAPI_VERSION=1")
+                        PROPERTIES COMPILE_DEFINITIONS
+                                   "PSAPI_VERSION=1"
+                                   CXX_CLANG_TIDY
+                                   "")
   target_link_libraries(MantidPlot PRIVATE Psapi.lib)
-endif()
->>>>>>> 7fad4c5d
+else()
+  set_target_properties(MantidPlot PROPERTIES CXX_CLANG_TIDY "")
+endif()
 
 if(MAKE_VATES)
   target_include_directories(MantidPlot SYSTEM PRIVATE ${PARAVIEW_INCLUDE_DIRS})
@@ -875,17 +876,18 @@
 
 set_target_properties(MantidPlot PROPERTIES FOLDER "Qt4")
 
+#
 # Custom Info.plist file for OS X
-
-if( APPLE )
-  # Setting the CFBundleIdentifer attribute on OS X 10.6 (SL) and before
-  # causes problems with trying to install the package on the same
-  # machine as it was built. It tries to relocate the package to the build directory
-  # because the bundle identifiers match. Mountain Lion requires the attribute
-  # to avoid crashes when accessing certain system dialogs from Qt.
-  # The ideal would be to pass the --no-relocate
-  # option to packagemaker but we can't control that so only set the
-  # identifier for 10.7 and above
+#
+if(APPLE)
+  set(MAC_BUNDLE_EXECUTABLE Mantid_osx_launcher)
+  # Setting the CFBundleIdentifer attribute on OS X 10.6 (SL) and before causes
+  # problems with trying to install the package on the same machine as it was
+  # built. It tries to relocate the package to the build directory because the
+  # bundle identifiers match. Mountain Lion requires the attribute to avoid
+  # crashes when accessing certain system dialogs from Qt. The ideal would be to
+  # pass the --no-relocate option to packagemaker but we can't control that so
+  # only set the identifier for 10.7 and above
   #
   # This can disappear when if/when we move to a drag-n-drop package.
   if(OSX_VERSION VERSION_GREATER 10.7 OR OSX_VERSION VERSION_EQUAL 10.7)
@@ -893,18 +895,20 @@
   else()
     set(MAC_BUNDLE_IDENTIFIER "")
   endif()
-  set ( MAC_BUNDLE_ICON MantidPlot.icns )
-  set ( MAC_BUNDLE_NAME MantidPlot )
-  configure_file ( ${CMAKE_CURRENT_SOURCE_DIR}/../installers/MacInstaller/Info.plist.in
-                   ${CMAKE_CURRENT_BINARY_DIR}/Info.plist
-                   @ONLY )
+  set(MAC_BUNDLE_ICON MantidPlot.icns)
+  set(MAC_BUNDLE_NAME MantidPlot)
+  configure_file(
+    ${CMAKE_CURRENT_SOURCE_DIR}/../installers/MacInstaller/Info.plist.in
+    ${CMAKE_CURRENT_BINARY_DIR}/Info.plist @ONLY)
 
   set_target_properties(MantidPlot
                         PROPERTIES MACOSX_BUNDLE_INFO_PLIST
                                    ${CMAKE_CURRENT_BINARY_DIR}/Info.plist)
 endif()
 
+#
 # Entry point flag for Windows to ensure we always link to standard main
+#
 if(WIN32)
   set_target_properties(MantidPlot
                         PROPERTIES LINK_FLAGS "/ENTRY:mainCRTStartup")
@@ -913,7 +917,9 @@
   endif(CONSOLE)
 endif(WIN32)
 
+#
 # MantidPlot Python Unit Tests
+#
 
 # List of .py files than must be run WITHIN MantidPlot.
 set(MANTIDPLOT_TEST_PY_FILES
@@ -978,7 +984,10 @@
 
 add_dependencies(GUITests MantidPlot)
 
+#
 # Installation settings
+#
+
 install(TARGETS MantidPlot RUNTIME DESTINATION ${BIN_DIR} BUNDLE DESTINATION .)
 
 # Ship required files. Explicit so some can be disabled easily if necessary
