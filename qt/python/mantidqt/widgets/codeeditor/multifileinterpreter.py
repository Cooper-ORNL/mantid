--- conflicted
+++ resolved
@@ -47,10 +47,7 @@
 
         # attributes
         self.default_content = default_content
-<<<<<<< HEAD
-=======
         self.default_font = font
->>>>>>> 669cf056
         self.prev_session_tabs = None
         self.whitespace_visible = False
         self.setAttribute(Qt.WA_DeleteOnClose, True)
@@ -63,17 +60,7 @@
         layout.setContentsMargins(0, 0, 0, 0)
 
         # add a single editor by default
-        self.append_new_editor(font=font)
-
-        # setting defaults
-        self.confirm_on_save = True
-
-    def closeEvent(self, event):
-        self.deleteLater()
-        super(MultiPythonFileInterpreter, self).closeEvent(event)
-
-    def load_settings_from_config(self, config):
-        self.confirm_on_save = config.get('project', 'prompt_save_editor_modified')
+        self.append_new_editor()
 
         # setting defaults
         self.confirm_on_save = True
@@ -101,12 +88,8 @@
     def append_new_editor(self, font=None, content=None, filename=None):
         """
         Appends a new editor the tabbed widget
-<<<<<<< HEAD
-        :param font: A reference to the font to be used by the editor
-=======
         :param font: A reference to the font to be used by the editor. If None is given
         then self.default_font is used
->>>>>>> 669cf056
         :param content: An optional string containing content to be placed
         into the editor on opening. If None then self.default_content is used
         :param filename: An optional string containing the filename of the editor
@@ -115,11 +98,8 @@
         """
         if content is None:
             content = self.default_content
-<<<<<<< HEAD
-=======
         if font is None:
             font = self.default_font
->>>>>>> 669cf056
 
         interpreter = PythonFileInterpreter(font, content, filename=filename,
                                             parent=self)
@@ -178,12 +158,7 @@
         else:
             return False
 
-<<<<<<< HEAD
-        # we never want an empty widget
-        if self.editor_count == 0:
-=======
         if (not allow_zero_tabs) and self.editor_count == 0:
->>>>>>> 669cf056
             self.append_new_editor()
 
         return True
@@ -196,12 +171,6 @@
         return self._tabs.widget(idx)
 
     def execute_current_async(self):
-<<<<<<< HEAD
-        """Execute content of the current file. If a selection is active
-        then only this portion of code is executed, this is completed asynchronously"""
-        self.current_editor().execute_async()
-
-=======
         """
         Execute content of the current file. If a selection is active
         then only this portion of code is executed, this is completed asynchronously
@@ -216,7 +185,6 @@
         """
         self.current_editor().execute_async(ignore_selection=True)
 
->>>>>>> 669cf056
     @Slot()
     def execute_current_async_blocking(self):
         """Execute content of the current file. If a selection is active
@@ -285,15 +253,12 @@
         """Save the current file"""
         self.current_editor().save(force_save=True)
 
-<<<<<<< HEAD
-=======
     def save_current_file_as(self):
         saved, filename = self.current_editor().save_as()
         if saved:
             self.current_editor().close()
             self.open_file_in_new_tab(filename)
 
->>>>>>> 669cf056
     def spaces_to_tabs_current(self):
         self.current_editor().replace_spaces_with_tabs()
 
