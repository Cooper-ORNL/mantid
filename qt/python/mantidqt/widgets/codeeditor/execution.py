--- conflicted
+++ resolved
@@ -9,25 +9,15 @@
 #
 from __future__ import (absolute_import, unicode_literals)
 
-<<<<<<< HEAD
-# std imports
-=======
 import ctypes
->>>>>>> c9d4f75f
 import inspect
 
 from qtpy.QtCore import QObject, Signal
 from qtpy.QtWidgets import QApplication
 from six import PY2, iteritems
 
-<<<<<<< HEAD
-# local imports
+from mantidqt.utils.asynchronous import AsyncTask, BlockingAsyncTask
 from mantidqt.widgets.codeeditor.inputsplitter import InputSplitter
-from mantidqt.utils.asynchronous import AsyncTask, BlockingAsyncTask
-=======
-from mantidqt.utils.asynchronous import AsyncTask
-from mantidqt.widgets.codeeditor.inputsplitter import InputSplitter
->>>>>>> c9d4f75f
 
 if PY2:
     from inspect import getargspec as getfullargspec
