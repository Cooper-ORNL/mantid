--- conflicted
+++ resolved
@@ -50,11 +50,7 @@
         lib = import_module('.' + modulename + LIB_SUFFIX, package)
     except ImportError:
         lib = import_module(modulename + LIB_SUFFIX)
-<<<<<<< HEAD
-    if attr:
-=======
     if attr is not None:
->>>>>>> 89cc197a
         return getattr(lib, attr)
     else:
         return lib
@@ -74,65 +70,12 @@
     that becomes the base class rather than a new widget being created.
     :return: A new instance of the form class if baseinstance is given, otherwise
     return the form class
-<<<<<<< HEAD
-    """
-    filepath = osp.join(osp.dirname(caller_filename), ui_relfilename)
-    if baseinstance:
-        return loadUi(filepath, baseinstance=baseinstance)
-    else:
-        return loadUiType(filepath)
-
-
-@contextmanager
-def widget_updates_disabled(widget):
-    """Context manager that disables widget updates for the duration of the context
-    and reenables them at the end
-    :param widget: A widget object to use as context
-    """
-    widget.setUpdatesEnabled(False)
-    yield
-    widget.setUpdatesEnabled(True)
-
-
-def create_action(parent, text, on_triggered=None, shortcut=None,
-                  shortcut_context=None):
-    """Create a QAction based on the give properties
-
-    :param parent: The parent object
-    :param text: Text string to display
-    :param on_triggered: An optional slot to call on the triggered signal
-    :param shortcut: An optional shortcut
-    :param shortcut_context: An optional context for the supplied shortcut.
-    Only applies if a shortcut has been given
-    :return: A new QAction object
-    """
-    action = QAction(text, parent)
-    if on_triggered is not None:
-        action.triggered.connect(on_triggered)
-    if shortcut is not None:
-        action.setShortcut(shortcut)
-        if shortcut_context is not None:
-            action.setShortcutContext(shortcut_context)
-
-    return action
-
-
-def add_actions(target, actions):
-    """Add a collection of actions to a relevant
-    target (menu or toolbar)
-    :param target: An instance of QMenu or QToolbar
-    :param actions: A collection of actions to be added
-    """
-    filepath = osp.join(osp.dirname(caller_filename), ui_relfilename)
-    return loadUi(filepath, baseinstance=baseinstance)
-=======
     """
     filepath = osp.join(osp.dirname(caller_filename), ui_relfilename)
     if baseinstance is not None:
         return loadUi(filepath, baseinstance=baseinstance)
     else:
         return loadUiType(filepath)
->>>>>>> 89cc197a
 
 
 @contextmanager
@@ -148,8 +91,6 @@
     widget.blockSignals(True)
     yield
     widget.blockSignals(False)
-<<<<<<< HEAD
-=======
 
 
 @contextmanager
@@ -193,16 +134,28 @@
     :param actions: A collection of actions to be added
     :raises ValueError: If one of the actions is not an instance of QMenu/QAction
     """
->>>>>>> 89cc197a
+    filepath = osp.join(osp.dirname(caller_filename), ui_relfilename)
+    return loadUi(filepath, baseinstance=baseinstance)
+
+
+@contextmanager
+def block_signals(widget):
+    """
+    A context manager that helps to block widget's signals temporarily. Usage:
+
+        with block_signals(widget):
+            widget.do_actions_that_emit_signals()
+
+    :param widget: A Qt widget signals from which should be blocked.
+    """
+    widget.blockSignals(True)
+    yield
+    widget.blockSignals(False)
     for action in actions:
         if isinstance(action, QMenu):
             target.addMenu(action)
         elif isinstance(action, QAction):
-<<<<<<< HEAD
-            target.addAction(action)
-=======
             target.addAction(action)
         else:
             raise ValueError("Unexpected action type. "
-                             "Expected one of (QAction,QMenu) but found '{}'".format(type(action)))
->>>>>>> 89cc197a
+                             "Expected one of (QAction,QMenu) but found '{}'".format(type(action)))