<<<<<<< HEAD
set ( SRC_FILES
=======
set(SRC_FILES
>>>>>>> c2aaf5a8
    AbsorptionCorrections.cpp
    ApplyAbsorptionCorrections.cpp
    CalculatePaalmanPings.cpp
    ContainerSubtraction.cpp
    CorrectionsTab.cpp
    ConvFit.cpp
    ConvFitAddWorkspaceDialog.cpp
    ConvFitDataPresenter.cpp
    ConvFitDataTablePresenter.cpp
    ConvFitModel.cpp
    DensityOfStates.cpp
    Elwin.cpp
<<<<<<< HEAD
    FunctionTemplateBrowser.cpp
=======
>>>>>>> c2aaf5a8
    ILLEnergyTransfer.cpp
    ISISCalibration.cpp
    ISISDiagnostics.cpp
    ISISEnergyTransfer.cpp
    IndirectAddWorkspaceDialog.cpp
    IndirectBayes.cpp
    IndirectBayesTab.cpp
    IndirectCorrections.cpp
    IndirectDataAnalysis.cpp
    IndirectDataAnalysisTab.cpp
    IndirectDataReduction.cpp
    IndirectDataReductionTab.cpp
    IndirectDataTablePresenter.cpp
    IndirectDiffractionReduction.cpp
<<<<<<< HEAD
=======
    IndirectEditResultsDialog.cpp
>>>>>>> c2aaf5a8
    IndirectFitAnalysisTab.cpp
    IndirectFitData.cpp
    IndirectFitDataPresenter.cpp
    IndirectFitDataView.cpp
    IndirectFitOutput.cpp
    IndirectFitOutputOptionsModel.cpp
    IndirectFitOutputOptionsPresenter.cpp
    IndirectFitOutputOptionsView.cpp
    IndirectFitPlotModel.cpp
    IndirectFitPlotPresenter.cpp
    IndirectFitPlotView.cpp
<<<<<<< HEAD
    IndirectFitPropertyBrowser.cpp
    IndirectFittingModel.cpp
=======
    IndirectFittingModel.cpp
    IndirectInstrumentConfig.cpp
>>>>>>> c2aaf5a8
    IndirectLoadILL.cpp
    IndirectMolDyn.cpp
    IndirectMoments.cpp
    IndirectSassena.cpp
    IndirectSimulation.cpp
    IndirectSimulationTab.cpp
    IndirectSpectrumSelectionPresenter.cpp
    IndirectSpectrumSelectionView.cpp
    IndirectSqw.cpp
    IndirectSymmetrise.cpp
    IndirectTab.cpp
    IndirectTools.cpp
    IndirectToolsTab.cpp
    IndirectTransmission.cpp
    IndirectTransmissionCalc.cpp
    Iqt.cpp
    IqtFit.cpp
    IqtFitModel.cpp
<<<<<<< HEAD
    IqtTemplateBrowser.cpp
=======
>>>>>>> c2aaf5a8
    JumpFit.cpp
    JumpFitAddWorkspaceDialog.cpp
    JumpFitDataPresenter.cpp
    JumpFitDataTablePresenter.cpp
    JumpFitModel.cpp
    MSDFit.cpp
    MSDFitModel.cpp
    Quasi.cpp
    ResNorm.cpp
<<<<<<< HEAD
    Stretch.cpp
)

# Include files aren't required, but this makes them appear in Visual Studio
# IMPORTANT: Include files are required in the MOC_FILES set. Scroll down to find it.
set ( INC_FILES
    DllConfig.h
    AbsorptionCorrections.h
    ApplyAbsorptionCorrections.h
    CalculatePaalmanPings.h
    ContainerSubtraction.h
    ConvFit.h
    ConvFitAddWorkspaceDialog.h
    ConvFitDataPresenter.h
    ConvFitDataTablePresenter.h
    ConvFitModel.h
    CorrectionsTab.h
    DensityOfStates.h
    Elwin.h
    FunctionTemplateBrowser.h
    IAddWorkspaceDialog.h
    IIndirectFitDataView.h
    IIndirectFitOutputOptionsModel.h
    IIndirectFitOutputOptionsView.h
    IIndirectFitPlotView.h
    ILLEnergyTransfer.h
    ISISCalibration.h
    ISISDiagnostics.h
    ISISEnergyTransfer.h
    IndirectAddWorkspaceDialog.h
    IndirectBayes.h
    IndirectBayesTab.h
    IndirectCorrections.h
    IndirectDataAnalysis.h
    IndirectDataAnalysisTab.h
    IndirectDataReduction.h
    IndirectDataReductionTab.h
    IndirectDataTablePresenter.h
    IndirectDiffractionReduction.h
    IndirectFitAnalysisTab.h
    IndirectFitData.h
    IndirectFitDataPresenter.h
    IndirectFitDataView.h
    IndirectFitOutput.h
    IndirectFitOutputOptionsModel.h
    IndirectFitOutputOptionsPresenter.h
    IndirectFitOutputOptionsView.h
    IndirectFitPlotModel.h
    IndirectFitPlotPresenter.h
    IndirectFitPlotView.h
    IndirectFitPropertyBrowser.h
    IndirectFittingModel.h
    IndirectLoadILL.h
    IndirectMolDyn.h
    IndirectMoments.h
    IndirectSassena.h
    IndirectSimulation.h
    IndirectSimulationTab.h
    IndirectSpectrumSelectionPresenter.h
    IndirectSpectrumSelectionView.h
    IndirectSqw.h
    IndirectSymmetrise.h
    IndirectTab.h
    IndirectTools.h
    IndirectToolsTab.h
    IndirectTransmission.h
    IndirectTransmissionCalc.h
    Iqt.h
    IqtFit.h
    IqtFitModel.h
    IqtTemplateBrowser.h
    JumpFit.h
    JumpFitAddWorkspaceDialog.h
    JumpFitDataPresenter.h
    JumpFitDataTablePresenter.h
    LazyAsyncRunner.h
    JumpFitModel.h
    MSDFit.h
    MSDFitModel.h
    Quasi.h
    ResNorm.h
    Stretch.h
)

set ( MOC_FILES
=======
    Stretch.cpp)

# Include files aren't required, but this makes them appear in Visual Studio
# IMPORTANT: Include files are required in the MOC_FILES set. Scroll down to
# find it.
set(INC_FILES
    DllConfig.h
>>>>>>> c2aaf5a8
    AbsorptionCorrections.h
    ApplyAbsorptionCorrections.h
    CalculatePaalmanPings.h
    ContainerSubtraction.h
    ConvFit.h
    ConvFitAddWorkspaceDialog.h
    ConvFitDataPresenter.h
    ConvFitDataTablePresenter.h
    ConvFitModel.h
    CorrectionsTab.h
    DensityOfStates.h
    Elwin.h
    FunctionTemplateBrowser.h
    IAddWorkspaceDialog.h
    IIndirectFitDataView.h
    IIndirectFitOutputOptionsModel.h
    IIndirectFitOutputOptionsView.h
    IIndirectFitPlotView.h
    ILLEnergyTransfer.h
    ISISCalibration.h
    ISISDiagnostics.h
    ISISEnergyTransfer.h
    IndirectAddWorkspaceDialog.h
    IndirectBayes.h
    IndirectBayesTab.h
    IndirectCorrections.h
    IndirectDataAnalysis.h
    IndirectDataAnalysisTab.h
    IndirectDataReduction.h
    IndirectDataReductionTab.h
    IndirectDataTablePresenter.h
    IndirectDiffractionReduction.h
    IndirectEditResultsDialog.h
    IndirectFitAnalysisTab.h
    IndirectFitData.h
    IndirectFitDataPresenter.h
    IndirectFitDataView.h
    IndirectFitOutput.h
    IndirectFitOutputOptionsModel.h
    IndirectFitOutputOptionsPresenter.h
    IndirectFitOutputOptionsView.h
    IndirectFitPlotModel.h
    IndirectFitPlotPresenter.h
    IndirectFitPlotView.h
    IndirectFittingModel.h
    IndirectLoadILL.h
    IndirectMolDyn.h
    IndirectMoments.h
    IndirectSassena.h
    IndirectSimulation.h
    IndirectSimulationTab.h
    IndirectSpectrumSelectionPresenter.h
    IndirectSpectrumSelectionView.h
    IndirectSqw.h
    IndirectSymmetrise.h
    IndirectTab.h
    IndirectToolsTab.h
    IndirectTransmission.h
    IndirectTransmissionCalc.h
    Iqt.h
    IqtFit.h
    IqtFitModel.h
    JumpFit.h
    JumpFitAddWorkspaceDialog.h
    JumpFitDataPresenter.h
    JumpFitDataTablePresenter.h
    LazyAsyncRunner.h
    JumpFitModel.h
    MSDFit.h
    MSDFitModel.h
    Quasi.h
    ResNorm.h
    Stretch.h)

set(MOC_FILES
    AbsorptionCorrections.h
    ApplyAbsorptionCorrections.h
    CalculatePaalmanPings.h
    ContainerSubtraction.h
    ConvFit.h
    ConvFitAddWorkspaceDialog.h
    ConvFitDataPresenter.h
    ConvFitDataTablePresenter.h
    CorrectionsTab.h
    DensityOfStates.h
    Elwin.h
    IAddWorkspaceDialog.h
    IIndirectFitDataView.h
    IIndirectFitOutputOptionsView.h
    IIndirectFitPlotView.h
    ILLEnergyTransfer.h
    IndirectAddWorkspaceDialog.h
    IndirectBayes.h
    IndirectBayesTab.h
    IndirectCorrections.h
    IndirectDataAnalysis.h
    IndirectDataAnalysisTab.h
    IndirectDataReduction.h
    IndirectDataReductionTab.h
    IndirectDataTablePresenter.h
    IndirectDiffractionReduction.h
    IndirectEditResultsDialog.h
    IndirectFitAnalysisTab.h
    IndirectFitDataPresenter.h
    IndirectFitDataView.h
    IndirectFitOutputOptionsPresenter.h
    IndirectFitOutputOptionsView.h
    IndirectFitPlotPresenter.h
    IndirectFitPlotView.h
<<<<<<< HEAD
    IndirectFitPropertyBrowser.h
=======
    IndirectInstrumentConfig.h
>>>>>>> c2aaf5a8
    IndirectLoadILL.h
    IndirectMolDyn.h
    IndirectMoments.h
    IndirectSassena.h
    IndirectSimulation.h
    IndirectSimulationTab.h
    IndirectSpectrumSelectionPresenter.h
    IndirectSpectrumSelectionView.h
    IndirectSqw.h
    IndirectSymmetrise.h
    IndirectTransmission.h
    IndirectTransmissionCalc.h
    IndirectTools.h
    IndirectToolsTab.h
    IndirectTab.h
    Iqt.h
    IqtFit.h
    IqtTemplateBrowser.h
    JumpFit.h
    JumpFitAddWorkspaceDialog.h
    JumpFitDataPresenter.h
    JumpFitDataTablePresenter.h
    LazyAsyncRunner.h
    MSDFit.h
    Quasi.h
    ResNorm.h
    Stretch.h
    ISISCalibration.h
    ISISDiagnostics.h
    ISISEnergyTransfer.h)

set(UI_FILES
    AbsorptionCorrections.ui
    ApplyAbsorptionCorrections.ui
    CalculatePaalmanPings.ui
    ContainerSubtraction.ui
    ConvFit.ui
    ConvFitAddWorkspaceDialog.ui
    DensityOfStates.ui
    Elwin.ui
    ILLEnergyTransfer.ui
    IndirectAddWorkspaceDialog.ui
    IndirectBayes.ui
    IndirectCorrections.ui
    IndirectDataAnalysis.ui
    IndirectDataReduction.ui
    IndirectDiffractionReduction.ui
    IndirectEditResultsDialog.ui
    IndirectFitDataView.ui
    IndirectFitOutputOptions.ui
    IndirectFitPreviewPlot.ui
    IndirectInstrumentConfig.ui
    IndirectLoadILL.ui
    IndirectMolDyn.ui
    IndirectMoments.ui
    IndirectSassena.ui
    IndirectSimulation.ui
    IndirectSpectrumSelector.ui
    IndirectSqw.ui
    IndirectSymmetrise.ui
    IndirectTransmission.ui
    IndirectTransmissionCalc.ui
    IndirectTools.ui
    Iqt.ui
    IqtFit.ui
    JumpFit.ui
    JumpFitAddWorkspaceDialog.ui
    MSDFit.ui
    Quasi.ui
    ResNorm.ui
    Stretch.ui
    ISISCalibration.ui
    ISISDiagnostics.ui
    ISISEnergyTransfer.ui)

mtd_add_qt_library(TARGET_NAME MantidScientificInterfacesIndirect
                   QT_VERSION 4
                   SRC ${SRC_FILES}
                   MOC ${MOC_FILES}
                   NOMOC ${INC_FILES}
                   UI ${UI_FILES}
                   DEFS IN_MANTIDQT_INDIRECT
                   PRECOMPILED PrecompiledHeader.h
                   INCLUDE_DIRS
                     ${CMAKE_CURRENT_SOURCE_DIR}
                   SYSTEM_INCLUDE_DIRS
                     ${Boost_INCLUDE_DIRS}
                   LINK_LIBS
                     ${TCMALLOC_LIBRARIES_LINKTIME}
                     ${CORE_MANTIDLIBS}
                     ${POCO_LIBRARIES}
                     ${Boost_LIBRARIES}
                     ${JSONCPP_LIBRARIES}
                   QT4_LINK_LIBS
                     Qwt5
                   MTD_QT_LINK_LIBS
                     MantidQtWidgetsCommon
                     MantidQtWidgetsPlotting
                     MantidScientificInterfacesGeneral
                   INSTALL_DIR_BASE
                     ${PLUGINS_DIR}
                   OSX_INSTALL_RPATH
                     @loader_path/../../Contents/MacOS
                     @loader_path/../../plugins/qt4
                   LINUX_INSTALL_RPATH
                     "\$ORIGIN/../../${LIB_DIR};\$ORIGIN/../../plugins/qt4/")

# Testing target
add_subdirectory(test)<|MERGE_RESOLUTION|>--- conflicted
+++ resolved
@@ -1,8 +1,4 @@
-<<<<<<< HEAD
-set ( SRC_FILES
-=======
 set(SRC_FILES
->>>>>>> c2aaf5a8
     AbsorptionCorrections.cpp
     ApplyAbsorptionCorrections.cpp
     CalculatePaalmanPings.cpp
@@ -15,10 +11,7 @@
     ConvFitModel.cpp
     DensityOfStates.cpp
     Elwin.cpp
-<<<<<<< HEAD
     FunctionTemplateBrowser.cpp
-=======
->>>>>>> c2aaf5a8
     ILLEnergyTransfer.cpp
     ISISCalibration.cpp
     ISISDiagnostics.cpp
@@ -33,10 +26,7 @@
     IndirectDataReductionTab.cpp
     IndirectDataTablePresenter.cpp
     IndirectDiffractionReduction.cpp
-<<<<<<< HEAD
-=======
     IndirectEditResultsDialog.cpp
->>>>>>> c2aaf5a8
     IndirectFitAnalysisTab.cpp
     IndirectFitData.cpp
     IndirectFitDataPresenter.cpp
@@ -48,13 +38,9 @@
     IndirectFitPlotModel.cpp
     IndirectFitPlotPresenter.cpp
     IndirectFitPlotView.cpp
-<<<<<<< HEAD
     IndirectFitPropertyBrowser.cpp
     IndirectFittingModel.cpp
-=======
-    IndirectFittingModel.cpp
     IndirectInstrumentConfig.cpp
->>>>>>> c2aaf5a8
     IndirectLoadILL.cpp
     IndirectMolDyn.cpp
     IndirectMoments.cpp
@@ -73,10 +59,7 @@
     Iqt.cpp
     IqtFit.cpp
     IqtFitModel.cpp
-<<<<<<< HEAD
     IqtTemplateBrowser.cpp
-=======
->>>>>>> c2aaf5a8
     JumpFit.cpp
     JumpFitAddWorkspaceDialog.cpp
     JumpFitDataPresenter.cpp
@@ -86,93 +69,6 @@
     MSDFitModel.cpp
     Quasi.cpp
     ResNorm.cpp
-<<<<<<< HEAD
-    Stretch.cpp
-)
-
-# Include files aren't required, but this makes them appear in Visual Studio
-# IMPORTANT: Include files are required in the MOC_FILES set. Scroll down to find it.
-set ( INC_FILES
-    DllConfig.h
-    AbsorptionCorrections.h
-    ApplyAbsorptionCorrections.h
-    CalculatePaalmanPings.h
-    ContainerSubtraction.h
-    ConvFit.h
-    ConvFitAddWorkspaceDialog.h
-    ConvFitDataPresenter.h
-    ConvFitDataTablePresenter.h
-    ConvFitModel.h
-    CorrectionsTab.h
-    DensityOfStates.h
-    Elwin.h
-    FunctionTemplateBrowser.h
-    IAddWorkspaceDialog.h
-    IIndirectFitDataView.h
-    IIndirectFitOutputOptionsModel.h
-    IIndirectFitOutputOptionsView.h
-    IIndirectFitPlotView.h
-    ILLEnergyTransfer.h
-    ISISCalibration.h
-    ISISDiagnostics.h
-    ISISEnergyTransfer.h
-    IndirectAddWorkspaceDialog.h
-    IndirectBayes.h
-    IndirectBayesTab.h
-    IndirectCorrections.h
-    IndirectDataAnalysis.h
-    IndirectDataAnalysisTab.h
-    IndirectDataReduction.h
-    IndirectDataReductionTab.h
-    IndirectDataTablePresenter.h
-    IndirectDiffractionReduction.h
-    IndirectFitAnalysisTab.h
-    IndirectFitData.h
-    IndirectFitDataPresenter.h
-    IndirectFitDataView.h
-    IndirectFitOutput.h
-    IndirectFitOutputOptionsModel.h
-    IndirectFitOutputOptionsPresenter.h
-    IndirectFitOutputOptionsView.h
-    IndirectFitPlotModel.h
-    IndirectFitPlotPresenter.h
-    IndirectFitPlotView.h
-    IndirectFitPropertyBrowser.h
-    IndirectFittingModel.h
-    IndirectLoadILL.h
-    IndirectMolDyn.h
-    IndirectMoments.h
-    IndirectSassena.h
-    IndirectSimulation.h
-    IndirectSimulationTab.h
-    IndirectSpectrumSelectionPresenter.h
-    IndirectSpectrumSelectionView.h
-    IndirectSqw.h
-    IndirectSymmetrise.h
-    IndirectTab.h
-    IndirectTools.h
-    IndirectToolsTab.h
-    IndirectTransmission.h
-    IndirectTransmissionCalc.h
-    Iqt.h
-    IqtFit.h
-    IqtFitModel.h
-    IqtTemplateBrowser.h
-    JumpFit.h
-    JumpFitAddWorkspaceDialog.h
-    JumpFitDataPresenter.h
-    JumpFitDataTablePresenter.h
-    LazyAsyncRunner.h
-    JumpFitModel.h
-    MSDFit.h
-    MSDFitModel.h
-    Quasi.h
-    ResNorm.h
-    Stretch.h
-)
-
-set ( MOC_FILES
-=======
     Stretch.cpp)
 
 # Include files aren't required, but this makes them appear in Visual Studio
@@ -180,7 +76,6 @@
 # find it.
 set(INC_FILES
     DllConfig.h
->>>>>>> c2aaf5a8
     AbsorptionCorrections.h
     ApplyAbsorptionCorrections.h
     CalculatePaalmanPings.h
@@ -225,6 +120,7 @@
     IndirectFitPlotModel.h
     IndirectFitPlotPresenter.h
     IndirectFitPlotView.h
+    IndirectFitPropertyBrowser.h
     IndirectFittingModel.h
     IndirectLoadILL.h
     IndirectMolDyn.h
@@ -243,6 +139,7 @@
     Iqt.h
     IqtFit.h
     IqtFitModel.h
+    IqtTemplateBrowser.h
     JumpFit.h
     JumpFitAddWorkspaceDialog.h
     JumpFitDataPresenter.h
@@ -267,6 +164,7 @@
     CorrectionsTab.h
     DensityOfStates.h
     Elwin.h
+    FunctionTemplateBrowser.h
     IAddWorkspaceDialog.h
     IIndirectFitDataView.h
     IIndirectFitOutputOptionsView.h
@@ -290,11 +188,8 @@
     IndirectFitOutputOptionsView.h
     IndirectFitPlotPresenter.h
     IndirectFitPlotView.h
-<<<<<<< HEAD
     IndirectFitPropertyBrowser.h
-=======
     IndirectInstrumentConfig.h
->>>>>>> c2aaf5a8
     IndirectLoadILL.h
     IndirectMolDyn.h
     IndirectMoments.h
