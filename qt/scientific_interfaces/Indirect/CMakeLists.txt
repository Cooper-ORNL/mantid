<<<<<<< HEAD
set(SRC_FILES
    AbsorptionCorrections.cpp
    ApplyAbsorptionCorrections.cpp
    CalculatePaalmanPings.cpp
    ContainerSubtraction.cpp
    CorrectionsTab.cpp
    ConvFit.cpp
    ConvFitAddWorkspaceDialog.cpp
    ConvFitDataPresenter.cpp
    ConvFitDataTablePresenter.cpp
    ConvFitModel.cpp
    DensityOfStates.cpp
    Elwin.cpp
    FunctionTemplateBrowser.cpp
    ILLEnergyTransfer.cpp
    ISISCalibration.cpp
    ISISDiagnostics.cpp
    ISISEnergyTransfer.cpp
    IndexTypes.cpp
    IndirectAddWorkspaceDialog.cpp
    IndirectBayes.cpp
    IndirectBayesTab.cpp
    IndirectCorrections.cpp
    IndirectDataAnalysis.cpp
    IndirectDataAnalysisTab.cpp
    IndirectDataReduction.cpp
    IndirectDataReductionTab.cpp
    IndirectDataTablePresenter.cpp
    IndirectDiffractionReduction.cpp
    IndirectEditResultsDialog.cpp
    IndirectFitAnalysisTab.cpp
    IndirectFitData.cpp
    IndirectFitDataPresenter.cpp
    IndirectFitDataView.cpp
    IndirectFitOutput.cpp
    IndirectFitOutputOptionsModel.cpp
    IndirectFitOutputOptionsPresenter.cpp
    IndirectFitOutputOptionsView.cpp
    IndirectFitPlotModel.cpp
    IndirectFitPlotPresenter.cpp
    IndirectFitPlotView.cpp
    IndirectFitPropertyBrowser.cpp
    IndirectFittingModel.cpp
    IndirectInstrumentConfig.cpp
    IndirectLoadILL.cpp
    IndirectMolDyn.cpp
    IndirectMoments.cpp
    IndirectSassena.cpp
    IndirectSimulation.cpp
    IndirectSimulationTab.cpp
    IndirectSpectrumSelectionPresenter.cpp
    IndirectSpectrumSelectionView.cpp
    IndirectSqw.cpp
    IndirectSymmetrise.cpp
    IndirectTab.cpp
    IndirectTools.cpp
    IndirectToolsTab.cpp
    IndirectTransmission.cpp
    IndirectTransmissionCalc.cpp
    Iqt.cpp
    IqtFit.cpp
    IqtFitModel.cpp
#    IndirectFunctionBrowser/ConvTemplateBrowser.cpp
#    IndirectFunctionBrowser/ConvTemplatePresenter.cpp
    IndirectFunctionBrowser/IqtFunctionModel.cpp
    IndirectFunctionBrowser/IqtTemplateBrowser.cpp
    IndirectFunctionBrowser/IqtTemplatePresenter.cpp
    JumpFit.cpp
    JumpFitAddWorkspaceDialog.cpp
    JumpFitDataPresenter.cpp
    JumpFitDataTablePresenter.cpp
    JumpFitModel.cpp
    MSDFit.cpp
    MSDFitModel.cpp
    Quasi.cpp
    ResNorm.cpp
    Stretch.cpp)
=======
# Qt 4 implementation
set(
  QT4_SRC_FILES
  AbsorptionCorrections.cpp
  ApplyAbsorptionCorrections.cpp
  CalculatePaalmanPings.cpp
  ContainerSubtraction.cpp
  CorrectionsTab.cpp
  ConvFit.cpp
  ConvFitAddWorkspaceDialog.cpp
  ConvFitDataPresenter.cpp
  ConvFitDataTablePresenter.cpp
  ConvFitModel.cpp
  DensityOfStates.cpp
  Elwin.cpp
  ILLEnergyTransfer.cpp
  ISISCalibration.cpp
  ISISDiagnostics.cpp
  ISISEnergyTransfer.cpp
  IndirectAddWorkspaceDialog.cpp
  IndirectBayes.cpp
  IndirectBayesTab.cpp
  IndirectCorrections.cpp
  IndirectDataAnalysis.cpp
  IndirectDataAnalysisTab.cpp
  IndirectDataReduction.cpp
  IndirectDataReductionTab.cpp
  IndirectDataTablePresenter.cpp
  IndirectDiffractionReduction.cpp
  IndirectEditResultsDialog.cpp
  IndirectFitAnalysisTab.cpp
  IndirectFitData.cpp
  IndirectFitDataPresenter.cpp
  IndirectFitDataView.cpp
  IndirectFitOutput.cpp
  IndirectFitOutputOptionsModel.cpp
  IndirectFitOutputOptionsPresenter.cpp
  IndirectFitOutputOptionsView.cpp
  IndirectFitPlotModel.cpp
  IndirectFitPlotPresenter.cpp
  IndirectFitPlotView.cpp
  IndirectFittingModel.cpp
  IndirectInstrumentConfig.cpp
  IndirectInterface.cpp
  IndirectLoadILL.cpp
  IndirectMolDyn.cpp
  IndirectMoments.cpp
  IndirectSassena.cpp
  IndirectSettings.cpp
  IndirectSettingsModel.cpp
  IndirectSettingsPresenter.cpp
  IndirectSettingsView.cpp
  IndirectSimulation.cpp
  IndirectSimulationTab.cpp
  IndirectSpectrumSelectionPresenter.cpp
  IndirectSpectrumSelectionView.cpp
  IndirectSqw.cpp
  IndirectSymmetrise.cpp
  IndirectTab.cpp
  IndirectTools.cpp
  IndirectToolsTab.cpp
  IndirectTransmission.cpp
  IndirectTransmissionCalc.cpp
  Iqt.cpp
  IqtFit.cpp
  IqtFitModel.cpp
  JumpFit.cpp
  JumpFitAddWorkspaceDialog.cpp
  JumpFitDataPresenter.cpp
  JumpFitDataTablePresenter.cpp
  JumpFitModel.cpp
  MSDFit.cpp
  MSDFitModel.cpp
  Quasi.cpp
  ResNorm.cpp
  Stretch.cpp
)
>>>>>>> f956ddac

# Include files aren't required, but this makes them appear in Visual Studio
# IMPORTANT: Include files are required in the QT4_MOC_FILES set. Scroll down to
# find it.
<<<<<<< HEAD
set(INC_FILES
    DllConfig.h
    AbsorptionCorrections.h
    ApplyAbsorptionCorrections.h
    CalculatePaalmanPings.h
    ContainerSubtraction.h
    ConvFit.h
    ConvFitAddWorkspaceDialog.h
    ConvFitDataPresenter.h
    ConvFitDataTablePresenter.h
    ConvFitModel.h
    CorrectionsTab.h
    DensityOfStates.h
    Elwin.h
    FunctionTemplateBrowser.h
    IAddWorkspaceDialog.h
    IIndirectFitDataView.h
    IIndirectFitOutputOptionsModel.h
    IIndirectFitOutputOptionsView.h
    IIndirectFitPlotView.h
    ILLEnergyTransfer.h
    IndexTypes.h
    ISISCalibration.h
    ISISDiagnostics.h
    ISISEnergyTransfer.h
    IndirectAddWorkspaceDialog.h
    IndirectBayes.h
    IndirectBayesTab.h
    IndirectCorrections.h
    IndirectDataAnalysis.h
    IndirectDataAnalysisTab.h
    IndirectDataReduction.h
    IndirectDataReductionTab.h
    IndirectDataTablePresenter.h
    IndirectDiffractionReduction.h
    IndirectEditResultsDialog.h
    IndirectFitAnalysisTab.h
    IndirectFitData.h
    IndirectFitDataPresenter.h
    IndirectFitDataView.h
    IndirectFitOutput.h
    IndirectFitOutputOptionsModel.h
    IndirectFitOutputOptionsPresenter.h
    IndirectFitOutputOptionsView.h
    IndirectFitPlotModel.h
    IndirectFitPlotPresenter.h
    IndirectFitPlotView.h
    IndirectFitPropertyBrowser.h
    IndirectFittingModel.h
    IndirectLoadILL.h
    IndirectMolDyn.h
    IndirectMoments.h
    IndirectSassena.h
    IndirectSimulation.h
    IndirectSimulationTab.h
    IndirectSpectrumSelectionPresenter.h
    IndirectSpectrumSelectionView.h
    IndirectSqw.h
    IndirectSymmetrise.h
    IndirectTab.h
    IndirectToolsTab.h
    IndirectTransmission.h
    IndirectTransmissionCalc.h
    Iqt.h
    IqtFit.h
    IqtFitModel.h
#    IndirectFunctionBrowser/ConvTemplateBrowser.h
#    IndirectFunctionBrowser/ConvTemplatePresenter.h
    IndirectFunctionBrowser/IqtFunctionModel.h
    IndirectFunctionBrowser/IqtTemplateBrowser.h
    IndirectFunctionBrowser/IqtTemplatePresenter.h
    JumpFit.h
    JumpFitAddWorkspaceDialog.h
    JumpFitDataPresenter.h
    JumpFitDataTablePresenter.h
    LazyAsyncRunner.h
    JumpFitModel.h
    MSDFit.h
    MSDFitModel.h
    ParameterEstimation.h
    Quasi.h
    ResNorm.h
    Stretch.h)

set(MOC_FILES
    AbsorptionCorrections.h
    ApplyAbsorptionCorrections.h
    CalculatePaalmanPings.h
    ContainerSubtraction.h
    ConvFit.h
    ConvFitAddWorkspaceDialog.h
    ConvFitDataPresenter.h
    ConvFitDataTablePresenter.h
    CorrectionsTab.h
    DensityOfStates.h
    Elwin.h
    FunctionTemplateBrowser.h
    IAddWorkspaceDialog.h
    IIndirectFitDataView.h
    IIndirectFitOutputOptionsView.h
    IIndirectFitPlotView.h
    ILLEnergyTransfer.h
    IndirectAddWorkspaceDialog.h
    IndirectBayes.h
    IndirectBayesTab.h
    IndirectCorrections.h
    IndirectDataAnalysis.h
    IndirectDataAnalysisTab.h
    IndirectDataReduction.h
    IndirectDataReductionTab.h
    IndirectDataTablePresenter.h
    IndirectDiffractionReduction.h
    IndirectEditResultsDialog.h
    IndirectFitAnalysisTab.h
    IndirectFitDataPresenter.h
    IndirectFitDataView.h
    IndirectFitOutputOptionsPresenter.h
    IndirectFitOutputOptionsView.h
    IndirectFitPlotPresenter.h
    IndirectFitPlotView.h
    IndirectFitPropertyBrowser.h
    IndirectInstrumentConfig.h
    IndirectLoadILL.h
    IndirectMolDyn.h
    IndirectMoments.h
    IndirectSassena.h
    IndirectSimulation.h
    IndirectSimulationTab.h
    IndirectSpectrumSelectionPresenter.h
    IndirectSpectrumSelectionView.h
    IndirectSqw.h
    IndirectSymmetrise.h
    IndirectTransmission.h
    IndirectTransmissionCalc.h
    IndirectTools.h
    IndirectToolsTab.h
    IndirectTab.h
    Iqt.h
    IqtFit.h
#    IndirectFunctionBrowser/ConvTemplateBrowser.h
#    IndirectFunctionBrowser/ConvTemplatePresenter.h
    IndirectFunctionBrowser/IqtTemplateBrowser.h
    IndirectFunctionBrowser/IqtTemplatePresenter.h
    JumpFit.h
    JumpFitAddWorkspaceDialog.h
    JumpFitDataPresenter.h
    JumpFitDataTablePresenter.h
    LazyAsyncRunner.h
    MSDFit.h
    Quasi.h
    ResNorm.h
    Stretch.h
    ISISCalibration.h
    ISISDiagnostics.h
    ISISEnergyTransfer.h)
=======
set(
  QT4_INC_FILES
  ConvFitModel.h
  DllConfig.h
  IndirectFitData.h
  IndirectFitOutput.h
  IndirectFitOutputOptionsModel.h
  IndirectFitPlotModel.h
  IndirectFitPlotPresenter.h
  IndirectFittingModel.h
  IndirectToolsTab.h
  IqtFitModel.h
  JumpFitModel.h
  MSDFitModel.h
)

set(
  QT4_MOC_FILES
  AbsorptionCorrections.h
  ApplyAbsorptionCorrections.h
  CalculatePaalmanPings.h
  ContainerSubtraction.h
  ConvFitAddWorkspaceDialog.h
  ConvFitDataPresenter.h
  ConvFitDataTablePresenter.h
  ConvFit.h
  CorrectionsTab.h
  DensityOfStates.h
  Elwin.h
  IAddWorkspaceDialog.h
  IIndirectFitDataView.h
  IIndirectFitOutputOptionsView.h
  IIndirectFitPlotView.h
  IIndirectSettingsView.h
  ILLEnergyTransfer.h
  IndirectAddWorkspaceDialog.h
  IndirectBayes.h
  IndirectBayesTab.h
  IndirectCorrections.h
  IndirectDataAnalysis.h
  IndirectDataAnalysisTab.h
  IndirectDataReduction.h
  IndirectDataReductionTab.h
  IndirectDataTablePresenter.h
  IndirectDiffractionReduction.h
  IndirectEditResultsDialog.h
  IndirectFitAnalysisTab.h
  IndirectFitDataPresenter.h
  IndirectFitDataView.h
  IndirectFitOutputOptionsPresenter.h
  IndirectFitOutputOptionsView.h
  IndirectFitPlotPresenter.h
  IndirectFitPlotView.h
  IndirectInstrumentConfig.h
  IndirectInterface.h
  IndirectLoadILL.h
  IndirectMolDyn.h
  IndirectMoments.h
  IndirectSassena.h
  IndirectSettings.h
  IndirectSettingsPresenter.h
  IndirectSettingsView.h
  IndirectSimulation.h
  IndirectSimulationTab.h
  IndirectSpectrumSelectionPresenter.h
  IndirectSpectrumSelectionView.h
  IndirectSqw.h
  IndirectSymmetrise.h
  IndirectTab.h
  IndirectTools.h
  IndirectToolsTab.h
  IndirectTransmissionCalc.h
  IndirectTransmission.h
  IqtFit.h
  Iqt.h
  ISISCalibration.h
  ISISDiagnostics.h
  ISISEnergyTransfer.h
  JumpFitAddWorkspaceDialog.h
  JumpFitDataPresenter.h
  JumpFitDataTablePresenter.h
  JumpFit.h
  LazyAsyncRunner.h
  MSDFit.h
  Quasi.h
  ResNorm.h
  Stretch.h
)
>>>>>>> f956ddac

set(
  QT4_UI_FILES
  AbsorptionCorrections.ui
  ApplyAbsorptionCorrections.ui
  CalculatePaalmanPings.ui
  ContainerSubtraction.ui
  ConvFit.ui
  ConvFitAddWorkspaceDialog.ui
  DensityOfStates.ui
  Elwin.ui
  ILLEnergyTransfer.ui
  IndirectAddWorkspaceDialog.ui
  IndirectBayes.ui
  IndirectCorrections.ui
  IndirectDataAnalysis.ui
  IndirectDataReduction.ui
  IndirectDiffractionReduction.ui
  IndirectEditResultsDialog.ui
  IndirectFitDataView.ui
  IndirectFitOutputOptions.ui
  IndirectFitPreviewPlot.ui
  IndirectInterfaceSettings.ui
  IndirectInstrumentConfig.ui
  IndirectLoadILL.ui
  IndirectMolDyn.ui
  IndirectMoments.ui
  IndirectSassena.ui
  IndirectSettings.ui
  IndirectSimulation.ui
  IndirectSpectrumSelector.ui
  IndirectSqw.ui
  IndirectSymmetrise.ui
  IndirectTools.ui
  IndirectTransmission.ui
  IndirectTransmissionCalc.ui
  Iqt.ui
  IqtFit.ui
  JumpFit.ui
  JumpFitAddWorkspaceDialog.ui
  MSDFit.ui
  Quasi.ui
  ResNorm.ui
  Stretch.ui
  ISISCalibration.ui
  ISISDiagnostics.ui
  ISISEnergyTransfer.ui
)

set(QT4_RES_FILES IndirectInterfaceResources.qrc)

mtd_add_qt_library(
  TARGET_NAME MantidScientificInterfacesIndirect
  QT_VERSION 4
  SRC ${QT4_SRC_FILES}
  MOC ${QT4_MOC_FILES}
  NOMOC ${QT4_INC_FILES}
  UI ${QT4_UI_FILES}
  RES ${QT4_RES_FILES}
  DEFS
    IN_MANTIDQT_INDIRECT
    PRECOMPILED
    PrecompiledHeader.h
  INCLUDE_DIRS ${CMAKE_CURRENT_SOURCE_DIR}
  SYSTEM_INCLUDE_DIRS ${Boost_INCLUDE_DIRS}
  LINK_LIBS
    ${TCMALLOC_LIBRARIES_LINKTIME}
    ${CORE_MANTIDLIBS}
    ${POCO_LIBRARIES}
    ${Boost_LIBRARIES}
    ${JSONCPP_LIBRARIES}
  QT4_LINK_LIBS
    Qwt5
    Qt4::QtXml
  MTD_QT_LINK_LIBS
    MantidQtWidgetsCommon
    MantidQtWidgetsPlotting
    MantidScientificInterfacesGeneral
  INSTALL_DIR_BASE ${PLUGINS_DIR}
  OSX_INSTALL_RPATH
    @loader_path/../../Contents/MacOS
    @loader_path/../../plugins/qt4
  LINUX_INSTALL_RPATH "\$ORIGIN/../../${LIB_DIR};\$ORIGIN/../../plugins/qt4/"
)

# Qt 5 implementation
set(
  SRC_FILES
  AbsorptionCorrections.cpp
  ApplyAbsorptionCorrections.cpp
  CalculatePaalmanPings.cpp
  ContainerSubtraction.cpp
  CorrectionsTab.cpp
  DensityOfStates.cpp
  IndirectCorrections.cpp
  IndirectDiffractionReduction.cpp
  IndirectInstrumentConfig.cpp
  IndirectInterface.cpp
  IndirectLoadILL.cpp
  IndirectMolDyn.cpp
  IndirectSassena.cpp
  IndirectSettings.cpp
  IndirectSettingsModel.cpp
  IndirectSettingsPresenter.cpp
  IndirectSettingsView.cpp
  IndirectSimulation.cpp
  IndirectSimulationTab.cpp
  IndirectTab.cpp
  IndirectTools.cpp
  IndirectToolsTab.cpp
  IndirectTransmissionCalc.cpp
)

set(
  MOC_FILES
  AbsorptionCorrections.h
  ApplyAbsorptionCorrections.h
  CalculatePaalmanPings.h
  ContainerSubtraction.h
  CorrectionsTab.h
  DensityOfStates.h
  IIndirectSettingsView.h
  IndirectCorrections.h
  IndirectDiffractionReduction.h
  IndirectInstrumentConfig.h
  IndirectInterface.h
  IndirectLoadILL.h
  IndirectMolDyn.h
  IndirectSassena.h
  IndirectSettings.h
  IndirectSettingsPresenter.h
  IndirectSettingsView.h
  IndirectSimulation.h
  IndirectSimulationTab.h
  IndirectTab.h
  IndirectTools.h
  IndirectToolsTab.h
  IndirectTransmissionCalc.h
)

set(INC_FILES)

set(
  UI_FILES
  AbsorptionCorrections.ui
  ApplyAbsorptionCorrections.ui
  CalculatePaalmanPings.ui
  ContainerSubtraction.ui
  DensityOfStates.ui
  IndirectCorrections.ui
  IndirectDiffractionReduction.ui
  IndirectInstrumentConfig.ui
  IndirectInterfaceSettings.ui
  IndirectLoadILL.ui
  IndirectMolDyn.ui
  IndirectSassena.ui
  IndirectSettings.ui
  IndirectSimulation.ui
  IndirectTools.ui
  IndirectTransmissionCalc.ui
)

set(RES_FILES IndirectInterfaceResources.qrc)

# XML is required to parse the settings file
find_package(Qt5 COMPONENTS Xml REQUIRED)

mtd_add_qt_library(
  TARGET_NAME MantidScientificInterfacesIndirect
  QT_VERSION 5
  SRC ${SRC_FILES}
  MOC ${MOC_FILES}
  NOMOC ${INC_FILES}
  UI ${UI_FILES}
  RES ${RES_FILES}
  DEFS
    IN_MANTIDQT_INDIRECT
    PRECOMPILED
    PrecompiledHeader.h
  INCLUDE_DIRS ${CMAKE_CURRENT_SOURCE_DIR}
  LINK_LIBS
    ${TCMALLOC_LIBRARIES_LINKTIME}
    ${CORE_MANTIDLIBS}
    PythonInterfaceCore
    ${POCO_LIBRARIES}
    ${Boost_LIBRARIES}
    ${PYTHON_LIBRARIES}
    Qt5::Xml
  MTD_QT_LINK_LIBS
    MantidQtWidgetsCommon
    MantidQtWidgetsPlotting
    MantidQtWidgetsMplCpp
    MantidQtIcons
  INSTALL_DIR_BASE ${PLUGINS_DIR}
  OSX_INSTALL_RPATH
    @loader_path/../../Contents/MacOS
    @loader_path/../../plugins/qt5
  LINUX_INSTALL_RPATH "\$ORIGIN/../../${LIB_DIR};\$ORIGIN/../../plugins/qt5/"
)

# Testing target
add_subdirectory(test)<|MERGE_RESOLUTION|>--- conflicted
+++ resolved
@@ -1,82 +1,3 @@
-<<<<<<< HEAD
-set(SRC_FILES
-    AbsorptionCorrections.cpp
-    ApplyAbsorptionCorrections.cpp
-    CalculatePaalmanPings.cpp
-    ContainerSubtraction.cpp
-    CorrectionsTab.cpp
-    ConvFit.cpp
-    ConvFitAddWorkspaceDialog.cpp
-    ConvFitDataPresenter.cpp
-    ConvFitDataTablePresenter.cpp
-    ConvFitModel.cpp
-    DensityOfStates.cpp
-    Elwin.cpp
-    FunctionTemplateBrowser.cpp
-    ILLEnergyTransfer.cpp
-    ISISCalibration.cpp
-    ISISDiagnostics.cpp
-    ISISEnergyTransfer.cpp
-    IndexTypes.cpp
-    IndirectAddWorkspaceDialog.cpp
-    IndirectBayes.cpp
-    IndirectBayesTab.cpp
-    IndirectCorrections.cpp
-    IndirectDataAnalysis.cpp
-    IndirectDataAnalysisTab.cpp
-    IndirectDataReduction.cpp
-    IndirectDataReductionTab.cpp
-    IndirectDataTablePresenter.cpp
-    IndirectDiffractionReduction.cpp
-    IndirectEditResultsDialog.cpp
-    IndirectFitAnalysisTab.cpp
-    IndirectFitData.cpp
-    IndirectFitDataPresenter.cpp
-    IndirectFitDataView.cpp
-    IndirectFitOutput.cpp
-    IndirectFitOutputOptionsModel.cpp
-    IndirectFitOutputOptionsPresenter.cpp
-    IndirectFitOutputOptionsView.cpp
-    IndirectFitPlotModel.cpp
-    IndirectFitPlotPresenter.cpp
-    IndirectFitPlotView.cpp
-    IndirectFitPropertyBrowser.cpp
-    IndirectFittingModel.cpp
-    IndirectInstrumentConfig.cpp
-    IndirectLoadILL.cpp
-    IndirectMolDyn.cpp
-    IndirectMoments.cpp
-    IndirectSassena.cpp
-    IndirectSimulation.cpp
-    IndirectSimulationTab.cpp
-    IndirectSpectrumSelectionPresenter.cpp
-    IndirectSpectrumSelectionView.cpp
-    IndirectSqw.cpp
-    IndirectSymmetrise.cpp
-    IndirectTab.cpp
-    IndirectTools.cpp
-    IndirectToolsTab.cpp
-    IndirectTransmission.cpp
-    IndirectTransmissionCalc.cpp
-    Iqt.cpp
-    IqtFit.cpp
-    IqtFitModel.cpp
-#    IndirectFunctionBrowser/ConvTemplateBrowser.cpp
-#    IndirectFunctionBrowser/ConvTemplatePresenter.cpp
-    IndirectFunctionBrowser/IqtFunctionModel.cpp
-    IndirectFunctionBrowser/IqtTemplateBrowser.cpp
-    IndirectFunctionBrowser/IqtTemplatePresenter.cpp
-    JumpFit.cpp
-    JumpFitAddWorkspaceDialog.cpp
-    JumpFitDataPresenter.cpp
-    JumpFitDataTablePresenter.cpp
-    JumpFitModel.cpp
-    MSDFit.cpp
-    MSDFitModel.cpp
-    Quasi.cpp
-    ResNorm.cpp
-    Stretch.cpp)
-=======
 # Qt 4 implementation
 set(
   QT4_SRC_FILES
@@ -92,10 +13,12 @@
   ConvFitModel.cpp
   DensityOfStates.cpp
   Elwin.cpp
+  FunctionTemplateBrowser.cpp
   ILLEnergyTransfer.cpp
   ISISCalibration.cpp
   ISISDiagnostics.cpp
   ISISEnergyTransfer.cpp
+  IndexTypes.cpp
   IndirectAddWorkspaceDialog.cpp
   IndirectBayes.cpp
   IndirectBayesTab.cpp
@@ -143,6 +66,12 @@
   Iqt.cpp
   IqtFit.cpp
   IqtFitModel.cpp
+  IndirectFitPropertyBrowser.cpp
+#  IndirectFunctionBrowser/ConvTemplateBrowser.cpp
+#  IndirectFunctionBrowser/ConvTemplatePresenter.cpp
+  IndirectFunctionBrowser/IqtFunctionModel.cpp
+  IndirectFunctionBrowser/IqtTemplateBrowser.cpp
+  IndirectFunctionBrowser/IqtTemplatePresenter.cpp
   JumpFit.cpp
   JumpFitAddWorkspaceDialog.cpp
   JumpFitDataPresenter.cpp
@@ -154,172 +83,15 @@
   ResNorm.cpp
   Stretch.cpp
 )
->>>>>>> f956ddac
 
 # Include files aren't required, but this makes them appear in Visual Studio
 # IMPORTANT: Include files are required in the QT4_MOC_FILES set. Scroll down to
 # find it.
-<<<<<<< HEAD
-set(INC_FILES
-    DllConfig.h
-    AbsorptionCorrections.h
-    ApplyAbsorptionCorrections.h
-    CalculatePaalmanPings.h
-    ContainerSubtraction.h
-    ConvFit.h
-    ConvFitAddWorkspaceDialog.h
-    ConvFitDataPresenter.h
-    ConvFitDataTablePresenter.h
-    ConvFitModel.h
-    CorrectionsTab.h
-    DensityOfStates.h
-    Elwin.h
-    FunctionTemplateBrowser.h
-    IAddWorkspaceDialog.h
-    IIndirectFitDataView.h
-    IIndirectFitOutputOptionsModel.h
-    IIndirectFitOutputOptionsView.h
-    IIndirectFitPlotView.h
-    ILLEnergyTransfer.h
-    IndexTypes.h
-    ISISCalibration.h
-    ISISDiagnostics.h
-    ISISEnergyTransfer.h
-    IndirectAddWorkspaceDialog.h
-    IndirectBayes.h
-    IndirectBayesTab.h
-    IndirectCorrections.h
-    IndirectDataAnalysis.h
-    IndirectDataAnalysisTab.h
-    IndirectDataReduction.h
-    IndirectDataReductionTab.h
-    IndirectDataTablePresenter.h
-    IndirectDiffractionReduction.h
-    IndirectEditResultsDialog.h
-    IndirectFitAnalysisTab.h
-    IndirectFitData.h
-    IndirectFitDataPresenter.h
-    IndirectFitDataView.h
-    IndirectFitOutput.h
-    IndirectFitOutputOptionsModel.h
-    IndirectFitOutputOptionsPresenter.h
-    IndirectFitOutputOptionsView.h
-    IndirectFitPlotModel.h
-    IndirectFitPlotPresenter.h
-    IndirectFitPlotView.h
-    IndirectFitPropertyBrowser.h
-    IndirectFittingModel.h
-    IndirectLoadILL.h
-    IndirectMolDyn.h
-    IndirectMoments.h
-    IndirectSassena.h
-    IndirectSimulation.h
-    IndirectSimulationTab.h
-    IndirectSpectrumSelectionPresenter.h
-    IndirectSpectrumSelectionView.h
-    IndirectSqw.h
-    IndirectSymmetrise.h
-    IndirectTab.h
-    IndirectToolsTab.h
-    IndirectTransmission.h
-    IndirectTransmissionCalc.h
-    Iqt.h
-    IqtFit.h
-    IqtFitModel.h
-#    IndirectFunctionBrowser/ConvTemplateBrowser.h
-#    IndirectFunctionBrowser/ConvTemplatePresenter.h
-    IndirectFunctionBrowser/IqtFunctionModel.h
-    IndirectFunctionBrowser/IqtTemplateBrowser.h
-    IndirectFunctionBrowser/IqtTemplatePresenter.h
-    JumpFit.h
-    JumpFitAddWorkspaceDialog.h
-    JumpFitDataPresenter.h
-    JumpFitDataTablePresenter.h
-    LazyAsyncRunner.h
-    JumpFitModel.h
-    MSDFit.h
-    MSDFitModel.h
-    ParameterEstimation.h
-    Quasi.h
-    ResNorm.h
-    Stretch.h)
-
-set(MOC_FILES
-    AbsorptionCorrections.h
-    ApplyAbsorptionCorrections.h
-    CalculatePaalmanPings.h
-    ContainerSubtraction.h
-    ConvFit.h
-    ConvFitAddWorkspaceDialog.h
-    ConvFitDataPresenter.h
-    ConvFitDataTablePresenter.h
-    CorrectionsTab.h
-    DensityOfStates.h
-    Elwin.h
-    FunctionTemplateBrowser.h
-    IAddWorkspaceDialog.h
-    IIndirectFitDataView.h
-    IIndirectFitOutputOptionsView.h
-    IIndirectFitPlotView.h
-    ILLEnergyTransfer.h
-    IndirectAddWorkspaceDialog.h
-    IndirectBayes.h
-    IndirectBayesTab.h
-    IndirectCorrections.h
-    IndirectDataAnalysis.h
-    IndirectDataAnalysisTab.h
-    IndirectDataReduction.h
-    IndirectDataReductionTab.h
-    IndirectDataTablePresenter.h
-    IndirectDiffractionReduction.h
-    IndirectEditResultsDialog.h
-    IndirectFitAnalysisTab.h
-    IndirectFitDataPresenter.h
-    IndirectFitDataView.h
-    IndirectFitOutputOptionsPresenter.h
-    IndirectFitOutputOptionsView.h
-    IndirectFitPlotPresenter.h
-    IndirectFitPlotView.h
-    IndirectFitPropertyBrowser.h
-    IndirectInstrumentConfig.h
-    IndirectLoadILL.h
-    IndirectMolDyn.h
-    IndirectMoments.h
-    IndirectSassena.h
-    IndirectSimulation.h
-    IndirectSimulationTab.h
-    IndirectSpectrumSelectionPresenter.h
-    IndirectSpectrumSelectionView.h
-    IndirectSqw.h
-    IndirectSymmetrise.h
-    IndirectTransmission.h
-    IndirectTransmissionCalc.h
-    IndirectTools.h
-    IndirectToolsTab.h
-    IndirectTab.h
-    Iqt.h
-    IqtFit.h
-#    IndirectFunctionBrowser/ConvTemplateBrowser.h
-#    IndirectFunctionBrowser/ConvTemplatePresenter.h
-    IndirectFunctionBrowser/IqtTemplateBrowser.h
-    IndirectFunctionBrowser/IqtTemplatePresenter.h
-    JumpFit.h
-    JumpFitAddWorkspaceDialog.h
-    JumpFitDataPresenter.h
-    JumpFitDataTablePresenter.h
-    LazyAsyncRunner.h
-    MSDFit.h
-    Quasi.h
-    ResNorm.h
-    Stretch.h
-    ISISCalibration.h
-    ISISDiagnostics.h
-    ISISEnergyTransfer.h)
-=======
 set(
   QT4_INC_FILES
   ConvFitModel.h
   DllConfig.h
+    IndexTypes.h
   IndirectFitData.h
   IndirectFitOutput.h
   IndirectFitOutputOptionsModel.h
@@ -328,8 +100,10 @@
   IndirectFittingModel.h
   IndirectToolsTab.h
   IqtFitModel.h
+  IndirectFunctionBrowser/IqtFunctionModel.h
   JumpFitModel.h
   MSDFitModel.h
+    ParameterEstimation.h
 )
 
 set(
@@ -345,6 +119,7 @@
   CorrectionsTab.h
   DensityOfStates.h
   Elwin.h
+  FunctionTemplateBrowser.h
   IAddWorkspaceDialog.h
   IIndirectFitDataView.h
   IIndirectFitOutputOptionsView.h
@@ -390,6 +165,11 @@
   IndirectTransmissionCalc.h
   IndirectTransmission.h
   IqtFit.h
+  IndirectFitPropertyBrowser.h
+#  IndirectFunctionBrowser/ConvTemplateBrowser.h
+#  IndirectFunctionBrowser/ConvTemplatePresenter.h
+  IndirectFunctionBrowser/IqtTemplateBrowser.h
+  IndirectFunctionBrowser/IqtTemplatePresenter.h
   Iqt.h
   ISISCalibration.h
   ISISDiagnostics.h
@@ -404,7 +184,6 @@
   ResNorm.h
   Stretch.h
 )
->>>>>>> f956ddac
 
 set(
   QT4_UI_FILES
