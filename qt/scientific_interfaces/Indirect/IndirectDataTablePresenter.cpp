--- conflicted
+++ resolved
@@ -256,7 +256,7 @@
 
 void IndirectDataTablePresenter::setStartX(double startX,
                                            SpectrumRowIndex index) {
-  MantidQt::API::SignalBlocker<QObject> blocker(m_dataTable);
+  MantidQt::API::SignalBlocker blocker(m_dataTable);
   m_dataTable->item(index.value, startXColumn())->setText(makeNumber(startX));
 }
 
@@ -279,7 +279,7 @@
 }
 
 void IndirectDataTablePresenter::setEndX(double endX, SpectrumRowIndex index) {
-  MantidQt::API::SignalBlocker<QObject> blocker(m_dataTable);
+  MantidQt::API::SignalBlocker blocker(m_dataTable);
   m_dataTable->item(index.value, endXColumn())->setText(makeNumber(endX));
 }
 
@@ -299,7 +299,7 @@
 
 void IndirectDataTablePresenter::setExcludeRegion(const std::string &exclude,
                                                   SpectrumRowIndex index) {
-  MantidQt::API::SignalBlocker<QObject> blocker(m_dataTable);
+  MantidQt::API::SignalBlocker blocker(m_dataTable);
   if (FittingMode::SEQUENTIAL == m_model->getFittingMode())
     setExcludeRegion(exclude);
   else
@@ -322,15 +322,9 @@
     addNewData(index);
 }
 
-<<<<<<< HEAD
 void IndirectDataTablePresenter::addNewData(DatasetIndex index) {
-  MantidQt::API::SignalBlocker<QObject> blocker(m_dataTable);
+  MantidQt::API::SignalBlocker blocker(m_dataTable);
   const auto start = SpectrumRowIndex{m_dataTable->rowCount()};
-=======
-void IndirectDataTablePresenter::addNewData(std::size_t index) {
-  MantidQt::API::SignalBlocker blocker(m_dataTable);
-  const auto start = m_dataTable->rowCount();
->>>>>>> f956ddac
 
   const auto addRow = [&](WorkspaceIndex spectrum) {
     addTableEntry(index, spectrum);
@@ -348,13 +342,8 @@
     addNewData(index);
 }
 
-<<<<<<< HEAD
 void IndirectDataTablePresenter::updateExistingData(DatasetIndex index) {
-  MantidQt::API::SignalBlocker<QObject> blocker(m_dataTable);
-=======
-void IndirectDataTablePresenter::updateExistingData(std::size_t index) {
-  MantidQt::API::SignalBlocker blocker(m_dataTable);
->>>>>>> f956ddac
+  MantidQt::API::SignalBlocker blocker(m_dataTable);
   auto position = m_dataPositions[index];
   const auto nextPosition = getNextPosition(index);
   const auto initialSize = nextPosition - position;
@@ -494,12 +483,8 @@
 
 void IndirectDataTablePresenter::updateAllFittingRangeFrom(int irow,
                                                            int column) {
-<<<<<<< HEAD
   SpectrumRowIndex row{irow};
-  MantidQt::API::SignalBlocker<QObject> blocker(m_dataTable);
-=======
-  MantidQt::API::SignalBlocker blocker(m_dataTable);
->>>>>>> f956ddac
+  MantidQt::API::SignalBlocker blocker(m_dataTable);
   if (startXColumn() == column)
     setStartX(getDouble(row, column));
   else if (endXColumn() == column)
@@ -509,14 +494,9 @@
 }
 
 void IndirectDataTablePresenter::enableGlobalFittingRange() {
-<<<<<<< HEAD
-  MantidQt::API::SignalBlocker<QObject> blocker(m_dataTable);
+  MantidQt::API::SignalBlocker blocker(m_dataTable);
   const auto range =
       m_model->getFittingRange(DatasetIndex{0}, WorkspaceIndex{0});
-=======
-  MantidQt::API::SignalBlocker blocker(m_dataTable);
-  const auto range = m_model->getFittingRange(0, 0);
->>>>>>> f956ddac
   setStartX(range.first);
   setEndX(range.second);
   setExcludeRegion(
@@ -543,51 +523,6 @@
   m_dataPositions.clear();
 }
 
-<<<<<<< HEAD
-=======
-void IndirectDataTablePresenter::setStartX(double startX, int index) {
-  MantidQt::API::SignalBlocker blocker(m_dataTable);
-  if (FittingMode::SEQUENTIAL == m_model->getFittingMode())
-    setStartX(startX);
-  else
-    m_dataTable->item(index, startXColumn())->setText(makeNumber(startX));
-}
-
-void IndirectDataTablePresenter::setEndX(double endX, int index) {
-  MantidQt::API::SignalBlocker blocker(m_dataTable);
-  if (FittingMode::SEQUENTIAL == m_model->getFittingMode())
-    setEndX(endX);
-  else
-    m_dataTable->item(index, endXColumn())->setText(makeNumber(endX));
-}
-
-void IndirectDataTablePresenter::setExcludeRegion(const std::string &exclude,
-                                                  int index) {
-  MantidQt::API::SignalBlocker blocker(m_dataTable);
-  if (FittingMode::SEQUENTIAL == m_model->getFittingMode())
-    setExcludeRegion(exclude);
-  else
-    m_dataTable->item(index, excludeColumn())
-        ->setText(QString::fromStdString(exclude));
-}
-
-void IndirectDataTablePresenter::setStartX(double startX) {
-  setColumnValues(startXColumn(), makeNumber(startX));
-}
-
-void IndirectDataTablePresenter::setEndX(double endX) {
-  setColumnValues(endXColumn(), makeNumber(endX));
-}
-
-void IndirectDataTablePresenter::setExcludeRegion(const std::string &exclude) {
-  setExcludeRegion(QString::fromStdString(exclude));
-}
-
-void IndirectDataTablePresenter::setExcludeRegion(const QString &exclude) {
-  setColumnValues(excludeColumn(), exclude);
-}
-
->>>>>>> f956ddac
 void IndirectDataTablePresenter::setColumnValues(int column,
                                                  const QString &value) {
   MantidQt::API::SignalBlocker blocker(m_dataTable);
@@ -624,12 +559,7 @@
   cell->setFlags(flags);
   setCell(std::move(cell), row, 0);
 
-<<<<<<< HEAD
-  cell = Mantid::Kernel::make_unique<QTableWidgetItem>(
-      QString::number(spectrum.value));
-=======
-  cell = std::make_unique<QTableWidgetItem>(QString::number(spectrum));
->>>>>>> f956ddac
+  cell = std::make_unique<QTableWidgetItem>(QString::number(spectrum.value));
   cell->setFlags(flags);
   setCell(std::move(cell), row, workspaceIndexColumn());
 
