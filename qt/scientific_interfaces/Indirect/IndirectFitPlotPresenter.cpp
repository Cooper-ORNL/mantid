#include "IndirectFitPlotPresenter.h"

#include "MantidQtWidgets/Common/SignalBlocker.h"

namespace {
using MantidQt::CustomInterfaces::IDA::IndirectFitPlotView;
using MantidQt::CustomInterfaces::IDA::DiscontinuousSpectra;

std::string createPlotString(const std::string &workspaceName,
                             const std::string &spectra) {
  std::string plotString = "from mantidplot import plotSpectrum\n";
  return plotString + "plotSpectrum(['" + workspaceName + "'], " + spectra +
         ")\n";
}

std::string createPlotString(const std::string &workspaceName,
                             std::size_t spectrum) {
  return createPlotString(workspaceName, std::to_string(spectrum));
}

struct UpdateAvailableSpectra : public boost::static_visitor<> {
public:
  explicit UpdateAvailableSpectra(IndirectFitPlotView *view) : m_view(view) {}

  void operator()(const std::pair<std::size_t, std::size_t> &spectra) {
    m_view->setAvailableSpectra(spectra.first, spectra.second);
  }

  void operator()(const DiscontinuousSpectra<std::size_t> &spectra) {
    m_view->setAvailableSpectra(spectra.begin(), spectra.end());
  }

private:
  IndirectFitPlotView *m_view;
};
} // namespace

namespace MantidQt {
namespace CustomInterfaces {
namespace IDA {

using namespace Mantid::API;

IndirectFitPlotPresenter::IndirectFitPlotPresenter(IndirectFittingModel *model,
                                                   IndirectFitPlotView *view)
    : m_model(new IndirectFitPlotModel(model)), m_view(view),
      m_plotGuessInSeparateWindow(false) {
  connect(m_view, SIGNAL(selectedFitDataChanged(std::size_t)), this,
          SLOT(setActiveIndex(std::size_t)));
  connect(m_view, SIGNAL(selectedFitDataChanged(std::size_t)), this,
          SLOT(updateAvailableSpectra()));
  connect(m_view, SIGNAL(selectedFitDataChanged(std::size_t)), this,
          SLOT(updatePlots()));
  connect(m_view, SIGNAL(selectedFitDataChanged(std::size_t)), this,
          SLOT(updateFitRangeSelector()));
  connect(m_view, SIGNAL(selectedFitDataChanged(std::size_t)), this,
          SLOT(updateGuess()));
  connect(m_view, SIGNAL(selectedFitDataChanged(std::size_t)), this,
          SIGNAL(selectedFitDataChanged(std::size_t)));

  connect(m_view, SIGNAL(plotSpectrumChanged(std::size_t)), this,
          SLOT(setActiveSpectrum(std::size_t)));
  connect(m_view, SIGNAL(plotSpectrumChanged(std::size_t)), this,
          SLOT(updatePlots()));
  connect(m_view, SIGNAL(plotSpectrumChanged(std::size_t)), this,
          SLOT(updateFitRangeSelector()));
  connect(m_view, SIGNAL(plotSpectrumChanged(std::size_t)), this,
          SIGNAL(plotSpectrumChanged(std::size_t)));

  connect(m_view, SIGNAL(plotCurrentPreview()), this,
          SLOT(plotCurrentPreview()));

  connect(m_view, SIGNAL(fitSelectedSpectrum()), this,
          SLOT(emitFitSingleSpectrum()));

  connect(m_view, SIGNAL(plotGuessChanged(bool)), this,
          SLOT(updateGuess(bool)));

  connect(m_view, SIGNAL(startXChanged(double)), this,
          SLOT(setModelStartX(double)));
  connect(m_view, SIGNAL(endXChanged(double)), this,
          SLOT(setModelEndX(double)));

  connect(m_view, SIGNAL(startXChanged(double)), this,
          SIGNAL(startXChanged(double)));
  connect(m_view, SIGNAL(endXChanged(double)), this,
          SIGNAL(endXChanged(double)));

  connect(m_view, SIGNAL(hwhmMaximumChanged(double)), this,
          SLOT(setHWHMMinimum(double)));
  connect(m_view, SIGNAL(hwhmMinimumChanged(double)), this,
          SLOT(setHWHMMaximum(double)));
  connect(m_view, SIGNAL(hwhmChanged(double, double)), this,
          SLOT(setModelHWHM(double, double)));
  connect(m_view, SIGNAL(hwhmChanged(double, double)), this,
          SLOT(emitFWHMChanged(double, double)));

  connect(m_view, SIGNAL(backgroundChanged(double)), this,
          SLOT(setModelBackground(double)));
  connect(m_view, SIGNAL(backgroundChanged(double)), this,
          SIGNAL(backgroundChanged(double)));

  connect(&m_pythonRunner, SIGNAL(runAsPythonScript(const QString &, bool)),
          this, SIGNAL(runAsPythonScript(const QString &, bool)));

  updateRangeSelectors();
}

std::size_t IndirectFitPlotPresenter::getSelectedDataIndex() const {
  return m_model->getActiveDataIndex();
}

std::size_t IndirectFitPlotPresenter::getSelectedSpectrum() const {
  return m_model->getActiveSpectrum();
}

int IndirectFitPlotPresenter::getSelectedSpectrumIndex() const {
  return m_view->getSelectedSpectrumIndex();
}

bool IndirectFitPlotPresenter::isCurrentlySelected(std::size_t dataIndex,
                                                   std::size_t spectrum) const {
  return getSelectedDataIndex() == dataIndex &&
         getSelectedSpectrum() == spectrum;
}

void IndirectFitPlotPresenter::setActiveIndex(std::size_t index) {
  m_model->setActiveIndex(index);
}

void IndirectFitPlotPresenter::setActiveSpectrum(std::size_t spectrum) {
  m_model->setActiveSpectrum(spectrum);
}

void IndirectFitPlotPresenter::setModelStartX(double startX) {
  m_model->setStartX(startX);
}

void IndirectFitPlotPresenter::setModelEndX(double endX) {
  m_model->setEndX(endX);
}

void IndirectFitPlotPresenter::setModelHWHM(double minimum, double maximum) {
  m_model->setHWHM(maximum - minimum);
}

void IndirectFitPlotPresenter::setModelBackground(double background) {
  m_model->setBackground(background);
}

void IndirectFitPlotPresenter::hideMultipleDataSelection() {
  m_view->hideMultipleDataSelection();
}

void IndirectFitPlotPresenter::showMultipleDataSelection() {
  m_view->showMultipleDataSelection();
}

void IndirectFitPlotPresenter::setStartX(double startX) {
  m_view->setFitRangeMinimum(startX);
}

void IndirectFitPlotPresenter::setEndX(double endX) {
  m_view->setFitRangeMaximum(endX);
}

void IndirectFitPlotPresenter::updateRangeSelectors() {
  updateBackgroundSelector();
  updateHWHMSelector();
}

void IndirectFitPlotPresenter::setHWHMMaximum(double minimum) {
  m_view->setHWHMMaximum(m_model->calculateHWHMMaximum(minimum));
}

void IndirectFitPlotPresenter::setHWHMMinimum(double maximum) {
  m_view->setHWHMMinimum(m_model->calculateHWHMMinimum(maximum));
}

void IndirectFitPlotPresenter::enablePlotGuessInSeparateWindow() {
  m_plotGuessInSeparateWindow = true;
  const auto inputAndGuess =
      m_model->appendGuessToInput(m_model->getGuessWorkspace());
  const auto plotString = createPlotString(inputAndGuess->getName(), "[0,1]");
  m_pythonRunner.runPythonCode(QString::fromStdString(plotString));
}

void IndirectFitPlotPresenter::disablePlotGuessInSeparateWindow() {
  m_plotGuessInSeparateWindow = false;
  m_model->deleteExternalGuessWorkspace();
}

void IndirectFitPlotPresenter::appendLastDataToSelection() {
  const auto numberOfWorkspaces = m_model->numberOfWorkspaces();
  if (m_view->dataSelectionSize() == numberOfWorkspaces)
    m_view->setNameInDataSelection(m_model->getLastFitDataName(),
                                   numberOfWorkspaces - 1);
  else
    m_view->appendToDataSelection(m_model->getLastFitDataName());
}

void IndirectFitPlotPresenter::updateSelectedDataName() {
  m_view->setNameInDataSelection(m_model->getFitDataName(),
                                 m_model->getActiveDataIndex());
}

void IndirectFitPlotPresenter::updateDataSelection() {
  MantidQt::API::SignalBlocker<QObject> blocker(m_view);
  m_view->clearDataSelection();
  for (auto i = 0u; i < m_model->numberOfWorkspaces(); ++i)
    m_view->appendToDataSelection(m_model->getFitDataName(i));
  setActiveIndex(0);
  updateAvailableSpectra();
  emit selectedFitDataChanged(0);
}

void IndirectFitPlotPresenter::updateAvailableSpectra() {
  if (m_model->getWorkspace()) {
    m_view->enableSpectrumSelection();
<<<<<<< HEAD
    const auto spectra = m_model->getSpectra();
    boost::apply_visitor(UpdateAvailableSpectra(m_view), spectra);
=======
    auto updateSpectra = UpdateAvailableSpectra(m_view);
    m_model->getSpectra().apply_visitor(updateSpectra);
>>>>>>> ac86e074
    setActiveSpectrum(m_view->getSelectedSpectrum());
  } else
    m_view->disableSpectrumSelection();
}

void IndirectFitPlotPresenter::updatePlots() {
  const auto result = m_model->getResultWorkspace();
  if (result)
    plotResult(result);
  else
    plotInput();
  updateRangeSelectors();
  updateFitRangeSelector();
}

void IndirectFitPlotPresenter::plotInput() {
  const auto workspace = m_model->getWorkspace();
  if (workspace) {
    clearFit();
    clearDifference();
    plotInput(workspace, m_model->getActiveSpectrum());
    updatePlotRange(m_model->getWorkspaceRange());
  } else
    m_view->clear();
}

void IndirectFitPlotPresenter::plotResult(MatrixWorkspace_sptr result) {
  plotInput(result, 0);
  plotFit(result, 1);
  plotDifference(result, 2);
  updatePlotRange(m_model->getResultRange());
}

void IndirectFitPlotPresenter::updatePlotRange(
    const std::pair<double, double> &range) {
  MantidQt::API::SignalBlocker<QObject> blocker(m_view);
  m_view->setFitRange(range.first, range.second);
  m_view->setHWHMRange(range.first, range.second);
}

void IndirectFitPlotPresenter::plotInput(MatrixWorkspace_sptr workspace,
                                         std::size_t spectrum) {
  m_view->plotInTopPreview("Sample", workspace, spectrum, Qt::black);
}

void IndirectFitPlotPresenter::plotFit(MatrixWorkspace_sptr workspace,
                                       std::size_t spectrum) {
  m_view->plotInTopPreview("Fit", workspace, spectrum, Qt::red);
}

void IndirectFitPlotPresenter::plotDifference(MatrixWorkspace_sptr workspace,
                                              std::size_t spectrum) {
  m_view->plotInBottomPreview("Difference", workspace, spectrum, Qt::blue);
}

void IndirectFitPlotPresenter::clearInput() {
  m_view->removeFromTopPreview("Sample");
}

void IndirectFitPlotPresenter::clearFit() {
  m_view->removeFromTopPreview("Fit");
}

void IndirectFitPlotPresenter::clearDifference() {
  m_view->removeFromBottomPreview("Difference");
}

void IndirectFitPlotPresenter::updateFitRangeSelector() {
  const auto range = m_model->getRange();
  m_view->setFitRangeMinimum(range.first);
  m_view->setFitRangeMaximum(range.second);
}

void IndirectFitPlotPresenter::plotCurrentPreview() {
  const auto plotString = getPlotString(m_model->getActiveSpectrum());
  m_pythonRunner.runPythonCode(QString::fromStdString(plotString));
}

void IndirectFitPlotPresenter::updateGuess() {
  if (m_model->canCalculateGuess()) {
    m_view->enablePlotGuess();
    updateGuess(m_view->isPlotGuessChecked());
  } else {
    m_view->disablePlotGuess();
    clearGuess();
  }
}

void IndirectFitPlotPresenter::updateGuessAvailability() {
  if (m_model->canCalculateGuess())
    m_view->enablePlotGuess();
  else
    m_view->disablePlotGuess();
}

void IndirectFitPlotPresenter::updateGuess(bool doPlotGuess) {
  if (doPlotGuess) {
    const auto guessWorkspace = m_model->getGuessWorkspace();
    if (guessWorkspace->x(0).size() >= 2) {
      plotGuess(guessWorkspace);
      if (m_plotGuessInSeparateWindow)
        plotGuessInSeparateWindow(guessWorkspace);
    }
  } else if (m_plotGuessInSeparateWindow)
    plotGuessInSeparateWindow(m_model->getGuessWorkspace());
  else
    clearGuess();
}

void IndirectFitPlotPresenter::plotGuess(
    Mantid::API::MatrixWorkspace_sptr workspace) {
  m_view->plotInTopPreview("Guess", workspace, 0, Qt::green);
}

void IndirectFitPlotPresenter::plotGuessInSeparateWindow(
    Mantid::API::MatrixWorkspace_sptr workspace) {
  m_plotExternalGuessRunner.addCallback(
      [this, workspace]() { m_model->appendGuessToInput(workspace); });
}

void IndirectFitPlotPresenter::clearGuess() {
  m_view->removeFromTopPreview("Guess");
}

void IndirectFitPlotPresenter::updateHWHMSelector() {
  const auto hwhm = m_model->getFirstHWHM();
  m_view->setHWHMRangeVisible(hwhm ? true : false);

  if (hwhm)
    setHWHM(*hwhm);
}

void IndirectFitPlotPresenter::setHWHM(double hwhm) {
  const auto centre = m_model->getFirstPeakCentre().get_value_or(0.);
  m_view->setHWHMMaximum(centre + hwhm);
  m_view->setHWHMMinimum(centre - hwhm);
}

void IndirectFitPlotPresenter::updateBackgroundSelector() {
  const auto background = m_model->getFirstBackgroundLevel();
  m_view->setBackgroundRangeVisible(background ? true : false);

  if (background)
    m_view->setBackgroundLevel(*background);
}

std::string
IndirectFitPlotPresenter::getPlotString(std::size_t spectrum) const {
  const auto result = m_model->getResultWorkspace();
  if (result)
    return createPlotString(result->getName(), "[0,1,2]");
  return createPlotString(m_model->getWorkspace()->getName(), spectrum);
}

void IndirectFitPlotPresenter::emitFitSingleSpectrum() {
  emit fitSingleSpectrum(m_model->getActiveDataIndex(),
                         m_model->getActiveSpectrum());
}

void IndirectFitPlotPresenter::emitFWHMChanged(double minimum, double maximum) {
  emit fwhmChanged(maximum - minimum);
}

void IndirectFitPlotPresenter::emitSelectedFitDataChanged() {
  const auto index = m_view->getSelectedDataIndex();
  if (index >= 0)
    emit selectedFitDataChanged(static_cast<std::size_t>(index));
  else
    emit noFitDataSelected();
}

} // namespace IDA
} // namespace CustomInterfaces
} // namespace MantidQt<|MERGE_RESOLUTION|>--- conflicted
+++ resolved
@@ -217,13 +217,8 @@
 void IndirectFitPlotPresenter::updateAvailableSpectra() {
   if (m_model->getWorkspace()) {
     m_view->enableSpectrumSelection();
-<<<<<<< HEAD
-    const auto spectra = m_model->getSpectra();
-    boost::apply_visitor(UpdateAvailableSpectra(m_view), spectra);
-=======
     auto updateSpectra = UpdateAvailableSpectra(m_view);
     m_model->getSpectra().apply_visitor(updateSpectra);
->>>>>>> ac86e074
     setActiveSpectrum(m_view->getSelectedSpectrum());
   } else
     m_view->disableSpectrumSelection();
