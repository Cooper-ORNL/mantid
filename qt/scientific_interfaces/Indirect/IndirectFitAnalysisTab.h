--- conflicted
+++ resolved
@@ -82,11 +82,7 @@
 
   Mantid::API::IFunction_sptr model() const;
 
-<<<<<<< HEAD
-  int backgroundIndex() const;
-=======
   boost::optional<int> backgroundIndex() const;
->>>>>>> 369feb67
 
   QString selectedFitType() const;
 
@@ -96,17 +92,6 @@
 
   double endX() const;
 
-<<<<<<< HEAD
-  double parameterValue(const std::string &functionName,
-                        const std::string &parameterName);
-
-  bool emptyModel() const;
-
-  QString backgroundName() const;
-
-  bool previousFitModelSelected() const;
-
-=======
   std::vector<double> parameterValue(const std::string &functionName,
                                      const std::string &parameterName) const;
   boost::optional<double>
@@ -117,7 +102,6 @@
 
   QString backgroundName() const;
 
->>>>>>> 369feb67
   virtual bool canPlotGuess() const;
 
   virtual bool doPlotGuess() const = 0;
@@ -134,7 +118,6 @@
                          const std::string &parameterName, double value);
 
   void setDefaultPeakType(const std::string &function);
-<<<<<<< HEAD
 
   void addCheckBoxFunctionGroup(
       const QString &groupName,
@@ -170,43 +153,6 @@
                               const QString &settingName,
                               double defaultValue = 0);
 
-=======
-
-  void addCheckBoxFunctionGroup(
-      const QString &groupName,
-      const std::vector<Mantid::API::IFunction_sptr> &functions,
-      bool defaultValue = false);
-
-  void addSpinnerFunctionGroup(
-      const QString &groupName,
-      const std::vector<Mantid::API::IFunction_sptr> &functions,
-      int minimum = 0, int maximum = 10, int defaultValue = 0);
-
-  void addComboBoxFunctionGroup(
-      const QString &groupName,
-      const std::vector<Mantid::API::IFunction_sptr> &functions);
-
-  void setBackgroundOptions(const QStringList &backgrounds);
-
-  bool boolSettingValue(const QString &settingKey) const;
-
-  void setCustomBoolSetting(const QString &settingKey, bool value);
-
-  int intSettingValue(const QString &settingKey) const;
-
-  double doubleSettingValue(const QString &settingKey) const;
-
-  QString enumSettingValue(const QString &settingKey) const;
-
-  void addBoolCustomSetting(const QString &settingKey,
-                            const QString &settingName,
-                            bool defaultValue = false);
-
-  void addDoubleCustomSetting(const QString &settingKey,
-                              const QString &settingName,
-                              double defaultValue = 0);
-
->>>>>>> 369feb67
   void addIntCustomSetting(const QString &settingKey,
                            const QString &settingName, int defaultValue = 0);
 
@@ -325,7 +271,6 @@
 
 protected slots:
   void clearGuessWindowPlot();
-<<<<<<< HEAD
 
   void setSelectedSpectrum(int spectrum) override;
 
@@ -337,25 +282,10 @@
 
   void xMaxSelected(double xMax);
 
+  void updatePreviousModelSelected();
+
   virtual void updatePlotRange() = 0;
 
-=======
-
-  void setSelectedSpectrum(int spectrum) override;
-
-  virtual void startXChanged(double startX) = 0;
-
-  virtual void endXChanged(double endX) = 0;
-
-  void xMinSelected(double xMin);
-
-  void xMaxSelected(double xMax);
-
-  void updatePreviousModelSelected();
-
-  virtual void updatePlotRange() = 0;
-
->>>>>>> 369feb67
   void executeSingleFit();
 
   void executeSequentialFit();
@@ -405,23 +335,6 @@
   createWorkspaceAlgorithm(const std::string &workspaceName, int numSpec,
                            const std::vector<double> &dataX,
                            const std::vector<double> &dataY) const;
-<<<<<<< HEAD
-  Mantid::API::IAlgorithm_sptr
-  extractSpectraAlgorithm(Mantid::API::MatrixWorkspace_sptr inputWS,
-                          int startIndex, int endIndex, double startX,
-                          double endX) const;
-  Mantid::API::IAlgorithm_sptr
-  appendSpectraAlgorithm(Mantid::API::MatrixWorkspace_sptr inputWS,
-                         Mantid::API::MatrixWorkspace_sptr spectraWS) const;
-  Mantid::API::IAlgorithm_sptr
-  cropWorkspaceAlgorithm(Mantid::API::MatrixWorkspace_sptr inputWS,
-                         double startX, double endX, int startIndex,
-                         int endIndex) const;
-  Mantid::API::IAlgorithm_sptr
-  deleteWorkspaceAlgorithm(Mantid::API::MatrixWorkspace_sptr workspace) const;
-
-  Mantid::API::IFunction_sptr m_fitFunction;
-=======
   Mantid::API::MatrixWorkspace_sptr
   extractSpectra(Mantid::API::MatrixWorkspace_sptr inputWS, int startIndex,
                  int endIndex, double startX, double endX) const;
@@ -434,7 +347,6 @@
   void deleteWorkspace(Mantid::API::MatrixWorkspace_sptr workspace) const;
 
   Mantid::API::CompositeFunction_const_sptr m_fitFunction;
->>>>>>> 369feb67
   QHash<size_t, QHash<QString, double>> m_parameterValues;
   QHash<QString, double> m_defaultPropertyValues;
   QHash<QString, QString> m_functionNameChanges;
@@ -442,10 +354,7 @@
 
   std::string m_outputFitName;
   bool m_appendResults;
-<<<<<<< HEAD
-=======
   bool m_previousModelSelected;
->>>>>>> 369feb67
   Mantid::API::MatrixWorkspace_sptr m_inputAndGuessWorkspace;
 
   QtLazyAsyncRunner<std::function<Mantid::API::MatrixWorkspace_sptr()>>
