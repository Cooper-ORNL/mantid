--- conflicted
+++ resolved
@@ -1,9 +1,6 @@
 #include "EnggDiffFittingPresenter.h"
-<<<<<<< HEAD
-=======
 #include "EnggDiffFittingPresWorker.h"
 #include "IEnggDiffFittingModel.h"
->>>>>>> 181fe7cb
 #include "MantidAPI/Axis.h"
 #include "MantidAPI/MatrixWorkspace.h"
 #include "MantidAPI/Run.h"
@@ -42,7 +39,6 @@
                                                 const size_t bank) {
   return std::to_string(runNumber) + "_" + std::to_string(bank);
 }
-<<<<<<< HEAD
 
 // Remove commas at the start and end of the string,
 // as well as any adjacent to another (eg ,, gets corrected to ,)
@@ -76,52 +72,6 @@
     }
   }
   return expectedPeaks;
-}
-
-std::string generateXAxisLabel(Mantid::Kernel::Unit_const_sptr unit) {
-  std::string label = unit->unitID();
-  if (label == "TOF") {
-    label += " (us)";
-  } else if (label == "dSpacing") {
-    label += " (A)";
-  }
-  return label;
-}
-=======
-
-// Remove commas at the start and end of the string,
-// as well as any adjacent to another (eg ,, gets corrected to ,)
-std::string stripExtraCommas(std::string &expectedPeaks) {
-  if (!expectedPeaks.empty()) {
-
-    g_log.debug() << "Validating the expected peak list.\n";
-
-    const auto comma = ',';
-
-    for (size_t i = 0; i < expectedPeaks.size() - 1; i++) {
-      size_t j = i + 1;
-
-      if (expectedPeaks[i] == comma && expectedPeaks[i] == expectedPeaks[j]) {
-        expectedPeaks.erase(j, 1);
-        i--;
-
-      } else {
-        ++j;
-      }
-    }
-
-    size_t strLength = expectedPeaks.length() - 1;
-    if (expectedPeaks.at(0) == ',') {
-      expectedPeaks.erase(0, 1);
-      strLength -= 1;
-    }
-
-    if (expectedPeaks.at(strLength) == ',') {
-      expectedPeaks.erase(strLength, 1);
-    }
-  }
-  return expectedPeaks;
->>>>>>> 181fe7cb
 }
 
 std::string generateXAxisLabel(Mantid::Kernel::Unit_const_sptr unit) {
@@ -328,474 +278,15 @@
   // enable the GUI
   m_view->enableFitAllButton(m_model->getNumFocusedWorkspaces() > 1);
   m_view->enableCalibrateFocusFitUserActions(true);
-<<<<<<< HEAD
-}
-
-// Fitting Tab Run Number & Bank handling here
-void EnggDiffFittingPresenter::fittingRunNoChanged() {
-
-  // receive the run number from the text-field
-  const std::string userPathInput = m_view->getFittingRunNo();
-
-  if (m_previousInput == userPathInput || userPathInput.empty()) {
-    // Short circuit the checks and skip any warnings
-    // or errors as the user has not changed anything
-    // just clicked the box. Additionally this resolves an
-    // issue where QT will return the cursor and produce a new
-    // warning when the current warning is closed
-    return;
-  } else {
-    m_previousInput = userPathInput;
-  }
-
-  // file name
-  const Poco::Path pocoUserPathInput(userPathInput);
-
-  std::vector<std::string> foundFullFilePaths;
-
-  // returns empty if no directory is found
-  const std::string parsedUserInput = pocoUserPathInput.toString();
-
-  // split directory if 'ENGINX_' found by '_.'
-  std::vector<std::string> splitBaseName;
-  if (parsedUserInput.find(m_view->getCurrentInstrument() + "_") !=
-      std::string::npos) {
-    boost::split(splitBaseName, parsedUserInput, boost::is_any_of("_."));
-  }
-
-  try {
-    // if input file is a directory and successfully splitBaseName
-    // or when default bank is set or changed, the text-field is updated with
-    // selected bank directory which would trigger this function again
-    if (pocoUserPathInput.isFile() && !splitBaseName.empty()) {
-      foundFullFilePaths = processFullPathInput(pocoUserPathInput);
-      // if given a multi-run
-    } else if (userPathInput.find("-") != std::string::npos) {
-      foundFullFilePaths = processMultiRun(userPathInput);
-      // try to process using single run
-    } else {
-      foundFullFilePaths = processSingleRun(userPathInput);
-    }
-  } catch (std::invalid_argument &ia) {
-    // If something went wrong stop and print error only
-    g_log.error("Failed to process user input. Error was: ");
-    g_log.error(ia.what());
-    return;
-  }
-
-  // if single or multi run-number
-  // set the text-field to directory here to the first in
-  // the vector if its not empty
-  if (foundFullFilePaths.empty()) {
-    m_view->userWarning(
-        "Error finding file(s)",
-        "Unable to find one or more files with a name matching the run"
-        " number or range input. Please check the files are present in"
-        " the focused output directory and the input is correct.");
-  } else if (!pocoUserPathInput.isFile()) {
-    // foundFiles is not empty and this is a directory
-    const std::string firstDir = foundFullFilePaths[0];
-    m_view->setFittingRunNo(firstDir);
-  }
-}
-
-/**
-  * Verifies and uses the user input path (i.e. a browsed file)
-  * to update drop down for available banks and various widgets on the GUI
-  *
-  * @param filePath The user entered file path as a Poco Path
-  *
-  * @return The full file path as a vector of strings to make this
-  * consistent with the other file processing methods
-  */
-std::vector<std::string>
-EnggDiffFittingPresenter::processFullPathInput(const Poco::Path &filePath) {
-
-  std::vector<std::string> foundRunNumbers;
-  std::vector<std::string> foundFullFilePaths;
-
-  // Handle files the user browsed to separately
-  try {
-    foundRunNumbers =
-        getAllBrowsedFilePaths(filePath.toString(), foundFullFilePaths);
-  } catch (std::runtime_error &e) {
-    const std::string eMsg(e.what());
-    g_log.error("Error loading browsed file: " + eMsg);
-
-    m_view->userWarning(
-        "Run Number Not Found",
-        "The run number specified could not be located "
-        "in the focused output directory. Please check that the "
-        "correct directory is set for Output Folder under Focusing Settings "
-        "on the settings tab and that the input is correct");
-    // Bring it back to a known state of 0 found
-    foundFullFilePaths.clear();
-    return foundFullFilePaths;
-  }
-
-  // Update UI to reflect found files
-  // Update the list of files found in the view
-  m_view->setFittingRunNumVec(foundFullFilePaths);
-
-  const bool multiRunMode = m_view->getFittingMultiRunMode();
-  const bool singleRunMode = m_view->getFittingSingleRunMode();
-  // if not run mode or bank mode: to avoid recreating widgets
-  if (!multiRunMode && !singleRunMode) {
-    // Skips this step if it is multiple run because widget already
-    // updated
-    setRunNoItems(foundRunNumbers, false);
-  }
-
-  return foundFullFilePaths;
-=======
   m_multiRunMode = false;
->>>>>>> 181fe7cb
 }
 
 void EnggDiffFittingPresenter::processSelectRun() {
   const auto listLabel = m_view->getFittingListWidgetCurrentValue();
-<<<<<<< HEAD
-  int runNumber;
-  size_t bank;
-  std::tie(runNumber, bank) = runAndBankNumberFromListWidgetLabel(listLabel);
-
-  const auto ws = m_model->getFocusedWorkspace(runNumber, bank);
-  plotFocusedFile(false, ws);
-}
-
-/**
-  * Takes the full path of a file which has been selected through
-  * browse, the run number the user has input and stores the
-  * full file paths of all files (specifically all banks) associated
-  * with that run number. Then updates the view to display all run
-  * numbers for multi-runs
-  *
-  * @param inputFullPath The user inputted path in the view
-  * @param foundFullFilePaths The full paths of all associated files found
-  *
-  * @return Vector of all run numbers for which a full file path was found
-  */
-std::vector<std::string> EnggDiffFittingPresenter::getAllBrowsedFilePaths(
-    const std::string &inputFullPath,
-    std::vector<std::string> &foundFullFilePaths) {
-  // to track the FittingRunnoChanged loop number
-  if (g_fitting_runno_counter == 0) {
-    g_multi_run_directories.clear();
-  }
-
-  g_fitting_runno_counter++;
-
-  // Files take the form 'ENGINX_123456_focused_bank_1' so create
-  // a string similar to 'ENGINX_123456_focused_bank' to allow us
-  // to search for additional banks]
-  const std::string baseName = getBaseNameFromStr(inputFullPath);
-  const std::vector<std::string> splitBaseName =
-      splitFittingDirectory(baseName);
-
-  // TODO look at removal of hard coded filename positions
-  // Produced <INST>_<RunNumber>_focused for subsequent lookup
-  const std::string baseFilenamePrefix =
-      splitBaseName[0] + "_" + splitBaseName[1] + "_" + splitBaseName[2];
-
-  Poco::Path pocoFullFilePath;
-  if (!pocoFullFilePath.tryParse(inputFullPath)) {
-    // File path isn't valid
-    m_view->userWarning("Bad file path entered",
-                        "The entered file path could not "
-                        " be opened. Please check the file and/or directory "
-                        "exists.");
-
-    throw std::runtime_error(
-        "The file path entered could not be parsed"
-        " this usually indicates a syntax error or bad path input");
-  }
-
-  const std::string workingDirectory = pocoFullFilePath.parent().toString();
-
-  // Find all files which match this baseFilenamePrefix -
-  // like a poor mans regular expression for files
-  if (!findFilePathFromBaseName(workingDirectory, baseFilenamePrefix,
-                                foundFullFilePaths)) {
-    // I can't see this ever being thrown if the user is browsing to files but
-    // better to be safe and give an informative message
-    throw std::runtime_error("Could not find any files matching the generated"
-                             " pattern: " +
-                             baseFilenamePrefix);
-  }
-
-  // Store the run number as found
-  std::vector<std::string> runNoVec;
-  runNoVec.push_back(splitBaseName[1]);
-
-  return runNoVec;
-}
-
-/**
-  * Processes a multi run input to the interface
-  * such as '12345-12350' by splitting it into '12345' to '12350'
-  * then calling enableMultiRun
-  * @param userInput The user input from the view
-  *
-  * @return List of found full file paths for the files specified
-  */
-std::vector<std::string>
-EnggDiffFittingPresenter::processMultiRun(const std::string &userInput) {
-
-  // Split user input into the first and last run number
-  std::vector<std::string> firstLastRunNoVec;
-  boost::split(firstLastRunNoVec, userInput, boost::is_any_of("-"));
-
-  // Then store them in their own strings
-  std::string firstRun;
-  std::string lastRun;
-  if (!firstLastRunNoVec.empty()) {
-    firstRun = firstLastRunNoVec[0];
-    lastRun = firstLastRunNoVec[1];
-
-    m_view->setFittingMultiRunMode(true);
-  }
-  return enableMultiRun(firstRun, lastRun);
-}
-
-std::vector<std::string> EnggDiffFittingPresenter::processSingleRun(
-    const std::string &userInputBasename) {
-
-  const auto focusDir = m_view->focusingDir();
-
-  // Check there is a folder to search for this file
-  // this will be changed to respect user directories as well later
-  if (focusDir.empty()) {
-    m_view->userWarning("Focus directory not set.",
-                        "Please check that a valid directory is "
-                        "set for Output Folder under Focusing Settings on the "
-                        "settings tab. "
-                        "Please try again");
-
-    m_view->enableFitAllButton(false);
-  }
-
-  // Next check input is a run number only as this is currently all
-  // that we can handle
-  if (!isDigit(userInputBasename)) {
-    m_view->userWarning(
-        "Invalid Run Number",
-        "Invalid format of run number has been entered. There was"
-        " non-numeric digits present in the input. Please try again");
-    m_view->enableFitAllButton(false);
-    throw std::invalid_argument("User input contained non-numeric characters");
-  }
-
-  if (userInputBasename.empty()) {
-
-    m_view->userWarning("Invalid Run Number",
-                        "Invalid format of run number has been entered. "
-                        " The input was blank. Please try again");
-    m_view->enableFitAllButton(false);
-    throw std::invalid_argument("User input was blank");
-  }
-
-  if (g_fitting_runno_counter == 0) {
-    g_multi_run_directories.clear();
-  }
-
-  // to track the FittingRunnoChanged loop number
-  g_fitting_runno_counter++;
-
-  // Inform the view we are using single run mode
-  m_view->setFittingSingleRunMode(true);
-
-  std::vector<std::string> foundFilePaths;
-  const bool wasFound =
-      findFilePathFromBaseName(focusDir, userInputBasename, foundFilePaths);
-
-  if (!wasFound) {
-    // Skip all UI update code
-    return foundFilePaths;
-  }
-
-  const bool fittingMultiRunMode = m_view->getFittingMultiRunMode();
-  if (!fittingMultiRunMode) {
-    // Wrap the current run number in a vector and pass through
-    // We cant use an initializer list as MSVC doesn't support this yet
-    std::vector<std::string> strFocusedFileVector;
-    strFocusedFileVector.push_back(userInputBasename);
-    setRunNoItems(strFocusedFileVector, false);
-  }
-
-  // Update the list of found runs shown in the view
-  m_view->setFittingRunNumVec(foundFilePaths);
-
-  // add bank to the combo-box and list view
-  // recreates bank widget for every run (multi-run) depending on
-  // number of banks file found for given run number in folder
-
-  return foundFilePaths;
-}
-
-/**
-  * Finds the full file path (including extensions) for files that
-  * match the given base filename (without ext) in the given folder.
-  *
-  * @param directoryToSearch The directory to search for these files
-  * @param baseFileNamesToFind The base filename to find in this folder
-  * @param foundFullFilePath Holds the path of the files if one was found
-  * which matched the given base filename
-  *
-  * @return True if any files were found or false if none were
-  */
-bool EnggDiffFittingPresenter::findFilePathFromBaseName(
-    const std::string &directoryToSearch,
-    const std::string &baseFileNamesToFind,
-    std::vector<std::string> &foundFullFilePath) {
-
-  bool found = false;
-
-  // Ask for an iterator of all files/folders in 'directoryToSearch'
-  Poco::DirectoryIterator directoryIter;
-  Poco::DirectoryIterator directoryIterEnd;
-
-  try {
-    directoryIter = directoryToSearch;
-  } catch (Poco::FileNotFoundException) {
-    // UNIX will throw if the directory is blank however Windows
-    // will continue then fail to find the file in a non existent
-    // directory - this ultimately results in the same thing.
-    return false;
-  }
-
-  try {
-    // Walk through every file within that folder looking for required files
-    while (directoryIter != directoryIterEnd) {
-
-      // Get files and not folders (don't recurse down)
-      if (directoryIter->isFile()) {
-
-        // Store the full path so if we get a matching file we know its path
-        const std::string fullPathToCheck = directoryIter->path();
-
-        // Get base name e.g. (ENGINX0012345)
-        // Poco forces us to create a file from path to ask for base name
-        // There must be a better way of doing this
-        const Poco::Path PocoFileName = directoryIter->path();
-        const std::string baseFileName = PocoFileName.getBaseName();
-
-        // Look for the user input by comparing the base name of the
-        // current file with the user input
-        if (baseFileName.find(baseFileNamesToFind) != std::string::npos) {
-          foundFullFilePath.emplace_back(fullPathToCheck);
-          found = true;
-
-          // if only first loop in Fitting Runno then add directory
-          if (g_fitting_runno_counter == 1) {
-            g_multi_run_directories.push_back(fullPathToCheck);
-          }
-        }
-      }
-      ++directoryIter;
-    }
-
-  } catch (std::runtime_error &re) {
-    m_view->userWarning("Invalid file",
-                        "File not found in the following directory; " +
-                            directoryToSearch + ". " + re.what());
-  }
-
-  return found;
-}
-
-/**
-  * Tests the user input for a multi run is valid and generates
-  * all values between that range (e.g. 1-10 produces 1,2,3...)
-  * to then look up those runs in the focus directory and find
-  * their full file paths. Additionally it updates the GUI to reflect
-  * if all runs were found or not
-  *
-  * @param firstRun The first run number of the range as a string
-  * @param lastRun The last run number of the range as a string
-  *
-  * @return A vector containing all file paths which were found
-  */
-std::vector<std::string>
-EnggDiffFittingPresenter::enableMultiRun(const std::string &firstRun,
-                                         const std::string &lastRun) {
-
-  std::vector<std::string> fittingRunNoDirVec;
-
-  // Perform input checks first
-  // Are both values either side of '-' the user input digits
-  if (!isDigit(firstRun) || !isDigit(lastRun)) {
-    m_view->userWarning("Invalid Run Number",
-                        "Invalid format of multi-run number has been entered. "
-                        "Please try again");
-    m_view->enableFitAllButton(false);
-    throw std::invalid_argument("Both values are not numerical entries");
-  }
-
-  // Convert strings to integers for remainder of function
-  const int firstNum = std::stoi(firstRun);
-  const int lastNum = std::stoi(lastRun);
-  const size_t range = abs(lastNum - firstNum);
-
-  // Cap the maximum number of runs we can process at 200
-  constexpr size_t maximumNumberOfRuns = 200;
-
-  if (range > maximumNumberOfRuns) {
-    m_view->userWarning("Range too large",
-                        "The specified run number range is too large."
-                        " A maximum of 200 entries can be processed a time.");
-    m_view->enableFitAllButton(false);
-    throw std::invalid_argument("Number of runs is greater than 200");
-  }
-
-  // By performing this check we can make optimizations and assumptions
-  // about the ordering of values
-  if (firstNum > lastNum) {
-    m_view->userWarning("Range not ascending",
-                        "The range specified was not ascending. "
-                        "The last run number needs to be"
-                        " larger than the start run number");
-    throw std::invalid_argument("Run range is not ascending");
-  }
-
-  std::string workingDirectory = m_view->focusingDir();
-
-  if (workingDirectory.empty()) {
-    m_view->userWarning("Invalid Input",
-                        "Please check that a valid directory is "
-                        "set for Output Folder under Focusing Settings on the "
-                        "settings tab. "
-                        "Please try again");
-    throw std::invalid_argument("Focus directory not set correctly");
-  }
-
-  // --- All checks complete lets process the multi run input ---
-
-  // Reserve the number of elements needed so we don't allocate multiple times
-  std::vector<std::string> RunNumberVec;
-  RunNumberVec.reserve(range);
-
-  for (int i = firstNum; i <= lastNum; i++) {
-    // Populate vector with list of runs
-    RunNumberVec.push_back(std::to_string(i));
-  }
-
-  // clear previous directories set before findFilePathsFromBaseName
-  if (g_fitting_runno_counter == 0) {
-    g_multi_run_directories.clear();
-  }
-  // to track the FittingRunnoChanged loop number
-  g_fitting_runno_counter++;
-
-  // rewrite the vector of run number which is available
-  std::vector<std::string> foundRunNumber;
-
-  bool foundAllRuns = true;
-=======
   if (listLabel) {
     int runNumber;
     size_t bank;
     std::tie(runNumber, bank) = runAndBankNumberFromListWidgetLabel(*listLabel);
->>>>>>> 181fe7cb
 
     if (m_model->hasFittedPeaksForRun(runNumber, bank)) {
       plotFitPeaksCurves();
@@ -859,20 +350,11 @@
 }
 
 void EnggDiffFittingPresenter::processFitAllPeaks() {
-<<<<<<< HEAD
-=======
   m_multiRunMode = true;
->>>>>>> 181fe7cb
   std::string fittingPeaks = m_view->getExpectedPeaksInput();
 
   const std::string normalisedPeakCentres = stripExtraCommas(fittingPeaks);
   m_view->setPeakList(normalisedPeakCentres);
-<<<<<<< HEAD
-
-  g_log.debug() << "Focused files found are: " << normalisedPeakCentres << '\n';
-  for (const auto &dir : g_multi_run_directories) {
-    g_log.debug() << dir << '\n';
-=======
 
   const auto workspaceLabels = m_model->getRunNumbersAndBankIDs();
 
@@ -880,7 +362,6 @@
   for (const auto &workspaceLabel : workspaceLabels) {
     g_log.debug() << listWidgetLabelFromRunAndBankNumber(
                          workspaceLabel.first, workspaceLabel.second) << '\n';
->>>>>>> 181fe7cb
   }
 
   if (!workspaceLabels.empty()) {
@@ -889,11 +370,7 @@
       const int runNumber = workspaceLabel.first;
       const size_t bank = workspaceLabel.second;
       try {
-<<<<<<< HEAD
-        validateFittingInputs(g_multi_run_directories[i],
-=======
         validateFittingInputs(m_model->getWorkspaceFilename(runNumber, bank),
->>>>>>> 181fe7cb
                               normalisedPeakCentres);
       } catch (std::invalid_argument &ia) {
         m_view->userWarning("Error in the inputs required for fitting",
@@ -909,13 +386,6 @@
     // disable GUI to avoid any double threads
     m_view->enableCalibrateFocusFitUserActions(false);
     m_view->enableFitAllButton(false);
-<<<<<<< HEAD
-
-    // doFitting()
-    // WORK OUT WHAT TO DO HERE
-    // startAsyncFittingWorker(g_multi_run_directories, fitPeaksData);
-=======
->>>>>>> 181fe7cb
 
     startAsyncFittingWorker(workspaceLabels, normalisedPeakCentres);
   } else {
@@ -935,11 +405,7 @@
 
   int runNumber;
   size_t bank;
-<<<<<<< HEAD
-  std::tie(runNumber, bank) = runAndBankNumberFromListWidgetLabel(listLabel);
-=======
   std::tie(runNumber, bank) = runAndBankNumberFromListWidgetLabel(*listLabel);
->>>>>>> 181fe7cb
   std::string fittingPeaks = m_view->getExpectedPeaksInput();
 
   const std::string normalisedPeakCentres = stripExtraCommas(fittingPeaks);
@@ -968,12 +434,8 @@
   // disable GUI to avoid any double threads
   m_view->enableCalibrateFocusFitUserActions(false);
 
-<<<<<<< HEAD
-  startAsyncFittingWorker(runNumber, bank, normalisedPeakCentres);
-=======
   startAsyncFittingWorker({std::make_pair(runNumber, bank)},
                           normalisedPeakCentres);
->>>>>>> 181fe7cb
 }
 
 void EnggDiffFittingPresenter::validateFittingInputs(
@@ -1004,28 +466,6 @@
   }
 }
 
-<<<<<<< HEAD
-/**
-* Splits the file name in to sections of '_' and 'ENGINX' text
-* within the filename
-*
-* @param selectedfPath is the selected file's path
-*
-* @return std::vector<std::string> of splitted file name with run
-* number & bank
-*/
-std::vector<std::string> EnggDiffFittingPresenter::splitFittingDirectory(
-    const std::string &selectedfPath) {
-
-  Poco::Path PocofPath(selectedfPath);
-  std::string selectedbankfName = PocofPath.getBaseName();
-  std::vector<std::string> splitBaseName;
-  boost::split(splitBaseName, selectedbankfName, boost::is_any_of("_."));
-  return splitBaseName;
-}
-
-=======
->>>>>>> 181fe7cb
 void EnggDiffFittingPresenter::doFitting(const int runNumber, const size_t bank,
                                          const std::string &expectedPeaks) {
   g_log.notice() << "EnggDiffraction GUI: starting new fitting with run "
@@ -1169,64 +609,6 @@
   }
 }
 
-<<<<<<< HEAD
-void EnggDiffFittingPresenter::setRunNoItems(
-    const std::vector<std::string> &runNumVector, bool multiRun) {
-  try {
-    if (!runNumVector.empty()) {
-
-      // delete previous run number added to the list
-      m_view->clearFittingListWidget();
-
-      // enable fit button only when run number provided
-      m_view->enableFitAllButton(true);
-
-      for (size_t i = 0; i < runNumVector.size(); i++) {
-
-        std::string currentRun = (runNumVector[i]);
-
-        // adding to widget
-        m_view->addRunNoItem(currentRun);
-        g_multi_run.push_back(currentRun);
-      }
-
-      // change to selected run number item
-      if (multiRun) {
-        m_view->enableFittingListWidget(true);
-
-        auto currentIndex = m_view->getFittingListWidgetCurrentRow();
-        if (currentIndex == -1)
-          m_view->setFittingListWidgetCurrentRow(0);
-      } else {
-        m_view->enableFittingListWidget(false);
-      }
-    }
-
-    else {
-      // upon invalid file
-      // disable the widgets when only one related file found
-      m_view->enableFittingListWidget(false);
-      m_view->enableFitAllButton(false);
-      m_view->clearFittingListWidget();
-
-      m_view->userWarning(
-          "Run Number Not Found",
-          "The run number specified could not be located "
-          "in the focused output directory. Please check that the "
-          "correct directory is set for Output Folder under Focusing Settings "
-          "on the settings tab.");
-    }
-
-  } catch (std::runtime_error &re) {
-    m_view->userWarning("Unable to insert items: ",
-                        "Could not add list widget; " +
-                            static_cast<std::string>(re.what()) +
-                            ". Please try again");
-  }
-}
-
-=======
->>>>>>> 181fe7cb
 bool EnggDiffFittingPresenter::isDigit(const std::string &text) const {
   return std::all_of(text.cbegin(), text.cend(), ::isdigit);
 }
