--- conflicted
+++ resolved
@@ -41,33 +41,17 @@
 
 public:
   // for fitting (single peak fits)
-<<<<<<< HEAD
-  EnggDiffFittingWorker(
-      EnggDiffFittingPresenter *pres,
-      const std::vector<std::pair<int, size_t>> &runNumberBankPairs,
-      const std::string &expectedPeaks)
-      : m_pres(pres), m_runNumberBankPairs(runNumberBankPairs),
-        m_expectedPeaks(expectedPeaks) {}
-=======
   EnggDiffFittingWorker(EnggDiffFittingPresenter *pres,
                         const std::vector<RunLabel> &runLabels,
                         const std::string &expectedPeaks)
       : m_pres(pres), m_runLabels(runLabels), m_expectedPeaks(expectedPeaks) {}
->>>>>>> 10b02868
 
 private slots:
 
   void fitting() {
     try {
-<<<<<<< HEAD
-      for (const auto &runNumberBankPair : m_runNumberBankPairs) {
-        const int runNumber = runNumberBankPair.first;
-        const size_t bank = runNumberBankPair.second;
-        m_pres->doFitting(runNumber, bank, m_expectedPeaks);
-=======
       for (const auto &runLabel : m_runLabels) {
         m_pres->doFitting(runLabel, m_expectedPeaks);
->>>>>>> 10b02868
       }
     } catch (std::exception &ex) {
       Mantid::Kernel::Logger log("EngineeringDiffractionFitting");
@@ -83,11 +67,7 @@
   EnggDiffFittingPresenter *m_pres;
 
   /// sample run to process
-<<<<<<< HEAD
-  const std::vector<std::pair<int, size_t>> m_runNumberBankPairs;
-=======
   const std::vector<RunLabel> m_runLabels;
->>>>>>> 10b02868
   // parameters for fitting, list of peaks
   const std::string m_expectedPeaks;
 };
