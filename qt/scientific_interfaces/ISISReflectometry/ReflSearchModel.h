#ifndef MANTID_ISISREFLECTOMETRY_REFLSEARCHMODEL_H_
#define MANTID_ISISREFLECTOMETRY_REFLSEARCHMODEL_H_

#include "DllConfig.h"
#include "MantidAPI/ITableWorkspace_fwd.h"
#include "ReflTransferStrategy.h"
#include <QAbstractTableModel>
#include <boost/shared_ptr.hpp>
#include <map>
#include <memory>
#include <vector>

namespace MantidQt {
namespace CustomInterfaces {

/** ReflSearchModel : Provides a QAbstractTableModel for a Mantid
ITableWorkspace of Reflectometry search results.

Copyright &copy; 2014 ISIS Rutherford Appleton Laboratory, NScD Oak Ridge
National Laboratory & European Spallation Source

This file is part of Mantid.

Mantid is free software; you can redistribute it and/or modify
it under the terms of the GNU General Public License as published by
the Free Software Foundation; either version 3 of the License, or
(at your option) any later version.

Mantid is distributed in the hope that it will be useful,
but WITHOUT ANY WARRANTY; without even the implied warranty of
MERCHANTABILITY or FITNESS FOR A PARTICULAR PURPOSE.  See the
GNU General Public License for more details.

You should have received a copy of the GNU General Public License
along with this program.  If not, see <http://www.gnu.org/licenses/>.

File change history is stored at: <https://github.com/mantidproject/mantid>
Code Documentation is available at: <http://doxygen.mantidproject.org>
*/
class MANTIDQT_ISISREFLECTOMETRY_DLL ReflSearchModel
    : public QAbstractTableModel {
  Q_OBJECT
public:
  ReflSearchModel(Mantid::API::ITableWorkspace_sptr tableWorkspace,
                  const std::string &instrument);
<<<<<<< HEAD
  ~ReflSearchModel() = default;
=======
  ~ReflSearchModel() override;
  void addDataFromTable(const ReflTransferStrategy &transferMethod,
                        Mantid::API::ITableWorkspace_sptr tableWorkspace,
                        const std::string &instrument);
>>>>>>> b1b186d7
  // row and column counts
  int rowCount(const QModelIndex &parent = QModelIndex()) const override;
  int columnCount(const QModelIndex &parent = QModelIndex()) const override;
  // get data from a cell
  QVariant data(const QModelIndex &index,
                int role = Qt::DisplayRole) const override;
  // get header data for the table
  QVariant headerData(int section, Qt::Orientation orientation,
                      int role) const override;
  // get flags for a cell
  Qt::ItemFlags flags(const QModelIndex &index) const override;
  /// clear the model
  void clear();
<<<<<<< HEAD
  bool knownFileType(std::string const &filename) const;
=======
  /// Add details of an error
  void addError(const std::string &run, const std::string &errorMessage);
  void clearError(const std::string &run);
>>>>>>> b1b186d7

protected:
  // vector of the run numbers
  std::vector<std::string> m_runs;
  // map of run numbers to search result details
  SearchResultMap m_runDetails;

private:
  bool runHasDetails(const std::string &run) const;
  SearchResult runDetails(const std::string &run) const;
  bool runHasError(const std::string &run) const;
  std::string runError(const std::string &run) const;
  std::string runDescription(const std::string &run) const;
  std::string runLocation(const std::string &run) const;
};

/// Typedef for a shared pointer to \c ReflSearchModel
using ReflSearchModel_sptr = boost::shared_ptr<ReflSearchModel>;

} // namespace CustomInterfaces
} // namespace Mantid

#endif /* MANTID_ISISREFLECTOMETRY_REFLSEARCHMODEL_H_ */<|MERGE_RESOLUTION|>--- conflicted
+++ resolved
@@ -43,14 +43,8 @@
 public:
   ReflSearchModel(Mantid::API::ITableWorkspace_sptr tableWorkspace,
                   const std::string &instrument);
-<<<<<<< HEAD
-  ~ReflSearchModel() = default;
-=======
-  ~ReflSearchModel() override;
-  void addDataFromTable(const ReflTransferStrategy &transferMethod,
-                        Mantid::API::ITableWorkspace_sptr tableWorkspace,
+  void addDataFromTable(Mantid::API::ITableWorkspace_sptr tableWorkspace,
                         const std::string &instrument);
->>>>>>> b1b186d7
   // row and column counts
   int rowCount(const QModelIndex &parent = QModelIndex()) const override;
   int columnCount(const QModelIndex &parent = QModelIndex()) const override;
@@ -64,13 +58,10 @@
   Qt::ItemFlags flags(const QModelIndex &index) const override;
   /// clear the model
   void clear();
-<<<<<<< HEAD
   bool knownFileType(std::string const &filename) const;
-=======
   /// Add details of an error
   void addError(const std::string &run, const std::string &errorMessage);
   void clearError(const std::string &run);
->>>>>>> b1b186d7
 
 protected:
   // vector of the run numbers
