#ifndef MANTID_ISISREFLECTOMETRY_REFLSETTINGSPRESENTER_H
#define MANTID_ISISREFLECTOMETRY_REFLSETTINGSPRESENTER_H

#include "DllConfig.h"
#include "IReflSettingsPresenter.h"
#include "MantidAPI/IAlgorithm_fwd.h"
#include "MantidGeometry/Instrument_fwd.h"
#include "MantidQtWidgets/Common/DataProcessorUI/OptionsQMap.h"
#include <vector>
#include <initializer_list>

namespace MantidQt {
namespace CustomInterfaces {

// Forward decs
class IReflSettingsView;

/** @class ReflSettingsPresenter

ReflSettingsPresenter is a presenter class for the widget 'Settings' in the
ISIS Reflectometry Interface.

Copyright &copy; 2011-16 ISIS Rutherford Appleton Laboratory, NScD Oak Ridge
National Laboratory & European Spallation Source

This file is part of Mantid.

Mantid is free software; you can redistribute it and/or modify
it under the terms of the GNU General Public License as published by
the Free Software Foundation; either version 3 of the License, or
(at your option) any later version.

Mantid is distributed in the hope that it will be useful,
but WITHOUT ANY WARRANTY; without even the implied warranty of
MERCHANTABILITY or FITNESS FOR A PARTICULAR PURPOSE.  See the
GNU General Public License for more details.

You should have received a copy of the GNU General Public License
along with this program.  If not, see <http://www.gnu.org/licenses/>.

File change history is stored at: <https://github.com/mantidproject/mantid>.
Code Documentation is available at: <http://doxygen.mantidproject.org>
*/
class MANTIDQT_ISISREFLECTOMETRY_DLL ReflSettingsPresenter
    : public IReflSettingsPresenter {
public:
  /// Constructor
  ReflSettingsPresenter(IReflSettingsView *view);
  /// Destructor
  ~ReflSettingsPresenter() override;
  void notify(IReflSettingsPresenter::Flag flag) override;
  void setInstrumentName(const std::string &instName) override;

  /// Returns values passed for 'Transmission run(s)'
  std::string getTransmissionRuns() const override;
  /// Returns global options for 'CreateTransmissionWorkspaceAuto'
  MantidWidgets::DataProcessor::OptionsQMap
  getTransmissionOptions() const override;
  /// Returns global options for 'ReflectometryReductionOneAuto'
  MantidWidgets::DataProcessor::OptionsQMap
  getReductionOptions() const override;
  /// Returns global options for 'Stitch1DMany'
  std::string getStitchOptions() const override;

private:
  void createStitchHints();
  void getExpDefaults();
  void getInstDefaults();
<<<<<<< HEAD
  bool hasReductionTypes(const std::string &reductionType) const;
  void handleSummationTypeChange();
=======
  static QString asAlgorithmPropertyBool(bool value);
>>>>>>> f49209b9
  Mantid::API::IAlgorithm_sptr createReductionAlg();
  Mantid::Geometry::Instrument_const_sptr
  createEmptyInstrument(const std::string &instName);
  MantidWidgets::DataProcessor::OptionsQMap transmissionOptionsMap() const;
  void addIfNotEmpty(MantidWidgets::DataProcessor::OptionsQMap &options,
                     const QString &key, const QString &value) const;
  void addIfNotEmpty(MantidWidgets::DataProcessor::OptionsQMap &options,
                     const QString &key, const std::string &value) const;
  void setTransmissionOption(MantidWidgets::DataProcessor::OptionsQMap &options,
                             const QString &key, const QString &value) const;
  void setTransmissionOption(MantidWidgets::DataProcessor::OptionsQMap &options,
                             const QString &key,
                             const std::string &value) const;
  void
  addTransmissionOptions(MantidWidgets::DataProcessor::OptionsQMap &options,
                         std::initializer_list<QString> keys) const;

  /// The view we are managing
  IReflSettingsView *m_view;
  /// Name of the current instrument in use
  std::string m_currentInstrumentName;
};
}
}
#endif /* MANTID_ISISREFLECTOMETRY_REFLSETTINGSPRESENTER_H */<|MERGE_RESOLUTION|>--- conflicted
+++ resolved
@@ -66,12 +66,9 @@
   void createStitchHints();
   void getExpDefaults();
   void getInstDefaults();
-<<<<<<< HEAD
   bool hasReductionTypes(const std::string &reductionType) const;
   void handleSummationTypeChange();
-=======
   static QString asAlgorithmPropertyBool(bool value);
->>>>>>> f49209b9
   Mantid::API::IAlgorithm_sptr createReductionAlg();
   Mantid::Geometry::Instrument_const_sptr
   createEmptyInstrument(const std::string &instName);
