--- conflicted
+++ resolved
@@ -412,15 +412,6 @@
       m_tablePresenters.at(m_view->getSelectedGroup())->isProcessing());
 }
 
-<<<<<<< HEAD
-/** Requests global pre-processing options as a string. Options are supplied by
-  * the main presenter.
-  * @return :: Global pre-processing options
-  */
-OptionsQMap ReflRunsTabPresenter::getPreprocessingOptions() const {
-
-  return m_mainPresenter->getTransmissionOptions(m_view->getSelectedGroup());
-=======
 /** Requests global pre-processing options. Options are supplied by
   * the main presenter and there can be multiple sets of options for different
   * columns that need to be preprocessed.
@@ -441,7 +432,6 @@
   result["Transmission Run(s)"] = transmissionOptions;
 
   return result;
->>>>>>> 205266a3
 }
 
 /** Requests global processing options. Options are supplied by the main
@@ -449,11 +439,8 @@
 * @return :: Global processing options
 */
 OptionsQMap ReflRunsTabPresenter::getProcessingOptions() const {
-<<<<<<< HEAD
-=======
   assert(m_mainPresenter != nullptr &&
          "The main presenter must be set with acceptMainPresenter.");
->>>>>>> 205266a3
   return m_mainPresenter->getReductionOptions(m_view->getSelectedGroup());
 }
 
