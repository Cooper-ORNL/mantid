--- conflicted
+++ resolved
@@ -6,13 +6,8 @@
    <rect>
     <x>0</x>
     <y>0</y>
-<<<<<<< HEAD
-    <width>938</width>
-    <height>654</height>
-=======
     <width>764</width>
     <height>612</height>
->>>>>>> a5bfc263
    </rect>
   </property>
   <property name="font">
@@ -456,8 +451,6 @@
           </property>
          </widget>
         </item>
-<<<<<<< HEAD
-=======
         <item row="3" column="1">
          <widget class="QLineEdit" name="lamMinEdit">
           <property name="sizePolicy">
@@ -490,7 +483,6 @@
           </property>
          </widget>
         </item>
->>>>>>> a5bfc263
         <item row="2" column="3">
          <widget class="QLineEdit" name="monBgMaxEdit"/>
         </item>
@@ -626,46 +618,6 @@
           </property>
          </widget>
         </item>
-<<<<<<< HEAD
-        <item row="8" column="3">
-         <widget class="QComboBox" name="detectorCorrectionTypeComboBox">
-          <property name="sizePolicy">
-           <sizepolicy hsizetype="Expanding" vsizetype="Fixed">
-            <horstretch>0</horstretch>
-            <verstretch>0</verstretch>
-           </sizepolicy>
-          </property>
-          <item>
-           <property name="text">
-            <string>VerticalShift</string>
-           </property>
-          </item>
-          <item>
-           <property name="text">
-            <string>RotateAroundSample</string>
-           </property>
-          </item>
-         </widget>
-        </item>
-        <item row="8" column="2">
-         <widget class="QLabel" name="detectorCorrectionTypeLabel">
-          <property name="text">
-           <string>DetectorCorrectionType</string>
-          </property>
-         </widget>
-        </item>
-        <item row="8" column="0">
-         <widget class="QLabel" name="correctDetectorsLabel">
-          <property name="text">
-           <string>CorrectDetectors</string>
-          </property>
-         </widget>
-        </item>
-        <item row="8" column="1">
-         <widget class="QCheckBox" name="correctDetectorsCheckBox">
-          <property name="text">
-           <string/>
-=======
         <item row="5" column="1">
          <widget class="QCheckBox" name="correctDetectorsCheckBox">
           <property name="text">
@@ -686,7 +638,6 @@
           </property>
           <property name="text">
            <string>DetectorCorrectionType</string>
->>>>>>> a5bfc263
           </property>
          </widget>
         </item>
