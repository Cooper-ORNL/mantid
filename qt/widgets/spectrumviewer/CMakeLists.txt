--- conflicted
+++ resolved
@@ -47,38 +47,6 @@
     inc/MantidQtWidgets/SpectrumViewer/SpectrumView.ui)
 
 # Main Library Target
-<<<<<<< HEAD
-###########################################################################
-mtd_add_qt_library (TARGET_NAME MantidQtWidgetsSpectrumViewer
-  QT_VERSION 4
-  SRC ${SRC_FILES}
-  MOC ${MOC_FILES}
-  NOMOC ${INC_FILES}
-  UI ${UI_FILES}
-  DEFS IN_MANTIDQT_SPECTRUMVIEWER
-  INCLUDE_DIRS
-   inc
-  SYSTEM_INCLUDE_DIRS
-    ${Boost_INCLUDE_DIRS}
-  LINK_LIBS
-    ${TCMALLOC_LIBRARIES_LINKTIME}
-    ${CORE_MANTIDLIBS}
-    ${POCO_LIBRARIES}
-    ${Boost_LIBRARIES}
-  QT4_LINK_LIBS
-    Qwt5
-  MTD_QT_LINK_LIBS
-    MantidQtWidgetsCommon
-    MantidQtWidgetsLegacyQwt
-  INSTALL_DIR
-    ${LIB_DIR}
-  OSX_INSTALL_RPATH
-    @loader_path/../MacOS
-    @loader_path/../Libraries
-  LINUX_INSTALL_RPATH
-    "\$ORIGIN/../${LIB_DIR}"
-)
-=======
 mtd_add_qt_library(TARGET_NAME MantidQtWidgetsSpectrumViewer
                    QT_VERSION 4
                    SRC ${SRC_FILES}
@@ -106,5 +74,4 @@
                      @loader_path/../MacOS
                      @loader_path/../Libraries
                    LINUX_INSTALL_RPATH
-                     "\$ORIGIN/../${LIB_DIR}")
->>>>>>> f462ef5b
+                     "\$ORIGIN/../${LIB_DIR}")