#ifndef MANTID_MANTIDWIDGETS_GENERICDATAPROCESSORPRESENTERTEST_H
#define MANTID_MANTIDWIDGETS_GENERICDATAPROCESSORPRESENTERTEST_H
#include <cxxtest/TestSuite.h>
#include <gmock/gmock.h>
#include <gtest/gtest.h>

#include "MantidAPI/FrameworkManager.h"
#include "MantidAPI/TableRow.h"
#include "MantidAPI/WorkspaceGroup.h"
#include "MantidGeometry/Instrument.h"
#include "MantidQtWidgets/Common/DataProcessorUI/GenericDataProcessorPresenter.h"
#include "MantidQtWidgets/Common/DataProcessorUI/MockObjects.h"
#include "MantidQtWidgets/Common/DataProcessorUI/ProgressableViewMockObject.h"
#include "MantidQtWidgets/Common/WidgetDllOption.h"
#include "MantidTestHelpers/WorkspaceCreationHelper.h"

using namespace MantidQt::MantidWidgets;
using namespace MantidQt::MantidWidgets::DataProcessor;
using namespace Mantid::API;
using namespace Mantid::Kernel;
using namespace testing;

//=====================================================================================
// Functional tests
//=====================================================================================

// Use this if you need the Test class to be a friend of the data processor
// presenter
class GenericDataProcessorPresenterFriend
    : public GenericDataProcessorPresenter {
  friend class GenericDataProcessorPresenterTest;

public:
  // Standard constructor
  GenericDataProcessorPresenterFriend(
      const WhiteList &whitelist,
      const std::map<QString, PreprocessingAlgorithm> &preprocessingStep,
      const ProcessingAlgorithm &processor,
      const PostprocessingAlgorithm &postprocessor,
      const std::map<QString, QString> &postprocessMap =
          std::map<QString, QString>(),
      const QString &loader = "Load")
      : GenericDataProcessorPresenter(whitelist, std::move(preprocessingStep),
                                      processor, postprocessor, postprocessMap,
                                      loader) {}

  // Delegating constructor (no pre-processing required)
  GenericDataProcessorPresenterFriend(
      const WhiteList &whitelist, const ProcessingAlgorithm &processor,
      const PostprocessingAlgorithm &postprocessor)
      : GenericDataProcessorPresenter(whitelist, processor, postprocessor) {}

  // Delegating constructor (no pre- or post-processing required)
  GenericDataProcessorPresenterFriend(const WhiteList &whitelist,
                                      const ProcessingAlgorithm &processor)
      : GenericDataProcessorPresenter(whitelist, processor) {}

  // Destructor
  ~GenericDataProcessorPresenterFriend() override {}
};

// Use this mocked presenter for tests that will start the reducing row/group
// workers/threads. This overrides the async methods to be non-async, allowing
// them to be tested.
class GenericDataProcessorPresenterNoThread
    : public GenericDataProcessorPresenter {
public:
  // Standard constructor
  GenericDataProcessorPresenterNoThread(
      const WhiteList &whitelist,
      const std::map<QString, PreprocessingAlgorithm> &preprocessingStep,
      const ProcessingAlgorithm &processor,
      const PostprocessingAlgorithm &postprocessor,
      const std::map<QString, QString> &postprocessMap =
          std::map<QString, QString>(),
      const QString &loader = "Load")
      : GenericDataProcessorPresenter(whitelist, std::move(preprocessingStep),
                                      processor, postprocessor, postprocessMap,
                                      loader) {}

  // Delegating constructor (no pre-processing required)
  GenericDataProcessorPresenterNoThread(
      const WhiteList &whitelist, const ProcessingAlgorithm &processor,
      const PostprocessingAlgorithm &postprocessor)
      : GenericDataProcessorPresenter(whitelist, processor, postprocessor) {}

  // Destructor
  ~GenericDataProcessorPresenterNoThread() override {}

private:
  // non-async row reduce
  void startAsyncRowReduceThread(RowItem *rowItem, int groupIndex) override {
    try {
      reduceRow(&rowItem->second);
      m_manager->update(groupIndex, rowItem->first, rowItem->second);
      m_manager->setProcessed(true, rowItem->first, groupIndex);
    } catch (std::exception &ex) {
      reductionError(QString(ex.what()));
      threadFinished(1);
    }
    threadFinished(0);
  }

  // non-async group reduce
  void startAsyncGroupReduceThread(GroupData &groupData,
                                   int groupIndex) override {
    try {
      postProcessGroup(groupData);
      if (m_manager->rowCount(groupIndex) == static_cast<int>(groupData.size()))
        m_manager->setProcessed(true, groupIndex);
    } catch (std::exception &ex) {
      reductionError(QString(ex.what()));
      threadFinished(1);
    }
    threadFinished(0);
  }

  // Overriden non-async methods have same implementation as parent class
  void process() override { GenericDataProcessorPresenter::process(); }
  void plotRow() override { GenericDataProcessorPresenter::plotRow(); }
  void plotGroup() override { GenericDataProcessorPresenter::process(); }
};

class GenericDataProcessorPresenterTest : public CxxTest::TestSuite {

private:
  using RowList = std::map<int, std::set<int>>;
  using GroupList = std::set<int>;

  WhiteList createReflectometryWhiteList() {

    WhiteList whitelist;
    whitelist.addElement("Run(s)", "InputWorkspace", "", true, "TOF_");
    whitelist.addElement("Angle", "ThetaIn", "");
    whitelist.addElement("Transmission Run(s)", "FirstTransmissionRun", "",
                         true, "TRANS_");
    whitelist.addElement("Q min", "MomentumTransferMin", "");
    whitelist.addElement("Q max", "MomentumTransferMax", "");
    whitelist.addElement("dQ/Q", "MomentumTransferStep", "");
    whitelist.addElement("Scale", "ScaleFactor", "");
    return whitelist;
  }

  const std::map<QString, PreprocessingAlgorithm>
  createReflectometryPreprocessingStep() {
    return {{"Run(s)", PreprocessingAlgorithm(
                           "Plus", "TOF_",
                           std::set<QString>{"LHSWorkspace", "RHSWorkspace",
                                             "OutputWorkspace"})},
            {"Transmission Run(s)",
             PreprocessingAlgorithm("CreateTransmissionWorkspaceAuto", "TRANS_",
                                    std::set<QString>{"FirstTransmissionRun",
                                                      "SecondTransmissionRun",
                                                      "OutputWorkspace"})}};
  }

  ProcessingAlgorithm createReflectometryProcessor() {

    return ProcessingAlgorithm(
        "ReflectometryReductionOneAuto",
        std::vector<QString>{"IvsQ_binned_", "IvsQ_", "IvsLam_"},
        std::set<QString>{"ThetaIn", "ThetaOut", "InputWorkspace",
                          "OutputWorkspace", "OutputWorkspaceWavelength",
                          "FirstTransmissionRun", "SecondTransmissionRun"});
  }

  PostprocessingAlgorithm createReflectometryPostprocessor() {

    return PostprocessingAlgorithm(
        "Stitch1DMany", "IvsQ_",
        std::set<QString>{"InputWorkspaces", "OutputWorkspace"});
  }

  ITableWorkspace_sptr createWorkspace(const QString &wsName,
                                       const WhiteList &whitelist) {
    ITableWorkspace_sptr ws = WorkspaceFactory::Instance().createTable();

    const int ncols = static_cast<int>(whitelist.size());

    auto colGroup = ws->addColumn("str", "Group");
    colGroup->setPlotType(0);

    for (int col = 0; col < ncols; col++) {
      auto column = ws->addColumn("str", whitelist.name(col).toStdString());
      column->setPlotType(0);
    }

    if (wsName.length() > 0)
      AnalysisDataService::Instance().addOrReplace(wsName.toStdString(), ws);

    return ws;
  }

  void createTOFWorkspace(const QString &wsName,
                          const QString &runNumber = "") {
    auto tinyWS =
        WorkspaceCreationHelper::create2DWorkspaceWithReflectometryInstrument();
    auto inst = tinyWS->getInstrument();

    inst->getParameterMap()->addDouble(inst.get(), "I0MonitorIndex", 1.0);
    inst->getParameterMap()->addDouble(inst.get(), "PointDetectorStart", 1.0);
    inst->getParameterMap()->addDouble(inst.get(), "PointDetectorStop", 1.0);
    inst->getParameterMap()->addDouble(inst.get(), "LambdaMin", 0.0);
    inst->getParameterMap()->addDouble(inst.get(), "LambdaMax", 10.0);
    inst->getParameterMap()->addDouble(inst.get(), "MonitorBackgroundMin", 0.0);
    inst->getParameterMap()->addDouble(inst.get(), "MonitorBackgroundMax",
                                       10.0);
    inst->getParameterMap()->addDouble(inst.get(), "MonitorIntegralMin", 0.0);
    inst->getParameterMap()->addDouble(inst.get(), "MonitorIntegralMax", 10.0);

    tinyWS->mutableRun().addLogData(
        new PropertyWithValue<double>("Theta", 0.12345));
    if (!runNumber.isEmpty())
      tinyWS->mutableRun().addLogData(new PropertyWithValue<std::string>(
          "run_number", runNumber.toStdString()));

    AnalysisDataService::Instance().addOrReplace(wsName.toStdString(), tinyWS);
  }

  void createMultiPeriodTOFWorkspace(const QString &wsName,
                                     const QString &runNumber = "") {

    createTOFWorkspace(wsName + "_1", runNumber);
    createTOFWorkspace(wsName + "_2", runNumber);

    auto stdWorkspaceName = wsName.toStdString();

    WorkspaceGroup_sptr group = boost::make_shared<WorkspaceGroup>();
    group->addWorkspace(
        AnalysisDataService::Instance().retrieve(stdWorkspaceName + "_1"));
    group->addWorkspace(
        AnalysisDataService::Instance().retrieve(stdWorkspaceName + "_2"));

    AnalysisDataService::Instance().addOrReplace(stdWorkspaceName, group);
  }

  ITableWorkspace_sptr createPrefilledWorkspace(const QString &wsName,
                                                const WhiteList &whitelist) {
    auto ws = createWorkspace(wsName, whitelist);
    TableRow row = ws->appendRow();
    row << "0"
        << "12345"
        << "0.5"
        << ""
        << "0.1"
        << "1.6"
        << "0.04"
        << "1"
        << "ProcessingInstructions='0'";
    row = ws->appendRow();
    row << "0"
        << "12346"
        << "1.5"
        << ""
        << "1.4"
        << "2.9"
        << "0.04"
        << "1"
        << "ProcessingInstructions='0'";
    row = ws->appendRow();
    row << "1"
        << "24681"
        << "0.5"
        << ""
        << "0.1"
        << "1.6"
        << "0.04"
        << "1"

        << "";
    row = ws->appendRow();
    row << "1"
        << "24682"
        << "1.5"
        << ""
        << "1.4"
        << "2.9"
        << "0.04"
        << "1"

        << "";
    return ws;
  }

  ITableWorkspace_sptr
  createPrefilledWorkspaceThreeGroups(const QString &wsName,
                                      const WhiteList &whitelist) {
    auto ws = createWorkspace(wsName, whitelist);
    TableRow row = ws->appendRow();
    row << "0"
        << "12345"
        << "0.5"
        << ""
        << "0.1"
        << "1.6"
        << "0.04"
        << "1"
        << "";
    row = ws->appendRow();
    row << "0"
        << "12346"
        << "1.5"
        << ""
        << "1.4"
        << "2.9"
        << "0.04"
        << "1"
        << "";
    row = ws->appendRow();
    row << "1"
        << "24681"
        << "0.5"
        << ""
        << "0.1"
        << "1.6"
        << "0.04"
        << "1"
        << "";
    row = ws->appendRow();
    row << "1"
        << "24682"
        << "1.5"
        << ""
        << "1.4"
        << "2.9"
        << "0.04"
        << "1"
        << "";
    row = ws->appendRow();
    row << "2"
        << "30000"
        << "0.5"
        << ""
        << "0.1"
        << "1.6"
        << "0.04"
        << "1"
        << "";
    row = ws->appendRow();
    row << "2"
        << "30001"
        << "1.5"
        << ""
        << "1.4"
        << "2.9"
        << "0.04"
        << "1"
        << "";
    return ws;
  }

  ITableWorkspace_sptr
  createPrefilledWorkspaceWithTrans(const QString &wsName,
                                    const WhiteList &whitelist) {
    auto ws = createWorkspace(wsName, whitelist);
    TableRow row = ws->appendRow();
    row << "0"
        << "12345"
        << "0.5"
        << "11115"
        << "0.1"
        << "1.6"
        << "0.04"
        << "1"

        << "";
    row = ws->appendRow();
    row << "0"
        << "12346"
        << "1.5"
        << "11116"
        << "1.4"
        << "2.9"
        << "0.04"
        << "1"

        << "";
    row = ws->appendRow();
    row << "1"
        << "24681"
        << "0.5"
        << "22221"
        << "0.1"
        << "1.6"
        << "0.04"
        << "1"

        << "";
    row = ws->appendRow();
    row << "1"
        << "24682"
        << "1.5"
        << "22222"
        << "1.4"
        << "2.9"
        << "0.04"
        << "1"

        << "";
    return ws;
  }

  std::unique_ptr<GenericDataProcessorPresenterFriend> makeDefaultPresenter() {
    return Mantid::Kernel::make_unique<GenericDataProcessorPresenterFriend>(
        createReflectometryWhiteList(), createReflectometryPreprocessingStep(),
        createReflectometryProcessor(), createReflectometryPostprocessor());
  }

  std::unique_ptr<GenericDataProcessorPresenterNoThread>
  makeDefaultPresenterNoThread() {
    return Mantid::Kernel::make_unique<GenericDataProcessorPresenterNoThread>(
        createReflectometryWhiteList(), createReflectometryPreprocessingStep(),
        createReflectometryProcessor(), createReflectometryPostprocessor());
  }

  // Expect the view's widgets to be set in a particular state according to
  // whether processing or not
  void expectUpdateViewState(MockDataProcessorView &mockDataProcessorView,
                             Cardinality numTimes, bool isProcessing) {
    // Update menu items according to whether processing or not
    EXPECT_CALL(mockDataProcessorView, updateMenuEnabledState(isProcessing))
        .Times(numTimes);

    // These widgets are only enabled if not processing
    EXPECT_CALL(mockDataProcessorView, setProcessButtonEnabled(!isProcessing))
        .Times(numTimes);
    EXPECT_CALL(mockDataProcessorView, setInstrumentComboEnabled(!isProcessing))
        .Times(numTimes);
    EXPECT_CALL(mockDataProcessorView, setTreeEnabled(!isProcessing))
        .Times(numTimes);
    EXPECT_CALL(mockDataProcessorView, setOutputNotebookEnabled(!isProcessing))
        .Times(numTimes);
  }

  // Expect the view's widgets to be set in the paused state
  void
  expectUpdateViewToPausedState(MockDataProcessorView &mockDataProcessorView,
                                Cardinality numTimes) {
    expectUpdateViewState(mockDataProcessorView, numTimes, false);
  }

  // Expect the view's widgets to be set in the processing state
  void expectUpdateViewToProcessingState(
      MockDataProcessorView &mockDataProcessorView, Cardinality numTimes) {
    expectUpdateViewState(mockDataProcessorView, numTimes, true);
  }

  void expectGetSelection(MockDataProcessorView &mockDataProcessorView,
                          Cardinality numTimes, RowList rowlist = RowList(),
                          GroupList grouplist = GroupList()) {

    if (numTimes.IsSatisfiedByCallCount(0)) {
      // If 0 calls, don't check return value
      EXPECT_CALL(mockDataProcessorView, getSelectedChildren()).Times(numTimes);
      EXPECT_CALL(mockDataProcessorView, getSelectedParents()).Times(numTimes);
    } else {
      EXPECT_CALL(mockDataProcessorView, getSelectedChildren())
          .Times(numTimes)
          .WillRepeatedly(Return(rowlist));
      EXPECT_CALL(mockDataProcessorView, getSelectedParents())
          .Times(numTimes)
          .WillRepeatedly(Return(grouplist));
    }
  }

  void expectGetOptions(MockMainPresenter &mockMainPresenter,
                        Cardinality numTimes,
                        std::string postprocessingOptions = "") {
    if (numTimes.IsSatisfiedByCallCount(0)) {
      // If 0 calls, don't check return value
      EXPECT_CALL(mockMainPresenter, getPreprocessingOptions()).Times(numTimes);
      EXPECT_CALL(mockMainPresenter, getProcessingOptions()).Times(numTimes);
      EXPECT_CALL(mockMainPresenter, getPostprocessingOptionsAsString())
          .Times(numTimes);
    } else {
      EXPECT_CALL(mockMainPresenter, getPreprocessingOptions())
          .Times(numTimes)
<<<<<<< HEAD
          .WillOnce(Return(OptionsQMap()));
=======
          .WillOnce(Return(ColumnOptionsQMap()));
>>>>>>> 205266a3
      EXPECT_CALL(mockMainPresenter, getProcessingOptions())
          .Times(numTimes)
          .WillOnce(Return(OptionsQMap()));
      EXPECT_CALL(mockMainPresenter, getPostprocessingOptionsAsString())
          .Times(numTimes)
          .WillOnce(Return(QString::fromStdString(postprocessingOptions)));
    }
  }

  void expectNotebookIsDisabled(MockDataProcessorView &mockDataProcessorView,
                                Cardinality numTimes) {
    // Call to check whether the notebook is enabled
    if (numTimes.IsSatisfiedByCallCount(0)) {
      // If 0 calls, don't check return value
      EXPECT_CALL(mockDataProcessorView, getEnableNotebook()).Times(numTimes);
    } else {
      EXPECT_CALL(mockDataProcessorView, getEnableNotebook())
          .Times(numTimes)
          .WillRepeatedly(Return(false));
    }

    // Result is false, so never request the path
    EXPECT_CALL(mockDataProcessorView, requestNotebookPath()).Times(Exactly(0));
  }

  void expectNotebookIsEnabled(MockDataProcessorView &mockDataProcessorView,
                               Cardinality numTimes) {
    // Call to check whether the notebook is enabled
    if (numTimes.IsSatisfiedByCallCount(0)) {
      // If 0 calls, don't check return value
      EXPECT_CALL(mockDataProcessorView, getEnableNotebook()).Times(numTimes);
    } else {
      EXPECT_CALL(mockDataProcessorView, getEnableNotebook())
          .Times(numTimes)
          .WillRepeatedly(Return(true));
    }

    // Result is false, so never request the path
    EXPECT_CALL(mockDataProcessorView, requestNotebookPath()).Times(numTimes);
  }

  void expectGetWorkspace(MockDataProcessorView &mockDataProcessorView,
                          Cardinality numTimes, const char *workspaceName) {
    if (numTimes.IsSatisfiedByCallCount(0)) {
      // If 0 calls, don't check return value
      EXPECT_CALL(mockDataProcessorView, getWorkspaceToOpen()).Times(numTimes);
    } else {
      EXPECT_CALL(mockDataProcessorView, getWorkspaceToOpen())
          .Times(numTimes)
          .WillRepeatedly(Return(workspaceName));
    }
  }

  void expectAskUserWorkspaceName(MockDataProcessorView &mockDataProcessorView,
                                  Cardinality numTimes,
                                  const char *workspaceName = "") {
    if (numTimes.IsSatisfiedByCallCount(0)) {
      // If 0 calls, don't check return value
      EXPECT_CALL(mockDataProcessorView,
                  askUserString(_, _, QString("Workspace"))).Times(numTimes);
    } else {
      EXPECT_CALL(mockDataProcessorView,
                  askUserString(_, _, QString("Workspace")))
          .Times(numTimes)
          .WillOnce(Return(workspaceName));
    }
  }

  void expectAskUserYesNo(MockDataProcessorView &mockDataProcessorView,
                          Cardinality numTimes, const bool answer = false) {

    if (numTimes.IsSatisfiedByCallCount(0)) {
      // If 0 calls, don't check return value
      EXPECT_CALL(mockDataProcessorView, askUserYesNo(_, _)).Times(numTimes);
    } else {
      EXPECT_CALL(mockDataProcessorView, askUserYesNo(_, _))
          .Times(numTimes)
          .WillOnce(Return(answer));
    }
  }

  void expectNoWarningsOrErrors(MockDataProcessorView &mockDataProcessorView) {
    EXPECT_CALL(mockDataProcessorView, giveUserCritical(_, _)).Times(0);
    EXPECT_CALL(mockDataProcessorView, giveUserWarning(_, _)).Times(0);
  }

  // A list of commonly used input/output workspace names
  std::vector<std::string> m_defaultWorkspaces = {
      "TestWorkspace", "TOF_12345", "TOF_12346", "IvsQ_binned_TOF_12345",
      "IvsQ_TOF_12345", "IvsLam_TOF_12345", "IvsQ_binned_TOF_12346",
      "IvsQ_TOF_12346", "IvsLam_TOF_12346", "IvsQ_TOF_12345_TOF_12346"};

  // Same as above but input workspaces don't have TOF_ prefix
  std::vector<std::string> m_defaultWorkspacesNoPrefix = {
      "TestWorkspace", "12345", "12346", "IvsQ_binned_TOF_12345",
      "IvsQ_TOF_12345", "IvsLam_TOF_12345", "IvsQ_binned_TOF_12346",
      "IvsQ_TOF_12346", "IvsLam_TOF_12346", "IvsQ_TOF_12345_TOF_12346"};

  void checkWorkspacesExistInADS(std::vector<std::string> workspaceNames) {
    for (auto &ws : workspaceNames)
      TS_ASSERT(AnalysisDataService::Instance().doesExist(ws));
  }

  void removeWorkspacesFromADS(std::vector<std::string> workspaceNames) {
    for (auto &ws : workspaceNames)
      AnalysisDataService::Instance().remove(ws);
  }

public:
  // This pair of boilerplate methods prevent the suite being created
  // statically
  // This means the constructor isn't called when running other tests
  static GenericDataProcessorPresenterTest *createSuite() {
    return new GenericDataProcessorPresenterTest();
  }
  static void destroySuite(GenericDataProcessorPresenterTest *suite) {
    delete suite;
  }

  void setUp() override {
    DefaultValue<QString>::Set(QString());
    DefaultValue<ColumnOptionsQMap>::Set(ColumnOptionsQMap());
  }

  void tearDown() override {
    DefaultValue<QString>::Clear();
    DefaultValue<ColumnOptionsQMap>::Clear();
  }

  GenericDataProcessorPresenterTest() { FrameworkManager::Instance(); }

  void testConstructor() {
    NiceMock<MockDataProcessorView> mockDataProcessorView;
    MockProgressableView mockProgress;

    // We don't the view we will handle yet, so none of the methods below
    // should be called
    EXPECT_CALL(mockDataProcessorView, setOptionsHintStrategy(_, _)).Times(0);
    EXPECT_CALL(mockDataProcessorView, addActionsProxy()).Times(0);
    // Constructor
    auto presenter = makeDefaultPresenterNoThread();

    // Verify expectations
    TS_ASSERT(Mock::VerifyAndClearExpectations(&mockDataProcessorView));

    // Check that the presenter updates the whitelist adding columns 'Group'
    // and 'Options'
    auto whitelist = presenter->getWhiteList();
    TS_ASSERT_EQUALS(whitelist.size(), 9);
    TS_ASSERT_EQUALS(whitelist.name(0), "Run(s)");
    TS_ASSERT_EQUALS(whitelist.name(7), "Options");
    TS_ASSERT_EQUALS(whitelist.name(8), "HiddenOptions");
  }

  void testPresenterAcceptsViews() {
    NiceMock<MockDataProcessorView> mockDataProcessorView;
    MockProgressableView mockProgress;

    auto presenter = makeDefaultPresenter();

    // When the presenter accepts the views, expect the following:
    // Expect that the list of actions is published
    EXPECT_CALL(mockDataProcessorView, addActionsProxy()).Times(Exactly(1));
    // Expect that the list of settings is populated
    EXPECT_CALL(mockDataProcessorView, loadSettings(_)).Times(Exactly(1));
    // Expect that the layout containing pre-processing, processing and
    // post-processing options is created
    std::vector<QString> stages = {"Pre-process", "Pre-process", "Process",
                                   "Post-process"};
    std::vector<QString> algorithms = {
        "Plus", "CreateTransmissionWorkspaceAuto",
        "ReflectometryReductionOneAuto", "Stitch1DMany"};

    // Expect that the autocompletion hints are populated
    EXPECT_CALL(mockDataProcessorView, setOptionsHintStrategy(_, 7))
        .Times(Exactly(1));
    // Now accept the views
    presenter->acceptViews(&mockDataProcessorView, &mockProgress);

    // Verify expectations
    TS_ASSERT(Mock::VerifyAndClearExpectations(&mockDataProcessorView));
  }

  void testSaveNew() {
    NiceMock<MockDataProcessorView> mockDataProcessorView;
    NiceMock<MockProgressableView> mockProgress;

    auto presenter = makeDefaultPresenter();
    presenter->acceptViews(&mockDataProcessorView, &mockProgress);

    presenter->notify(DataProcessorPresenter::NewTableFlag);

    expectAskUserWorkspaceName(mockDataProcessorView, Exactly(1),
                               "TestWorkspace");
    presenter->notify(DataProcessorPresenter::SaveFlag);

    TS_ASSERT(AnalysisDataService::Instance().doesExist("TestWorkspace"));
    AnalysisDataService::Instance().remove("TestWorkspace");

    TS_ASSERT(Mock::VerifyAndClearExpectations(&mockDataProcessorView));
  }

  void testSaveExisting() {
    NiceMock<MockDataProcessorView> mockDataProcessorView;
    NiceMock<MockProgressableView> mockProgress;

    auto presenter = makeDefaultPresenter();

    presenter->acceptViews(&mockDataProcessorView, &mockProgress);

    createPrefilledWorkspace("TestWorkspace", presenter->getWhiteList());
    expectGetWorkspace(mockDataProcessorView, Exactly(1), "TestWorkspace");
    presenter->notify(DataProcessorPresenter::OpenTableFlag);

    expectAskUserWorkspaceName(mockDataProcessorView, Exactly(0),
                               "TestWorkspace");
    presenter->notify(DataProcessorPresenter::SaveFlag);

    AnalysisDataService::Instance().remove("TestWorkspace");

    TS_ASSERT(Mock::VerifyAndClearExpectations(&mockDataProcessorView));
  }

  void testSaveAs() {
    NiceMock<MockDataProcessorView> mockDataProcessorView;
    NiceMock<MockProgressableView> mockProgress;
    auto presenter = makeDefaultPresenter();
    presenter->acceptViews(&mockDataProcessorView, &mockProgress);

    createPrefilledWorkspace("TestWorkspace", presenter->getWhiteList());
    expectGetWorkspace(mockDataProcessorView, Exactly(1), "TestWorkspace");
    presenter->notify(DataProcessorPresenter::OpenTableFlag);

    // The user hits "save as" but cancels when choosing a name
    expectAskUserWorkspaceName(mockDataProcessorView, Exactly(1));
    presenter->notify(DataProcessorPresenter::SaveAsFlag);

    // The user hits "save as" and and enters "Workspace" for a name
    expectAskUserWorkspaceName(mockDataProcessorView, Exactly(1), "Workspace");
    presenter->notify(DataProcessorPresenter::SaveAsFlag);

    TS_ASSERT(AnalysisDataService::Instance().doesExist("Workspace"));
    ITableWorkspace_sptr ws =
        AnalysisDataService::Instance().retrieveWS<ITableWorkspace>(
            "Workspace");
    TS_ASSERT_EQUALS(ws->rowCount(), 4);
    TS_ASSERT_EQUALS(ws->columnCount(), 10);

    AnalysisDataService::Instance().remove("TestWorkspace");
    AnalysisDataService::Instance().remove("Workspace");

    TS_ASSERT(Mock::VerifyAndClearExpectations(&mockDataProcessorView));
  }

  void testAppendRow() {
    NiceMock<MockDataProcessorView> mockDataProcessorView;
    NiceMock<MockProgressableView> mockProgress;

    auto presenter = makeDefaultPresenter();
    presenter->acceptViews(&mockDataProcessorView, &mockProgress);

    createPrefilledWorkspace("TestWorkspace", presenter->getWhiteList());
    expectGetWorkspace(mockDataProcessorView, Exactly(1), "TestWorkspace");
    presenter->notify(DataProcessorPresenter::OpenTableFlag);

    // The user hits "append row" twice with no rows selected
    expectNoWarningsOrErrors(mockDataProcessorView);
    expectGetSelection(mockDataProcessorView, Exactly(2));
    presenter->notify(DataProcessorPresenter::AppendRowFlag);
    presenter->notify(DataProcessorPresenter::AppendRowFlag);

    // The user hits "save"
    presenter->notify(DataProcessorPresenter::SaveFlag);

    // Check that the table has been modified correctly
    auto ws = AnalysisDataService::Instance().retrieveWS<ITableWorkspace>(
        "TestWorkspace");
    TS_ASSERT_EQUALS(ws->rowCount(), 6);
    TS_ASSERT_EQUALS(ws->String(4, RunCol), "");
    TS_ASSERT_EQUALS(ws->String(5, RunCol), "");
    TS_ASSERT_EQUALS(ws->String(0, GroupCol), "0");
    TS_ASSERT_EQUALS(ws->String(1, GroupCol), "0");
    TS_ASSERT_EQUALS(ws->String(2, GroupCol), "1");
    TS_ASSERT_EQUALS(ws->String(3, GroupCol), "1");
    TS_ASSERT_EQUALS(ws->String(4, GroupCol), "1");
    TS_ASSERT_EQUALS(ws->String(5, GroupCol), "1");

    // Tidy up
    AnalysisDataService::Instance().remove("TestWorkspace");

    TS_ASSERT(Mock::VerifyAndClearExpectations(&mockDataProcessorView));
  }

  void testAppendRowSpecify() {
    NiceMock<MockDataProcessorView> mockDataProcessorView;
    NiceMock<MockProgressableView> mockProgress;

    auto presenter = makeDefaultPresenter();
    presenter->acceptViews(&mockDataProcessorView, &mockProgress);

    createPrefilledWorkspace("TestWorkspace", presenter->getWhiteList());
    expectGetWorkspace(mockDataProcessorView, Exactly(1), "TestWorkspace");
    presenter->notify(DataProcessorPresenter::OpenTableFlag);

    RowList rowlist;
    rowlist[0].insert(1);

    // The user hits "append row" twice, with the second row selected
    expectNoWarningsOrErrors(mockDataProcessorView);
    expectGetSelection(mockDataProcessorView, Exactly(2), rowlist);
    presenter->notify(DataProcessorPresenter::AppendRowFlag);
    presenter->notify(DataProcessorPresenter::AppendRowFlag);

    // The user hits "save"
    presenter->notify(DataProcessorPresenter::SaveFlag);

    // Check that the table has been modified correctly
    auto ws = AnalysisDataService::Instance().retrieveWS<ITableWorkspace>(
        "TestWorkspace");
    TS_ASSERT_EQUALS(ws->rowCount(), 6);
    TS_ASSERT_EQUALS(ws->String(2, RunCol), "");
    TS_ASSERT_EQUALS(ws->String(3, RunCol), "");
    TS_ASSERT_EQUALS(ws->String(0, GroupCol), "0");
    TS_ASSERT_EQUALS(ws->String(1, GroupCol), "0");
    TS_ASSERT_EQUALS(ws->String(2, GroupCol), "0");
    TS_ASSERT_EQUALS(ws->String(3, GroupCol), "0");
    TS_ASSERT_EQUALS(ws->String(4, GroupCol), "1");
    TS_ASSERT_EQUALS(ws->String(5, GroupCol), "1");

    // Tidy up
    AnalysisDataService::Instance().remove("TestWorkspace");

    TS_ASSERT(Mock::VerifyAndClearExpectations(&mockDataProcessorView));
  }

  void testAppendRowSpecifyPlural() {
    NiceMock<MockDataProcessorView> mockDataProcessorView;
    NiceMock<MockProgressableView> mockProgress;

    auto presenter = makeDefaultPresenter();
    presenter->acceptViews(&mockDataProcessorView, &mockProgress);

    createPrefilledWorkspace("TestWorkspace", presenter->getWhiteList());
    expectGetWorkspace(mockDataProcessorView, Exactly(1), "TestWorkspace");
    presenter->notify(DataProcessorPresenter::OpenTableFlag);

    RowList rowlist;
    rowlist[0].insert(0);
    rowlist[0].insert(1);
    rowlist[1].insert(0);

    // The user hits "append row" once, with the second, third, and fourth
    // row selected.
    expectNoWarningsOrErrors(mockDataProcessorView);
    expectGetSelection(mockDataProcessorView, Exactly(1), rowlist);
    presenter->notify(DataProcessorPresenter::AppendRowFlag);

    // The user hits "save"
    presenter->notify(DataProcessorPresenter::SaveFlag);

    // Check that the table was modified correctly
    auto ws = AnalysisDataService::Instance().retrieveWS<ITableWorkspace>(
        "TestWorkspace");
    TS_ASSERT_EQUALS(ws->rowCount(), 5);
    TS_ASSERT_EQUALS(ws->String(3, RunCol), "");
    TS_ASSERT_EQUALS(ws->String(0, GroupCol), "0");
    TS_ASSERT_EQUALS(ws->String(1, GroupCol), "0");
    TS_ASSERT_EQUALS(ws->String(2, GroupCol), "1");
    TS_ASSERT_EQUALS(ws->String(3, GroupCol), "1");
    TS_ASSERT_EQUALS(ws->String(4, GroupCol), "1");

    // Tidy up
    AnalysisDataService::Instance().remove("TestWorkspace");

    TS_ASSERT(Mock::VerifyAndClearExpectations(&mockDataProcessorView));
  }

  void testAppendRowSpecifyGroup() {
    NiceMock<MockDataProcessorView> mockDataProcessorView;
    NiceMock<MockProgressableView> mockProgress;

    auto presenter = makeDefaultPresenter();
    presenter->acceptViews(&mockDataProcessorView, &mockProgress);

    createPrefilledWorkspace("TestWorkspace", presenter->getWhiteList());
    expectGetWorkspace(mockDataProcessorView, Exactly(1), "TestWorkspace");
    presenter->notify(DataProcessorPresenter::OpenTableFlag);

    GroupList grouplist;
    grouplist.insert(0);

    // The user hits "append row" once, with the first group selected.
    expectNoWarningsOrErrors(mockDataProcessorView);
    expectGetSelection(mockDataProcessorView, Exactly(1), RowList(), grouplist);
    presenter->notify(DataProcessorPresenter::AppendRowFlag);

    // The user hits "save"
    presenter->notify(DataProcessorPresenter::SaveFlag);

    // Check that the table was modified correctly
    auto ws = AnalysisDataService::Instance().retrieveWS<ITableWorkspace>(
        "TestWorkspace");
    TS_ASSERT_EQUALS(ws->rowCount(), 5);
    TS_ASSERT_EQUALS(ws->String(2, RunCol), "");
    TS_ASSERT_EQUALS(ws->String(0, GroupCol), "0");
    TS_ASSERT_EQUALS(ws->String(1, GroupCol), "0");
    TS_ASSERT_EQUALS(ws->String(2, GroupCol), "0");
    TS_ASSERT_EQUALS(ws->String(3, GroupCol), "1");
    TS_ASSERT_EQUALS(ws->String(4, GroupCol), "1");

    // Tidy up
    AnalysisDataService::Instance().remove("TestWorkspace");

    TS_ASSERT(Mock::VerifyAndClearExpectations(&mockDataProcessorView));
  }

  void testAppendGroup() {
    NiceMock<MockDataProcessorView> mockDataProcessorView;
    NiceMock<MockProgressableView> mockProgress;

    auto presenter = makeDefaultPresenter();
    presenter->acceptViews(&mockDataProcessorView, &mockProgress);

    createPrefilledWorkspace("TestWorkspace", presenter->getWhiteList());
    expectGetWorkspace(mockDataProcessorView, Exactly(1), "TestWorkspace");
    presenter->notify(DataProcessorPresenter::OpenTableFlag);

    // The user hits "append row" once, with the first group selected.
    expectNoWarningsOrErrors(mockDataProcessorView);
    EXPECT_CALL(mockDataProcessorView, getSelectedChildren()).Times(0);
    EXPECT_CALL(mockDataProcessorView, getSelectedParents())
        .Times(1)
        .WillRepeatedly(Return(GroupList()));
    presenter->notify(DataProcessorPresenter::AppendGroupFlag);

    // The user hits "save"
    presenter->notify(DataProcessorPresenter::SaveFlag);

    // Check that the table was modified correctly
    auto ws = AnalysisDataService::Instance().retrieveWS<ITableWorkspace>(
        "TestWorkspace");
    TS_ASSERT_EQUALS(ws->rowCount(), 5);
    TS_ASSERT_EQUALS(ws->String(4, RunCol), "");
    TS_ASSERT_EQUALS(ws->String(0, GroupCol), "0");
    TS_ASSERT_EQUALS(ws->String(1, GroupCol), "0");
    TS_ASSERT_EQUALS(ws->String(2, GroupCol), "1");
    TS_ASSERT_EQUALS(ws->String(3, GroupCol), "1");
    TS_ASSERT_EQUALS(ws->String(4, GroupCol), "");

    // Tidy up
    AnalysisDataService::Instance().remove("TestWorkspace");

    TS_ASSERT(Mock::VerifyAndClearExpectations(&mockDataProcessorView));
  }

  void testAppendGroupSpecifyPlural() {
    NiceMock<MockDataProcessorView> mockDataProcessorView;
    NiceMock<MockProgressableView> mockProgress;

    auto presenter = makeDefaultPresenter();
    presenter->acceptViews(&mockDataProcessorView, &mockProgress);

    createPrefilledWorkspaceThreeGroups("TestWorkspace",
                                        presenter->getWhiteList());
    expectGetWorkspace(mockDataProcessorView, Exactly(1), "TestWorkspace");
    presenter->notify(DataProcessorPresenter::OpenTableFlag);
    GroupList grouplist;
    grouplist.insert(0);
    grouplist.insert(1);

    // The user hits "append group" once, with the first and second groups
    // selected.
    expectNoWarningsOrErrors(mockDataProcessorView);
    EXPECT_CALL(mockDataProcessorView, getSelectedChildren()).Times(0);
    EXPECT_CALL(mockDataProcessorView, getSelectedParents())
        .Times(1)
        .WillRepeatedly(Return(grouplist));
    presenter->notify(DataProcessorPresenter::AppendGroupFlag);

    // The user hits "save"
    presenter->notify(DataProcessorPresenter::SaveFlag);

    // Check that the table was modified correctly
    auto ws = AnalysisDataService::Instance().retrieveWS<ITableWorkspace>(
        "TestWorkspace");
    TS_ASSERT_EQUALS(ws->rowCount(), 7);
    TS_ASSERT_EQUALS(ws->String(4, RunCol), "");
    TS_ASSERT_EQUALS(ws->String(0, GroupCol), "0");
    TS_ASSERT_EQUALS(ws->String(1, GroupCol), "0");
    TS_ASSERT_EQUALS(ws->String(2, GroupCol), "1");
    TS_ASSERT_EQUALS(ws->String(3, GroupCol), "1");
    TS_ASSERT_EQUALS(ws->String(4, GroupCol), "");
    TS_ASSERT_EQUALS(ws->String(5, GroupCol), "2");
    TS_ASSERT_EQUALS(ws->String(6, GroupCol), "2");

    // Tidy up
    AnalysisDataService::Instance().remove("TestWorkspace");

    TS_ASSERT(Mock::VerifyAndClearExpectations(&mockDataProcessorView));
  }

  void testDeleteRowNone() {
    NiceMock<MockDataProcessorView> mockDataProcessorView;
    NiceMock<MockProgressableView> mockProgress;

    auto presenter = makeDefaultPresenter();
    presenter->acceptViews(&mockDataProcessorView, &mockProgress);

    createPrefilledWorkspace("TestWorkspace", presenter->getWhiteList());
    expectGetWorkspace(mockDataProcessorView, Exactly(1), "TestWorkspace");
    presenter->notify(DataProcessorPresenter::OpenTableFlag);

    // The user hits "delete row" with no rows selected
    expectNoWarningsOrErrors(mockDataProcessorView);
    EXPECT_CALL(mockDataProcessorView, getSelectedChildren())
        .Times(1)
        .WillRepeatedly(Return(RowList()));
    EXPECT_CALL(mockDataProcessorView, getSelectedParents()).Times(0);
    presenter->notify(DataProcessorPresenter::DeleteRowFlag);

    // The user hits save
    presenter->notify(DataProcessorPresenter::SaveFlag);

    // Check that the table has not lost any rows
    auto ws = AnalysisDataService::Instance().retrieveWS<ITableWorkspace>(
        "TestWorkspace");
    TS_ASSERT_EQUALS(ws->rowCount(), 4);

    // Tidy up
    AnalysisDataService::Instance().remove("TestWorkspace");

    TS_ASSERT(Mock::VerifyAndClearExpectations(&mockDataProcessorView));
  }

  void testDeleteRowSingle() {
    NiceMock<MockDataProcessorView> mockDataProcessorView;
    NiceMock<MockProgressableView> mockProgress;

    auto presenter = makeDefaultPresenter();
    presenter->acceptViews(&mockDataProcessorView, &mockProgress);

    createPrefilledWorkspace("TestWorkspace", presenter->getWhiteList());
    expectGetWorkspace(mockDataProcessorView, Exactly(1), "TestWorkspace");
    presenter->notify(DataProcessorPresenter::OpenTableFlag);

    RowList rowlist;
    rowlist[0].insert(1);

    // The user hits "delete row" with the second row selected
    expectNoWarningsOrErrors(mockDataProcessorView);
    EXPECT_CALL(mockDataProcessorView, getSelectedChildren())
        .Times(1)
        .WillRepeatedly(Return(rowlist));
    EXPECT_CALL(mockDataProcessorView, getSelectedParents()).Times(0);
    presenter->notify(DataProcessorPresenter::DeleteRowFlag);

    // The user hits "save"
    presenter->notify(DataProcessorPresenter::SaveFlag);

    auto ws = AnalysisDataService::Instance().retrieveWS<ITableWorkspace>(
        "TestWorkspace");
    TS_ASSERT_EQUALS(ws->rowCount(), 3);
    TS_ASSERT_EQUALS(ws->String(0, RunCol), "12345");
    TS_ASSERT_EQUALS(ws->String(1, RunCol), "24681");
    TS_ASSERT_EQUALS(ws->String(2, RunCol), "24682");
    TS_ASSERT_EQUALS(ws->String(1, GroupCol), "1");

    // Tidy up
    AnalysisDataService::Instance().remove("TestWorkspace");

    TS_ASSERT(Mock::VerifyAndClearExpectations(&mockDataProcessorView));
  }

  void testDeleteRowPlural() {
    NiceMock<MockDataProcessorView> mockDataProcessorView;
    NiceMock<MockProgressableView> mockProgress;

    auto presenter = makeDefaultPresenter();
    presenter->acceptViews(&mockDataProcessorView, &mockProgress);

    createPrefilledWorkspace("TestWorkspace", presenter->getWhiteList());
    expectGetWorkspace(mockDataProcessorView, Exactly(1), "TestWorkspace");
    presenter->notify(DataProcessorPresenter::OpenTableFlag);

    RowList rowlist;
    rowlist[0].insert(0);
    rowlist[0].insert(1);
    rowlist[1].insert(0);

    // The user hits "delete row" with the first three rows selected
    expectNoWarningsOrErrors(mockDataProcessorView);
    EXPECT_CALL(mockDataProcessorView, getSelectedChildren())
        .Times(1)
        .WillRepeatedly(Return(rowlist));
    presenter->notify(DataProcessorPresenter::DeleteRowFlag);

    // The user hits save
    presenter->notify(DataProcessorPresenter::SaveFlag);

    // Check the rows were deleted as expected
    auto ws = AnalysisDataService::Instance().retrieveWS<ITableWorkspace>(
        "TestWorkspace");
    TS_ASSERT_EQUALS(ws->rowCount(), 1);
    TS_ASSERT_EQUALS(ws->String(0, RunCol), "24682");
    TS_ASSERT_EQUALS(ws->String(0, GroupCol), "1");

    // Tidy up
    AnalysisDataService::Instance().remove("TestWorkspace");

    TS_ASSERT(Mock::VerifyAndClearExpectations(&mockDataProcessorView));
  }

  void testDeleteGroup() {
    NiceMock<MockDataProcessorView> mockDataProcessorView;
    NiceMock<MockProgressableView> mockProgress;

    auto presenter = makeDefaultPresenter();
    presenter->acceptViews(&mockDataProcessorView, &mockProgress);

    createPrefilledWorkspace("TestWorkspace", presenter->getWhiteList());
    expectGetWorkspace(mockDataProcessorView, Exactly(1), "TestWorkspace");
    presenter->notify(DataProcessorPresenter::OpenTableFlag);

    // The user hits "delete group" with no groups selected
    expectNoWarningsOrErrors(mockDataProcessorView);
    EXPECT_CALL(mockDataProcessorView, getSelectedChildren()).Times(0);
    EXPECT_CALL(mockDataProcessorView, getSelectedParents())
        .Times(1)
        .WillRepeatedly(Return(GroupList()));
    presenter->notify(DataProcessorPresenter::DeleteGroupFlag);

    // The user hits "save"
    presenter->notify(DataProcessorPresenter::SaveFlag);

    auto ws = AnalysisDataService::Instance().retrieveWS<ITableWorkspace>(
        "TestWorkspace");
    TS_ASSERT_EQUALS(ws->rowCount(), 4);
    TS_ASSERT_EQUALS(ws->String(0, RunCol), "12345");
    TS_ASSERT_EQUALS(ws->String(1, RunCol), "12346");
    TS_ASSERT_EQUALS(ws->String(2, RunCol), "24681");
    TS_ASSERT_EQUALS(ws->String(3, RunCol), "24682");

    // Tidy up
    AnalysisDataService::Instance().remove("TestWorkspace");

    TS_ASSERT(Mock::VerifyAndClearExpectations(&mockDataProcessorView));
  }

  void testDeleteGroupPlural() {
    NiceMock<MockDataProcessorView> mockDataProcessorView;
    NiceMock<MockProgressableView> mockProgress;

    auto presenter = makeDefaultPresenter();
    presenter->acceptViews(&mockDataProcessorView, &mockProgress);

    createPrefilledWorkspaceThreeGroups("TestWorkspace",
                                        presenter->getWhiteList());
    expectGetWorkspace(mockDataProcessorView, Exactly(1), "TestWorkspace");
    presenter->notify(DataProcessorPresenter::OpenTableFlag);

    GroupList grouplist;
    grouplist.insert(0);
    grouplist.insert(1);

    // The user hits "delete row" with the second row selected
    expectNoWarningsOrErrors(mockDataProcessorView);
    EXPECT_CALL(mockDataProcessorView, getSelectedChildren()).Times(0);
    EXPECT_CALL(mockDataProcessorView, getSelectedParents())
        .Times(1)
        .WillRepeatedly(Return(grouplist));
    presenter->notify(DataProcessorPresenter::DeleteGroupFlag);

    // The user hits "save"
    presenter->notify(DataProcessorPresenter::SaveFlag);

    auto ws = AnalysisDataService::Instance().retrieveWS<ITableWorkspace>(
        "TestWorkspace");
    TS_ASSERT_EQUALS(ws->rowCount(), 2);
    TS_ASSERT_EQUALS(ws->String(0, RunCol), "30000");
    TS_ASSERT_EQUALS(ws->String(1, RunCol), "30001");
    TS_ASSERT_EQUALS(ws->String(1, GroupCol), "2");
    TS_ASSERT_EQUALS(ws->String(1, GroupCol), "2");

    // Tidy up
    AnalysisDataService::Instance().remove("TestWorkspace");

    TS_ASSERT(Mock::VerifyAndClearExpectations(&mockDataProcessorView));
  }

  void testProcess() {
    NiceMock<MockDataProcessorView> mockDataProcessorView;
    NiceMock<MockProgressableView> mockProgress;
    NiceMock<MockMainPresenter> mockMainPresenter;
    auto presenter = makeDefaultPresenterNoThread();
    expectGetOptions(mockMainPresenter, Exactly(1), "Params = \"0.1\"");
    expectUpdateViewToPausedState(mockDataProcessorView, AtLeast(1));
    presenter->acceptViews(&mockDataProcessorView, &mockProgress);
    presenter->accept(&mockMainPresenter);

    createPrefilledWorkspace("TestWorkspace", presenter->getWhiteList());
    expectGetWorkspace(mockDataProcessorView, Exactly(1), "TestWorkspace");
    presenter->notify(DataProcessorPresenter::OpenTableFlag);

    GroupList grouplist;
    grouplist.insert(0);

    createTOFWorkspace("TOF_12345", "12345");
    createTOFWorkspace("TOF_12346", "12346");

    // The user hits the "process" button with the first group selected
    expectNoWarningsOrErrors(mockDataProcessorView);
    expectGetSelection(mockDataProcessorView, Exactly(1), RowList(), grouplist);
<<<<<<< HEAD
    expectGetOptions(mockMainPresenter, Exactly(1), "Params = \"0.1\"");
=======
>>>>>>> 205266a3
    expectUpdateViewToProcessingState(mockDataProcessorView, Exactly(1));
    expectNotebookIsDisabled(mockDataProcessorView, Exactly(1));
    presenter->notify(DataProcessorPresenter::ProcessFlag);

    // Check output and tidy up
    checkWorkspacesExistInADS(m_defaultWorkspaces);
    removeWorkspacesFromADS(m_defaultWorkspaces);

    TS_ASSERT(Mock::VerifyAndClearExpectations(&mockDataProcessorView));
    TS_ASSERT(Mock::VerifyAndClearExpectations(&mockMainPresenter));
  }

  void testProcessExitsIfSkipProcessingIsTrue() {
    NiceMock<MockDataProcessorView> mockDataProcessorView;
    NiceMock<MockProgressableView> mockProgress;
    NiceMock<MockMainPresenter> mockMainPresenter;
    expectGetOptions(mockMainPresenter, Exactly(1), "Params = \"0.1\"");

    auto presenter = makeDefaultPresenterNoThread();
    presenter->acceptViews(&mockDataProcessorView, &mockProgress);
    presenter->accept(&mockMainPresenter);

    presenter->skipProcessing();

    createPrefilledWorkspace("TestWorkspace", presenter->getWhiteList());
    expectGetWorkspace(mockDataProcessorView, Exactly(1), "TestWorkspace");
    presenter->notify(DataProcessorPresenter::OpenTableFlag);

    createTOFWorkspace("TOF_12345", "12345");
    createTOFWorkspace("TOF_12346", "12346");

    // The user hits the "process" button
    expectNoWarningsOrErrors(mockDataProcessorView);
    expectGetSelection(mockDataProcessorView, Exactly(0));
<<<<<<< HEAD
    expectGetOptions(mockMainPresenter, Exactly(0), "Params = \"0.1\"");
=======
>>>>>>> 205266a3
    expectUpdateViewToProcessingState(mockDataProcessorView, Exactly(0));
    expectNotebookIsDisabled(mockDataProcessorView, Exactly(0));
    presenter->notify(DataProcessorPresenter::ProcessFlag);

    // Tidy up
    removeWorkspacesFromADS(m_defaultWorkspaces);

    TS_ASSERT(Mock::VerifyAndClearExpectations(&mockDataProcessorView));
    TS_ASSERT(Mock::VerifyAndClearExpectations(&mockMainPresenter));
  }

  void testTreeUpdatedAfterProcess() {
    NiceMock<MockDataProcessorView> mockDataProcessorView;
    NiceMock<MockProgressableView> mockProgress;
    NiceMock<MockMainPresenter> mockMainPresenter;
    expectGetOptions(mockMainPresenter, Exactly(1), "Params = \"0.1\"");

    auto presenter = makeDefaultPresenterNoThread();
    presenter->acceptViews(&mockDataProcessorView, &mockProgress);
    presenter->accept(&mockMainPresenter);

    auto ws =
        createPrefilledWorkspace("TestWorkspace", presenter->getWhiteList());
    ws->String(0, ThetaCol) = "";
    ws->String(1, ScaleCol) = "";
    expectGetWorkspace(mockDataProcessorView, Exactly(1), "TestWorkspace");
    presenter->notify(DataProcessorPresenter::OpenTableFlag);

    GroupList grouplist;
    grouplist.insert(0);

    createTOFWorkspace("TOF_12345", "12345");
    createTOFWorkspace("TOF_12346", "12346");

    // The user hits the "process" button with the first group selected
    expectNoWarningsOrErrors(mockDataProcessorView);
    expectGetSelection(mockDataProcessorView, Exactly(1), RowList(), grouplist);
    presenter->notify(DataProcessorPresenter::ProcessFlag);
    presenter->notify(DataProcessorPresenter::SaveFlag);

    ws = AnalysisDataService::Instance().retrieveWS<ITableWorkspace>(
        "TestWorkspace");
    TS_ASSERT_EQUALS(ws->rowCount(), 4);
    TS_ASSERT_EQUALS(ws->String(0, RunCol), "12345");
    TS_ASSERT_EQUALS(ws->String(1, RunCol), "12346");
    TS_ASSERT(ws->String(0, ThetaCol) != "");
    TS_ASSERT(ws->String(1, ScaleCol) != "");

    // Check output and tidy up
    checkWorkspacesExistInADS(m_defaultWorkspaces);
    removeWorkspacesFromADS(m_defaultWorkspaces);

    TS_ASSERT(Mock::VerifyAndClearExpectations(&mockDataProcessorView));
    TS_ASSERT(Mock::VerifyAndClearExpectations(&mockMainPresenter));
  }

  void testTreeUpdatedAfterProcessMultiPeriod() {
    NiceMock<MockDataProcessorView> mockDataProcessorView;
    NiceMock<MockProgressableView> mockProgress;
    NiceMock<MockMainPresenter> mockMainPresenter;
    expectGetOptions(mockMainPresenter, Exactly(1), "Params = \"0.1\"");

    auto presenter = makeDefaultPresenterNoThread();
    presenter->acceptViews(&mockDataProcessorView, &mockProgress);
    presenter->accept(&mockMainPresenter);

    auto ws =
        createPrefilledWorkspace("TestWorkspace", presenter->getWhiteList());
    ws->String(0, ThetaCol) = "";
    ws->String(0, ScaleCol) = "";
    ws->String(1, ThetaCol) = "";
    ws->String(1, ScaleCol) = "";
    expectGetWorkspace(mockDataProcessorView, Exactly(1), "TestWorkspace");
    presenter->notify(DataProcessorPresenter::OpenTableFlag);

    GroupList grouplist;
    grouplist.insert(0);

    createMultiPeriodTOFWorkspace("TOF_12345", "12345");
    createMultiPeriodTOFWorkspace("TOF_12346", "12346");

    // The user hits the "process" button with the first group selected
    expectNoWarningsOrErrors(mockDataProcessorView);
    expectGetSelection(mockDataProcessorView, Exactly(1), RowList(), grouplist);
    presenter->notify(DataProcessorPresenter::ProcessFlag);
    presenter->notify(DataProcessorPresenter::SaveFlag);

    ws = AnalysisDataService::Instance().retrieveWS<ITableWorkspace>(
        "TestWorkspace");
    TS_ASSERT_EQUALS(ws->rowCount(), 4);
    TS_ASSERT_EQUALS(ws->String(0, RunCol), "12345");
    TS_ASSERT_EQUALS(ws->String(0, ThetaCol), "22.5");
    TS_ASSERT_EQUALS(ws->String(0, ScaleCol), "1");
    TS_ASSERT_EQUALS(ws->String(1, RunCol), "12346");
    TS_ASSERT_EQUALS(ws->String(1, ThetaCol), "22.5");
    TS_ASSERT_EQUALS(ws->String(1, ScaleCol), "1");

    // Check output and tidy up
    checkWorkspacesExistInADS(m_defaultWorkspaces);
    AnalysisDataService::Instance().clear();

    TS_ASSERT(Mock::VerifyAndClearExpectations(&mockDataProcessorView));
    TS_ASSERT(Mock::VerifyAndClearExpectations(&mockMainPresenter));
  }

  void testProcessOnlyRowsSelected() {
    NiceMock<MockDataProcessorView> mockDataProcessorView;
    NiceMock<MockProgressableView> mockProgress;
    NiceMock<MockMainPresenter> mockMainPresenter;

    auto presenter = makeDefaultPresenterNoThread();
    presenter->acceptViews(&mockDataProcessorView, &mockProgress);
    expectGetOptions(mockMainPresenter, Exactly(1), "Params = \"0.1\"");
    presenter->accept(&mockMainPresenter);

    createPrefilledWorkspace("TestWorkspace", presenter->getWhiteList());
    expectGetWorkspace(mockDataProcessorView, Exactly(1), "TestWorkspace");
    presenter->notify(DataProcessorPresenter::OpenTableFlag);

    RowList rowlist;
    rowlist[0].insert(0);
    rowlist[0].insert(1);

    createTOFWorkspace("TOF_12345", "12345");
    createTOFWorkspace("TOF_12346", "12346");

    // The user hits the "process" button with the first two rows
    // selected
    // This means we will process the selected rows but we will not
    // post-process them
    expectNoWarningsOrErrors(mockDataProcessorView);
    expectGetSelection(mockDataProcessorView, Exactly(1), rowlist);
    expectAskUserYesNo(mockDataProcessorView, Exactly(0));
    presenter->notify(DataProcessorPresenter::ProcessFlag);

    // Check output and tidy up
    checkWorkspacesExistInADS(m_defaultWorkspaces);
    removeWorkspacesFromADS(m_defaultWorkspaces);

    TS_ASSERT(Mock::VerifyAndClearExpectations(&mockDataProcessorView));
    TS_ASSERT(Mock::VerifyAndClearExpectations(&mockMainPresenter));
  }

  void testProcessWithNotebook() {
    NiceMock<MockDataProcessorView> mockDataProcessorView;
    NiceMock<MockProgressableView> mockProgress;
    NiceMock<MockMainPresenter> mockMainPresenter;
    expectGetOptions(mockMainPresenter, Exactly(1), "Params = \"0.1\"");

    auto presenter = makeDefaultPresenterNoThread();
    presenter->acceptViews(&mockDataProcessorView, &mockProgress);
    presenter->accept(&mockMainPresenter);

    createPrefilledWorkspace("TestWorkspace", presenter->getWhiteList());
    expectGetWorkspace(mockDataProcessorView, Exactly(1), "TestWorkspace");
    presenter->notify(DataProcessorPresenter::OpenTableFlag);

    GroupList grouplist;
    grouplist.insert(0);

    createTOFWorkspace("TOF_12345", "12345");
    createTOFWorkspace("TOF_12346", "12346");

    // The user hits the "process" button with the first group selected
    expectNoWarningsOrErrors(mockDataProcessorView);
    expectGetSelection(mockDataProcessorView, Exactly(1), RowList(), grouplist);
    expectNotebookIsEnabled(mockDataProcessorView, Exactly(1));
    presenter->notify(DataProcessorPresenter::ProcessFlag);

    // Tidy up
    removeWorkspacesFromADS(m_defaultWorkspaces);

    TS_ASSERT(Mock::VerifyAndClearExpectations(&mockDataProcessorView));
    TS_ASSERT(Mock::VerifyAndClearExpectations(&mockMainPresenter));
  }

  void testExpandAllGroups() {
    NiceMock<MockDataProcessorView> mockDataProcessorView;
    NiceMock<MockProgressableView> mockProgress;
    NiceMock<MockMainPresenter> mockMainPresenter;

    auto presenter = makeDefaultPresenter();
    presenter->acceptViews(&mockDataProcessorView, &mockProgress);
    presenter->accept(&mockMainPresenter);

    createPrefilledWorkspace("TestWorkspace", presenter->getWhiteList());
    expectGetWorkspace(mockDataProcessorView, Exactly(1), "TestWorkspace");
    presenter->notify(DataProcessorPresenter::OpenTableFlag);

    // The user hits the 'Expand All' button
    expectNoWarningsOrErrors(mockDataProcessorView);
    EXPECT_CALL(mockDataProcessorView, expandAll()).Times(1);
    presenter->notify(DataProcessorPresenter::ExpandAllGroupsFlag);

    TS_ASSERT(Mock::VerifyAndClearExpectations(&mockDataProcessorView));
    TS_ASSERT(Mock::VerifyAndClearExpectations(&mockMainPresenter));
  }

  void testCollapseAllGroups() {
    NiceMock<MockDataProcessorView> mockDataProcessorView;
    NiceMock<MockProgressableView> mockProgress;
    NiceMock<MockMainPresenter> mockMainPresenter;

    auto presenter = makeDefaultPresenter();
    presenter->acceptViews(&mockDataProcessorView, &mockProgress);
    presenter->accept(&mockMainPresenter);

    createPrefilledWorkspace("TestWorkspace", presenter->getWhiteList());
    expectGetWorkspace(mockDataProcessorView, Exactly(1), "TestWorkspace");
    presenter->notify(DataProcessorPresenter::OpenTableFlag);

    // The user hits the 'Expand All' button
    expectNoWarningsOrErrors(mockDataProcessorView);
    EXPECT_CALL(mockDataProcessorView, collapseAll()).Times(1);
    presenter->notify(DataProcessorPresenter::CollapseAllGroupsFlag);

    TS_ASSERT(Mock::VerifyAndClearExpectations(&mockDataProcessorView));
    TS_ASSERT(Mock::VerifyAndClearExpectations(&mockMainPresenter));
  }

  void testSelectAll() {
    NiceMock<MockDataProcessorView> mockDataProcessorView;
    NiceMock<MockProgressableView> mockProgress;
    NiceMock<MockMainPresenter> mockMainPresenter;

    auto presenter = makeDefaultPresenter();
    presenter->acceptViews(&mockDataProcessorView, &mockProgress);
    presenter->accept(&mockMainPresenter);

    createPrefilledWorkspace("TestWorkspace", presenter->getWhiteList());
    expectGetWorkspace(mockDataProcessorView, Exactly(1), "TestWorkspace");
    presenter->notify(DataProcessorPresenter::OpenTableFlag);

    // Select all rows / groups
    expectNoWarningsOrErrors(mockDataProcessorView);
    EXPECT_CALL(mockDataProcessorView, selectAll()).Times(1);
    presenter->notify(DataProcessorPresenter::SelectAllFlag);

    TS_ASSERT(Mock::VerifyAndClearExpectations(&mockDataProcessorView));
    TS_ASSERT(Mock::VerifyAndClearExpectations(&mockMainPresenter));
  }

  /*
   * Test processing workspaces with non-standard names, with
   * and without run_number information in the sample log.
   */
  void testProcessCustomNames() {

    NiceMock<MockDataProcessorView> mockDataProcessorView;
    NiceMock<MockProgressableView> mockProgress;
    NiceMock<MockMainPresenter> mockMainPresenter;
    expectGetOptions(mockMainPresenter, Exactly(1), "Params = \"0.1\"");

    auto presenter = makeDefaultPresenterNoThread();
    presenter->acceptViews(&mockDataProcessorView, &mockProgress);
    presenter->accept(&mockMainPresenter);

    auto ws = createWorkspace("TestWorkspace", presenter->getWhiteList());
    TableRow row = ws->appendRow();
    row << "1"
        << "dataA"
        << "0.7"
        << ""
        << "0.1"
        << "1.6"
        << "0.04"
        << "1"
        << "ProcessingInstructions='0'";
    row = ws->appendRow();
    row << "1"
        << "dataB"
        << "2.3"
        << ""
        << "1.4"
        << "2.9"
        << "0.04"
        << "1"
        << "ProcessingInstructions='0'";

    createTOFWorkspace("dataA");
    createTOFWorkspace("dataB");

    expectGetWorkspace(mockDataProcessorView, Exactly(1), "TestWorkspace");
    presenter->notify(DataProcessorPresenter::OpenTableFlag);

    GroupList grouplist;
    grouplist.insert(0);

    // The user hits the "process" button with the first group selected
    expectNoWarningsOrErrors(mockDataProcessorView);
    expectGetSelection(mockDataProcessorView, Exactly(1), RowList(), grouplist);
    presenter->notify(DataProcessorPresenter::ProcessFlag);

    // Check output workspaces were created as expected
    TS_ASSERT(
        AnalysisDataService::Instance().doesExist("IvsQ_binned_TOF_dataA"));
    TS_ASSERT(
        AnalysisDataService::Instance().doesExist("IvsQ_binned_TOF_dataB"));
    TS_ASSERT(AnalysisDataService::Instance().doesExist("IvsQ_TOF_dataA"));
    TS_ASSERT(AnalysisDataService::Instance().doesExist("IvsQ_TOF_dataB"));
    TS_ASSERT(AnalysisDataService::Instance().doesExist("IvsLam_TOF_dataA"));
    TS_ASSERT(AnalysisDataService::Instance().doesExist("IvsLam_TOF_dataB"));
    TS_ASSERT(
        AnalysisDataService::Instance().doesExist("IvsQ_TOF_dataA_TOF_dataB"));

    // Tidy up
    AnalysisDataService::Instance().remove("TestWorkspace");
    AnalysisDataService::Instance().remove("dataA");
    AnalysisDataService::Instance().remove("dataB");
    AnalysisDataService::Instance().remove("IvsQ_binned_TOF_dataA");
    AnalysisDataService::Instance().remove("IvsQ_binned_TOF_dataB");
    AnalysisDataService::Instance().remove("IvsQ_TOF_dataA");
    AnalysisDataService::Instance().remove("IvsQ_TOF_dataB");
    AnalysisDataService::Instance().remove("IvsLam_TOF_dataA");
    AnalysisDataService::Instance().remove("IvsLam_TOF_dataB");
    AnalysisDataService::Instance().remove("IvsQ_TOF_dataA_TOF_dataB");

    TS_ASSERT(Mock::VerifyAndClearExpectations(&mockDataProcessorView));
    TS_ASSERT(Mock::VerifyAndClearExpectations(&mockMainPresenter));
  }

  void testBadWorkspaceType() {
    ITableWorkspace_sptr ws = WorkspaceFactory::Instance().createTable();

    // Wrong types
    ws->addColumn("int", "StitchGroup");
    ws->addColumn("str", "Run(s)");
    ws->addColumn("str", "ThetaIn");
    ws->addColumn("str", "TransRun(s)");
    ws->addColumn("str", "Qmin");
    ws->addColumn("str", "Qmax");
    ws->addColumn("str", "dq/q");
    ws->addColumn("str", "Scale");
    ws->addColumn("str", "Options");

    AnalysisDataService::Instance().addOrReplace("TestWorkspace", ws);

    NiceMock<MockDataProcessorView> mockDataProcessorView;
    NiceMock<MockProgressableView> mockProgress;
    auto presenter = makeDefaultPresenter();
    presenter->acceptViews(&mockDataProcessorView, &mockProgress);

    // We should receive an error
    EXPECT_CALL(mockDataProcessorView, giveUserCritical(_, _)).Times(1);

    expectGetWorkspace(mockDataProcessorView, Exactly(1), "TestWorkspace");
    presenter->notify(DataProcessorPresenter::OpenTableFlag);

    AnalysisDataService::Instance().remove("TestWorkspace");

    TS_ASSERT(Mock::VerifyAndClearExpectations(&mockDataProcessorView));
  }

  void testBadWorkspaceLength() {
    NiceMock<MockDataProcessorView> mockDataProcessorView;
    NiceMock<MockProgressableView> mockProgress;

    auto presenter = makeDefaultPresenter();
    presenter->acceptViews(&mockDataProcessorView, &mockProgress);

    // Because we to open twice, get an error twice
    EXPECT_CALL(mockDataProcessorView, giveUserCritical(_, _)).Times(2);
    expectGetWorkspace(mockDataProcessorView, Exactly(2), "TestWorkspace");

    ITableWorkspace_sptr ws = WorkspaceFactory::Instance().createTable();
    ws->addColumn("str", "StitchGroup");
    ws->addColumn("str", "Run(s)");
    ws->addColumn("str", "ThetaIn");
    ws->addColumn("str", "TransRun(s)");
    ws->addColumn("str", "Qmin");
    ws->addColumn("str", "Qmax");
    ws->addColumn("str", "dq/q");
    ws->addColumn("str", "Scale");
    AnalysisDataService::Instance().addOrReplace("TestWorkspace", ws);

    // Try to open with too few columns
    presenter->notify(DataProcessorPresenter::OpenTableFlag);

    ws->addColumn("str", "OptionsA");
    ws->addColumn("str", "OptionsB");
    AnalysisDataService::Instance().addOrReplace("TestWorkspace", ws);

    // Try to open with too many columns
    presenter->notify(DataProcessorPresenter::OpenTableFlag);

    AnalysisDataService::Instance().remove("TestWorkspace");

    TS_ASSERT(Mock::VerifyAndClearExpectations(&mockDataProcessorView));
  }

  void testPromptSaveAfterAppendRow() {
    NiceMock<MockDataProcessorView> mockDataProcessorView;
    NiceMock<MockProgressableView> mockProgress;

    auto presenter = makeDefaultPresenter();

    presenter->acceptViews(&mockDataProcessorView, &mockProgress);

    // User hits "append row"
    expectGetSelection(mockDataProcessorView, Exactly(1));
    presenter->notify(DataProcessorPresenter::TableUpdatedFlag);
    presenter->notify(DataProcessorPresenter::AppendRowFlag);

    // The user will decide not to discard their changes
    expectAskUserYesNo(mockDataProcessorView, Exactly(1));

    // Then hits "new table" without having saved
    presenter->notify(DataProcessorPresenter::NewTableFlag);

    // The user saves
    expectAskUserWorkspaceName(mockDataProcessorView, Exactly(1), "Workspace");
    presenter->notify(DataProcessorPresenter::SaveFlag);

    // The user tries to create a new table again, and does not get bothered
    expectAskUserYesNo(mockDataProcessorView, Exactly(0));
    presenter->notify(DataProcessorPresenter::NewTableFlag);

    AnalysisDataService::Instance().remove("Workspace");

    TS_ASSERT(Mock::VerifyAndClearExpectations(&mockDataProcessorView));
  }

  void testPromptSaveAfterAppendGroup() {
    NiceMock<MockDataProcessorView> mockDataProcessorView;
    NiceMock<MockProgressableView> mockProgress;

    auto presenter = makeDefaultPresenter();

    presenter->acceptViews(&mockDataProcessorView, &mockProgress);

    // User hits "append group"
    EXPECT_CALL(mockDataProcessorView, getSelectedParents())
        .Times(1)
        .WillRepeatedly(Return(GroupList()));
    presenter->notify(DataProcessorPresenter::TableUpdatedFlag);
    presenter->notify(DataProcessorPresenter::AppendGroupFlag);

    // The user will decide not to discard their changes
    expectAskUserYesNo(mockDataProcessorView, Exactly(1));

    // Then hits "new table" without having saved
    presenter->notify(DataProcessorPresenter::NewTableFlag);

    // The user saves
    expectAskUserWorkspaceName(mockDataProcessorView, Exactly(1), "Workspace");
    presenter->notify(DataProcessorPresenter::SaveFlag);

    // The user tries to create a new table again, and does not get bothered
    expectAskUserYesNo(mockDataProcessorView, Exactly(0));
    presenter->notify(DataProcessorPresenter::NewTableFlag);

    AnalysisDataService::Instance().remove("Workspace");

    TS_ASSERT(Mock::VerifyAndClearExpectations(&mockDataProcessorView));
  }

  void testPromptSaveAfterDeleteRow() {
    NiceMock<MockDataProcessorView> mockDataProcessorView;
    NiceMock<MockProgressableView> mockProgress;
    auto presenter = makeDefaultPresenter();
    presenter->acceptViews(&mockDataProcessorView, &mockProgress);

    // User hits "append row" a couple of times
    expectGetSelection(mockDataProcessorView, Exactly(2));
    presenter->notify(DataProcessorPresenter::TableUpdatedFlag);
    presenter->notify(DataProcessorPresenter::AppendRowFlag);
    presenter->notify(DataProcessorPresenter::AppendRowFlag);

    // The user saves
    expectAskUserWorkspaceName(mockDataProcessorView, Exactly(1), "Workspace");
    presenter->notify(DataProcessorPresenter::SaveFlag);

    //...then deletes the 2nd row
    RowList rowlist;
    rowlist[0].insert(1);
    EXPECT_CALL(mockDataProcessorView, getSelectedChildren())
        .Times(1)
        .WillRepeatedly(Return(rowlist));
    presenter->notify(DataProcessorPresenter::TableUpdatedFlag);
    presenter->notify(DataProcessorPresenter::DeleteRowFlag);

    // The user will decide not to discard their changes when asked
    expectAskUserYesNo(mockDataProcessorView, Exactly(1));

    // Then hits "new table" without having saved
    presenter->notify(DataProcessorPresenter::NewTableFlag);

    // The user saves
    presenter->notify(DataProcessorPresenter::SaveFlag);

    // The user tries to create a new table again, and does not get bothered
    expectAskUserYesNo(mockDataProcessorView, Exactly(0));
    presenter->notify(DataProcessorPresenter::NewTableFlag);

    AnalysisDataService::Instance().remove("Workspace");

    TS_ASSERT(Mock::VerifyAndClearExpectations(&mockDataProcessorView));
  }

  void testPromptSaveAfterDeleteGroup() {
    NiceMock<MockDataProcessorView> mockDataProcessorView;
    NiceMock<MockProgressableView> mockProgress;

    auto presenter = makeDefaultPresenter();

    presenter->acceptViews(&mockDataProcessorView, &mockProgress);

    // User hits "append group" a couple of times
    EXPECT_CALL(mockDataProcessorView, getSelectedChildren()).Times(0);
    EXPECT_CALL(mockDataProcessorView, getSelectedParents())
        .Times(2)
        .WillRepeatedly(Return(GroupList()));
    presenter->notify(DataProcessorPresenter::TableUpdatedFlag);
    presenter->notify(DataProcessorPresenter::AppendGroupFlag);
    presenter->notify(DataProcessorPresenter::AppendGroupFlag);

    // The user saves
    expectAskUserWorkspaceName(mockDataProcessorView, Exactly(1), "Workspace");
    presenter->notify(DataProcessorPresenter::SaveFlag);

    //...then deletes the 2nd row
    GroupList grouplist;
    grouplist.insert(1);
    EXPECT_CALL(mockDataProcessorView, getSelectedParents())
        .Times(1)
        .WillRepeatedly(Return(grouplist));
    presenter->notify(DataProcessorPresenter::TableUpdatedFlag);
    presenter->notify(DataProcessorPresenter::DeleteGroupFlag);

    // The user will decide not to discard their changes when asked
    expectAskUserYesNo(mockDataProcessorView, Exactly(1));

    // Then hits "new table" without having saved
    presenter->notify(DataProcessorPresenter::NewTableFlag);

    // The user saves
    presenter->notify(DataProcessorPresenter::SaveFlag);

    // The user tries to create a new table again, and does not get bothered
    expectAskUserYesNo(mockDataProcessorView, Exactly(0));
    presenter->notify(DataProcessorPresenter::NewTableFlag);

    AnalysisDataService::Instance().remove("Workspace");

    TS_ASSERT(Mock::VerifyAndClearExpectations(&mockDataProcessorView));
  }

  void testPromptSaveAndDiscard() {
    NiceMock<MockDataProcessorView> mockDataProcessorView;
    NiceMock<MockProgressableView> mockProgress;
    auto presenter = makeDefaultPresenter();
    presenter->acceptViews(&mockDataProcessorView, &mockProgress);

    // User hits "append row" a couple of times
    expectGetSelection(mockDataProcessorView, Exactly(2));
    presenter->notify(DataProcessorPresenter::TableUpdatedFlag);
    presenter->notify(DataProcessorPresenter::AppendRowFlag);
    presenter->notify(DataProcessorPresenter::AppendRowFlag);

    // Then hits "new table", and decides to discard
    expectAskUserYesNo(mockDataProcessorView, Exactly(1), true);
    presenter->notify(DataProcessorPresenter::NewTableFlag);

    // These next two times they don't get prompted - they have a new table
    presenter->notify(DataProcessorPresenter::NewTableFlag);
    presenter->notify(DataProcessorPresenter::NewTableFlag);

    TS_ASSERT(Mock::VerifyAndClearExpectations(&mockDataProcessorView));
  }

  void testPromptSaveOnOpen() {
    NiceMock<MockDataProcessorView> mockDataProcessorView;
    NiceMock<MockProgressableView> mockProgress;
    auto presenter = makeDefaultPresenter();

    presenter->acceptViews(&mockDataProcessorView, &mockProgress);

    createPrefilledWorkspace("TestWorkspace", presenter->getWhiteList());

    // User hits "append row"
    expectGetSelection(mockDataProcessorView, Exactly(1));
    presenter->notify(DataProcessorPresenter::TableUpdatedFlag);
    presenter->notify(DataProcessorPresenter::AppendRowFlag);

    // and tries to open a workspace, but gets prompted and decides not to
    // discard
    expectAskUserYesNo(mockDataProcessorView, Exactly(1));
    presenter->notify(DataProcessorPresenter::OpenTableFlag);

    // the user does it again, but discards
    expectAskUserYesNo(mockDataProcessorView, Exactly(1), true);
    expectGetWorkspace(mockDataProcessorView, Exactly(1), "TestWorkspace");
    presenter->notify(DataProcessorPresenter::OpenTableFlag);

    // the user does it one more time, and is not prompted
    expectGetWorkspace(mockDataProcessorView, Exactly(1), "TestWorkspace");
    expectAskUserYesNo(mockDataProcessorView, Exactly(0));
    presenter->notify(DataProcessorPresenter::OpenTableFlag);

    TS_ASSERT(Mock::VerifyAndClearExpectations(&mockDataProcessorView));
  }

  void testExpandSelection() {
    NiceMock<MockDataProcessorView> mockDataProcessorView;
    NiceMock<MockProgressableView> mockProgress;
    auto presenter = makeDefaultPresenter();

    presenter->acceptViews(&mockDataProcessorView, &mockProgress);

    auto ws = createWorkspace("TestWorkspace", presenter->getWhiteList());
    TableRow row = ws->appendRow();
    row << "0"
        << ""
        << ""
        << ""
        << ""
        << ""
        << ""
        << "1"

        << ""; // Row 0
    row = ws->appendRow();
    row << "1"
        << ""
        << ""
        << ""
        << ""
        << ""
        << ""
        << "1"

        << ""; // Row 1
    row = ws->appendRow();
    row << "1"
        << ""
        << ""
        << ""
        << ""
        << ""
        << ""
        << "1"

        << ""; // Row 2
    row = ws->appendRow();
    row << "2"
        << ""
        << ""
        << ""
        << ""
        << ""
        << ""
        << "1"

        << ""; // Row 3
    row = ws->appendRow();
    row << "2"
        << ""
        << ""
        << ""
        << ""
        << ""
        << ""
        << "1"

        << ""; // Row 4
    row = ws->appendRow();
    row << "2"
        << ""
        << ""
        << ""
        << ""
        << ""
        << ""
        << "1"

        << ""; // Row 5
    row = ws->appendRow();
    row << "3"
        << ""
        << ""
        << ""
        << ""
        << ""
        << ""
        << "1"

        << ""; // Row 6
    row = ws->appendRow();
    row << "4"
        << ""
        << ""
        << ""
        << ""
        << ""
        << ""
        << "1"

        << ""; // Row 7
    row = ws->appendRow();
    row << "4"
        << ""
        << ""
        << ""
        << ""
        << ""
        << ""
        << "1"

        << ""; // Row 8
    row = ws->appendRow();
    row << "5"
        << ""
        << ""
        << ""
        << ""
        << ""
        << ""
        << "1"

        << ""; // Row 9

    expectGetWorkspace(mockDataProcessorView, Exactly(1), "TestWorkspace");
    presenter->notify(DataProcessorPresenter::OpenTableFlag);

    RowList selection;
    GroupList expected;

    selection[0].insert(0);
    expected.insert(0);

    // With row 0 selected, we shouldn't expand at all
    expectNoWarningsOrErrors(mockDataProcessorView);
    EXPECT_CALL(mockDataProcessorView, getSelectedChildren())
        .Times(1)
        .WillRepeatedly(Return(selection));
    EXPECT_CALL(mockDataProcessorView, setSelection(ContainerEq(expected)))
        .Times(1);
    presenter->notify(DataProcessorPresenter::ExpandSelectionFlag);

    // With 0,1 selected, we should finish with groups 0,1 selected
    selection.clear();
    selection[0].insert(0);
    selection[1].insert(0);

    expected.clear();
    expected.insert(0);
    expected.insert(1);

    EXPECT_CALL(mockDataProcessorView, getSelectedChildren())
        .Times(1)
        .WillRepeatedly(Return(selection));
    EXPECT_CALL(mockDataProcessorView, setSelection(ContainerEq(expected)))
        .Times(1);
    presenter->notify(DataProcessorPresenter::ExpandSelectionFlag);

    // With 1,6 selected, we should finish with groups 1,3 selected
    selection.clear();
    selection[1].insert(0);
    selection[3].insert(0);

    expected.clear();
    expected.insert(1);
    expected.insert(3);

    EXPECT_CALL(mockDataProcessorView, getSelectedChildren())
        .Times(1)
        .WillRepeatedly(Return(selection));
    EXPECT_CALL(mockDataProcessorView, setSelection(ContainerEq(expected)))
        .Times(1);
    presenter->notify(DataProcessorPresenter::ExpandSelectionFlag);

    // With 4,8 selected, we should finish with groups 2,4 selected
    selection.clear();
    selection[2].insert(1);
    selection[4].insert(2);

    expected.clear();
    expected.insert(2);
    expected.insert(4);

    EXPECT_CALL(mockDataProcessorView, getSelectedChildren())
        .Times(1)
        .WillRepeatedly(Return(selection));
    EXPECT_CALL(mockDataProcessorView, setSelection(ContainerEq(expected)))
        .Times(1);
    presenter->notify(DataProcessorPresenter::ExpandSelectionFlag);

    // With nothing selected, we should finish with nothing selected
    selection.clear();
    expected.clear();

    EXPECT_CALL(mockDataProcessorView, getSelectedChildren())
        .Times(1)
        .WillRepeatedly(Return(selection));
    EXPECT_CALL(mockDataProcessorView, setSelection(_)).Times(0);
    presenter->notify(DataProcessorPresenter::ExpandSelectionFlag);

    // Tidy up
    AnalysisDataService::Instance().remove("TestWorkspace");

    TS_ASSERT(Mock::VerifyAndClearExpectations(&mockDataProcessorView));
  }

  void testGroupRows() {
    NiceMock<MockDataProcessorView> mockDataProcessorView;
    NiceMock<MockProgressableView> mockProgress;

    auto presenter = makeDefaultPresenter();
    presenter->acceptViews(&mockDataProcessorView, &mockProgress);

    auto ws = createWorkspace("TestWorkspace", presenter->getWhiteList());
    TableRow row = ws->appendRow();
    row << "0"
        << "0"
        << ""
        << ""
        << ""
        << ""
        << ""
        << "1"
        << ""; // Row 0
    row = ws->appendRow();
    row << "0"
        << "1"
        << ""
        << ""
        << ""
        << ""
        << ""
        << "1"
        << ""; // Row 1
    row = ws->appendRow();
    row << "0"
        << "2"
        << ""
        << ""
        << ""
        << ""
        << ""
        << "1"
        << ""; // Row 2
    row = ws->appendRow();
    row << "0"
        << "3"
        << ""
        << ""
        << ""
        << ""
        << ""
        << "1"
        << ""; // Row 3

    expectGetWorkspace(mockDataProcessorView, Exactly(1), "TestWorkspace");
    presenter->notify(DataProcessorPresenter::OpenTableFlag);

    RowList selection;
    selection[0].insert(0);
    selection[0].insert(1);

    expectNoWarningsOrErrors(mockDataProcessorView);
    EXPECT_CALL(mockDataProcessorView, getSelectedChildren())
        .Times(2)
        .WillRepeatedly(Return(selection));
    EXPECT_CALL(mockDataProcessorView, getSelectedParents())
        .Times(1)
        .WillRepeatedly(Return(GroupList()));
    presenter->notify(DataProcessorPresenter::GroupRowsFlag);
    presenter->notify(DataProcessorPresenter::SaveFlag);

    // Check that the table has been modified correctly
    ws = AnalysisDataService::Instance().retrieveWS<ITableWorkspace>(
        "TestWorkspace");
    TS_ASSERT_EQUALS(ws->rowCount(), 4);
    TS_ASSERT_EQUALS(ws->String(0, GroupCol), "0");
    TS_ASSERT_EQUALS(ws->String(1, GroupCol), "0");
    TS_ASSERT_EQUALS(ws->String(2, GroupCol), "");
    TS_ASSERT_EQUALS(ws->String(3, GroupCol), "");
    TS_ASSERT_EQUALS(ws->String(0, RunCol), "2");
    TS_ASSERT_EQUALS(ws->String(1, RunCol), "3");
    TS_ASSERT_EQUALS(ws->String(2, RunCol), "0");
    TS_ASSERT_EQUALS(ws->String(3, RunCol), "1");

    // Tidy up
    AnalysisDataService::Instance().remove("TestWorkspace");

    TS_ASSERT(Mock::VerifyAndClearExpectations(&mockDataProcessorView));
  }

  void testGroupRowsNothingSelected() {
    NiceMock<MockDataProcessorView> mockDataProcessorView;
    NiceMock<MockProgressableView> mockProgress;

    auto presenter = makeDefaultPresenter();

    presenter->acceptViews(&mockDataProcessorView, &mockProgress);

    auto ws = createWorkspace("TestWorkspace", presenter->getWhiteList());
    TableRow row = ws->appendRow();
    row << "0"
        << "0"
        << ""
        << ""
        << ""
        << ""
        << ""
        << "1"
        << ""; // Row 0
    row = ws->appendRow();
    row << "0"
        << "1"
        << ""
        << ""
        << ""
        << ""
        << ""
        << "1"
        << ""; // Row 1
    row = ws->appendRow();
    row << "0"
        << "2"
        << ""
        << ""
        << ""
        << ""
        << ""
        << "1"
        << ""; // Row 2
    row = ws->appendRow();
    row << "0"
        << "3"
        << ""
        << ""
        << ""
        << ""
        << ""
        << "1"
        << ""; // Row 3

    expectGetWorkspace(mockDataProcessorView, Exactly(1), "TestWorkspace");
    presenter->notify(DataProcessorPresenter::OpenTableFlag);

    expectNoWarningsOrErrors(mockDataProcessorView);
    EXPECT_CALL(mockDataProcessorView, getSelectedChildren())
        .Times(1)
        .WillRepeatedly(Return(RowList()));
    EXPECT_CALL(mockDataProcessorView, getSelectedParents()).Times(0);
    presenter->notify(DataProcessorPresenter::GroupRowsFlag);

    // Tidy up
    AnalysisDataService::Instance().remove("TestWorkspace");

    TS_ASSERT(Mock::VerifyAndClearExpectations(&mockDataProcessorView));
  }

  void testClearRows() {
    NiceMock<MockDataProcessorView> mockDataProcessorView;
    NiceMock<MockProgressableView> mockProgress;

    auto presenter = makeDefaultPresenter();

    presenter->acceptViews(&mockDataProcessorView, &mockProgress);

    createPrefilledWorkspace("TestWorkspace", presenter->getWhiteList());
    expectGetWorkspace(mockDataProcessorView, Exactly(1), "TestWorkspace");
    presenter->notify(DataProcessorPresenter::OpenTableFlag);

    RowList rowlist;
    rowlist[0].insert(1);
    rowlist[1].insert(0);

    // The user hits "clear selected" with the second and third rows selected
    expectNoWarningsOrErrors(mockDataProcessorView);
    EXPECT_CALL(mockDataProcessorView, getSelectedChildren())
        .Times(1)
        .WillRepeatedly(Return(rowlist));
    presenter->notify(DataProcessorPresenter::ClearSelectedFlag);

    // The user hits "save"
    presenter->notify(DataProcessorPresenter::SaveFlag);

    auto ws = AnalysisDataService::Instance().retrieveWS<ITableWorkspace>(
        "TestWorkspace");
    TS_ASSERT_EQUALS(ws->rowCount(), 4);
    // Check the unselected rows were unaffected
    TS_ASSERT_EQUALS(ws->String(0, RunCol), "12345");
    TS_ASSERT_EQUALS(ws->String(3, RunCol), "24682");

    // Check the group ids have been set correctly
    TS_ASSERT_EQUALS(ws->String(0, GroupCol), "0");
    TS_ASSERT_EQUALS(ws->String(1, GroupCol), "0");
    TS_ASSERT_EQUALS(ws->String(2, GroupCol), "1");
    TS_ASSERT_EQUALS(ws->String(3, GroupCol), "1");

    // Make sure the selected rows are clear
    TS_ASSERT_EQUALS(ws->String(1, RunCol), "");
    TS_ASSERT_EQUALS(ws->String(2, RunCol), "");
    TS_ASSERT_EQUALS(ws->String(1, ThetaCol), "");
    TS_ASSERT_EQUALS(ws->String(2, ThetaCol), "");
    TS_ASSERT_EQUALS(ws->String(1, TransCol), "");
    TS_ASSERT_EQUALS(ws->String(2, TransCol), "");
    TS_ASSERT_EQUALS(ws->String(1, QMinCol), "");
    TS_ASSERT_EQUALS(ws->String(2, QMinCol), "");
    TS_ASSERT_EQUALS(ws->String(1, QMaxCol), "");
    TS_ASSERT_EQUALS(ws->String(2, QMaxCol), "");
    TS_ASSERT_EQUALS(ws->String(1, DQQCol), "");
    TS_ASSERT_EQUALS(ws->String(2, DQQCol), "");
    TS_ASSERT_EQUALS(ws->String(1, ScaleCol), "");
    TS_ASSERT_EQUALS(ws->String(2, ScaleCol), "");

    // Tidy up
    AnalysisDataService::Instance().remove("TestWorkspace");

    TS_ASSERT(Mock::VerifyAndClearExpectations(&mockDataProcessorView));
  }

  void testCopyRow() {
    NiceMock<MockDataProcessorView> mockDataProcessorView;
    NiceMock<MockProgressableView> mockProgress;

    auto presenter = makeDefaultPresenter();
    presenter->acceptViews(&mockDataProcessorView, &mockProgress);

    createPrefilledWorkspace("TestWorkspace", presenter->getWhiteList());
    expectGetWorkspace(mockDataProcessorView, Exactly(1), "TestWorkspace");
    presenter->notify(DataProcessorPresenter::OpenTableFlag);

    RowList rowlist;
    rowlist[0].insert(1);

    const auto expected = QString(
        "0\t12346\t1.5\t\t1.4\t2.9\t0.04\t1\tProcessingInstructions='0'\t");

    // The user hits "copy selected" with the second and third rows selected
    EXPECT_CALL(mockDataProcessorView, setClipboard(expected));
    EXPECT_CALL(mockDataProcessorView, getSelectedChildren())
        .Times(1)
        .WillRepeatedly(Return(rowlist));
    presenter->notify(DataProcessorPresenter::CopySelectedFlag);

    TS_ASSERT(Mock::VerifyAndClearExpectations(&mockDataProcessorView));
  }

  void testCopyEmptySelection() {
    NiceMock<MockDataProcessorView> mockDataProcessorView;
    NiceMock<MockProgressableView> mockProgress;

    auto presenter = makeDefaultPresenter();

    presenter->acceptViews(&mockDataProcessorView, &mockProgress);

    // The user hits "copy selected" with the second and third rows selected
    EXPECT_CALL(mockDataProcessorView, setClipboard(QString())).Times(1);
    EXPECT_CALL(mockDataProcessorView, getSelectedChildren())
        .Times(1)
        .WillRepeatedly(Return(RowList()));
    presenter->notify(DataProcessorPresenter::CopySelectedFlag);

    TS_ASSERT(Mock::VerifyAndClearExpectations(&mockDataProcessorView));
  }

  void testCopyRows() {
    NiceMock<MockDataProcessorView> mockDataProcessorView;
    NiceMock<MockProgressableView> mockProgress;

    auto presenter = makeDefaultPresenter();

    presenter->acceptViews(&mockDataProcessorView, &mockProgress);

    createPrefilledWorkspace("TestWorkspace", presenter->getWhiteList());
    expectGetWorkspace(mockDataProcessorView, Exactly(1), "TestWorkspace");
    presenter->notify(DataProcessorPresenter::OpenTableFlag);

    RowList rowlist;
    rowlist[0].insert(0);
    rowlist[0].insert(1);
    rowlist[1].insert(0);
    rowlist[1].insert(1);

    const auto expected = QString(
        "0\t12345\t0.5\t\t0.1\t1.6\t0.04\t1\tProcessingInstructions='0'\t\n"
        "0\t12346\t1.5\t\t1.4\t2.9\t0.04\t1\tProcessingInstructions='0'\t\n"
        "1\t24681\t0.5\t\t0.1\t1.6\t0.04\t1\t\t\n"
        "1\t24682\t1.5\t\t1.4\t2.9\t0.04\t1\t\t");

    // The user hits "copy selected" with the second and third rows selected
    EXPECT_CALL(mockDataProcessorView, setClipboard(expected));
    EXPECT_CALL(mockDataProcessorView, getSelectedChildren())
        .Times(1)
        .WillRepeatedly(Return(rowlist));
    presenter->notify(DataProcessorPresenter::CopySelectedFlag);

    TS_ASSERT(Mock::VerifyAndClearExpectations(&mockDataProcessorView));
  }

  void testCutRow() {
    NiceMock<MockDataProcessorView> mockDataProcessorView;
    NiceMock<MockProgressableView> mockProgress;

    auto presenter = makeDefaultPresenter();

    presenter->acceptViews(&mockDataProcessorView, &mockProgress);

    createPrefilledWorkspace("TestWorkspace", presenter->getWhiteList());
    expectGetWorkspace(mockDataProcessorView, Exactly(1), "TestWorkspace");
    presenter->notify(DataProcessorPresenter::OpenTableFlag);

    RowList rowlist;
    rowlist[0].insert(1);

    const auto expected = QString(
        "0\t12346\t1.5\t\t1.4\t2.9\t0.04\t1\tProcessingInstructions='0'\t");

    // The user hits "copy selected" with the second and third rows selected
    EXPECT_CALL(mockDataProcessorView, setClipboard(expected));
    EXPECT_CALL(mockDataProcessorView, getSelectedChildren())
        .Times(2)
        .WillRepeatedly(Return(rowlist));
    presenter->notify(DataProcessorPresenter::CutSelectedFlag);

    // The user hits "save"
    presenter->notify(DataProcessorPresenter::SaveFlag);

    auto ws = AnalysisDataService::Instance().retrieveWS<ITableWorkspace>(
        "TestWorkspace");
    TS_ASSERT_EQUALS(ws->rowCount(), 3);
    // Check the unselected rows were unaffected
    TS_ASSERT_EQUALS(ws->String(0, RunCol), "12345");
    TS_ASSERT_EQUALS(ws->String(1, RunCol), "24681");
    TS_ASSERT_EQUALS(ws->String(2, RunCol), "24682");

    TS_ASSERT(Mock::VerifyAndClearExpectations(&mockDataProcessorView));
  }

  void testCutRows() {
    NiceMock<MockDataProcessorView> mockDataProcessorView;
    NiceMock<MockProgressableView> mockProgress;

    auto presenter = makeDefaultPresenter();

    presenter->acceptViews(&mockDataProcessorView, &mockProgress);

    createPrefilledWorkspace("TestWorkspace", presenter->getWhiteList());
    expectGetWorkspace(mockDataProcessorView, Exactly(1), "TestWorkspace");
    presenter->notify(DataProcessorPresenter::OpenTableFlag);

    RowList rowlist;
    rowlist[0].insert(0);
    rowlist[0].insert(1);
    rowlist[1].insert(0);

    const auto expected = QString(
        "0\t12345\t0.5\t\t0.1\t1.6\t0.04\t1\tProcessingInstructions='0'\t\n"
        "0\t12346\t1.5\t\t1.4\t2.9\t0.04\t1\tProcessingInstructions='0'\t\n"
        "1\t24681\t0.5\t\t0.1\t1.6\t0.04\t1\t\t");

    // The user hits "copy selected" with the second and third rows selected
    EXPECT_CALL(mockDataProcessorView, setClipboard(expected));
    EXPECT_CALL(mockDataProcessorView, getSelectedChildren())
        .Times(2)
        .WillRepeatedly(Return(rowlist));
    presenter->notify(DataProcessorPresenter::CutSelectedFlag);

    // The user hits "save"
    presenter->notify(DataProcessorPresenter::SaveFlag);

    auto ws = AnalysisDataService::Instance().retrieveWS<ITableWorkspace>(
        "TestWorkspace");
    TS_ASSERT_EQUALS(ws->rowCount(), 1);
    // Check the only unselected row is left behind
    TS_ASSERT_EQUALS(ws->String(0, RunCol), "24682");

    TS_ASSERT(Mock::VerifyAndClearExpectations(&mockDataProcessorView));
  }

  void testPasteRow() {
    NiceMock<MockDataProcessorView> mockDataProcessorView;
    NiceMock<MockProgressableView> mockProgress;

    auto presenter = makeDefaultPresenter();

    presenter->acceptViews(&mockDataProcessorView, &mockProgress);

    createPrefilledWorkspace("TestWorkspace", presenter->getWhiteList());
    expectGetWorkspace(mockDataProcessorView, Exactly(1), "TestWorkspace");
    presenter->notify(DataProcessorPresenter::OpenTableFlag);

    RowList rowlist;
    rowlist[0].insert(1);

    const auto clipboard =
        QString("6\t123\t0.5\t456\t1.2\t3.4\t3.14\t5\tabc\tdef");

    // The user hits "copy selected" with the second and third rows selected
    EXPECT_CALL(mockDataProcessorView, getClipboard())
        .Times(1)
        .WillRepeatedly(Return(clipboard));
    EXPECT_CALL(mockDataProcessorView, getSelectedChildren())
        .Times(1)
        .WillRepeatedly(Return(rowlist));
    presenter->notify(DataProcessorPresenter::PasteSelectedFlag);

    // The user hits "save"
    presenter->notify(DataProcessorPresenter::SaveFlag);

    auto ws = AnalysisDataService::Instance().retrieveWS<ITableWorkspace>(
        "TestWorkspace");
    TS_ASSERT_EQUALS(ws->rowCount(), 4);
    // Check the unselected rows were unaffected
    TS_ASSERT_EQUALS(ws->String(0, RunCol), "12345");
    TS_ASSERT_EQUALS(ws->String(2, RunCol), "24681");
    TS_ASSERT_EQUALS(ws->String(3, RunCol), "24682");

    // Check the values were pasted correctly
    TS_ASSERT_EQUALS(ws->String(1, RunCol), "123");
    TS_ASSERT_EQUALS(ws->String(1, ThetaCol), "0.5");
    TS_ASSERT_EQUALS(ws->String(1, TransCol), "456");
    TS_ASSERT_EQUALS(ws->String(1, QMinCol), "1.2");
    TS_ASSERT_EQUALS(ws->String(1, QMaxCol), "3.4");
    TS_ASSERT_EQUALS(ws->String(1, DQQCol), "3.14");
    TS_ASSERT_EQUALS(ws->String(1, ScaleCol), "5");
    TS_ASSERT_EQUALS(ws->String(1, OptionsCol), "abc");
    TS_ASSERT_EQUALS(ws->String(1, HiddenOptionsCol), "def");

    // Row is going to be pasted into the group where row in clipboard
    // belongs, i.e. group 0
    TS_ASSERT_EQUALS(ws->String(1, GroupCol), "0");

    TS_ASSERT(Mock::VerifyAndClearExpectations(&mockDataProcessorView));
  }

  void testPasteNewRow() {
    NiceMock<MockDataProcessorView> mockDataProcessorView;
    NiceMock<MockProgressableView> mockProgress;

    auto presenter = makeDefaultPresenter();

    presenter->acceptViews(&mockDataProcessorView, &mockProgress);

    createPrefilledWorkspace("TestWorkspace", presenter->getWhiteList());
    expectGetWorkspace(mockDataProcessorView, Exactly(1), "TestWorkspace");
    presenter->notify(DataProcessorPresenter::OpenTableFlag);

    const auto clipboard =
        QString("1\t123\t0.5\t456\t1.2\t3.4\t3.14\t5\tabc\tdef");

    // The user hits "copy selected" with the second and third rows selected
    EXPECT_CALL(mockDataProcessorView, getClipboard())
        .Times(1)
        .WillRepeatedly(Return(clipboard));
    EXPECT_CALL(mockDataProcessorView, getSelectedChildren())
        .Times(1)
        .WillRepeatedly(Return(RowList()));
    presenter->notify(DataProcessorPresenter::PasteSelectedFlag);

    // The user hits "save"
    presenter->notify(DataProcessorPresenter::SaveFlag);

    auto ws = AnalysisDataService::Instance().retrieveWS<ITableWorkspace>(
        "TestWorkspace");
    TS_ASSERT_EQUALS(ws->rowCount(), 5);
    // Check the unselected rows were unaffected
    TS_ASSERT_EQUALS(ws->String(0, RunCol), "12345");
    TS_ASSERT_EQUALS(ws->String(1, RunCol), "12346");
    TS_ASSERT_EQUALS(ws->String(2, RunCol), "24681");
    TS_ASSERT_EQUALS(ws->String(3, RunCol), "24682");

    // Check the values were pasted correctly
    TS_ASSERT_EQUALS(ws->String(4, RunCol), "123");
    TS_ASSERT_EQUALS(ws->String(4, ThetaCol), "0.5");
    TS_ASSERT_EQUALS(ws->String(4, TransCol), "456");
    TS_ASSERT_EQUALS(ws->String(4, QMinCol), "1.2");
    TS_ASSERT_EQUALS(ws->String(4, QMaxCol), "3.4");
    TS_ASSERT_EQUALS(ws->String(4, DQQCol), "3.14");
    TS_ASSERT_EQUALS(ws->String(4, ScaleCol), "5");
    TS_ASSERT_EQUALS(ws->String(4, GroupCol), "1");
    TS_ASSERT_EQUALS(ws->String(4, OptionsCol), "abc");
    TS_ASSERT_EQUALS(ws->String(4, HiddenOptionsCol), "def");

    TS_ASSERT(Mock::VerifyAndClearExpectations(&mockDataProcessorView));
  }

  void testPasteRows() {
    NiceMock<MockDataProcessorView> mockDataProcessorView;
    NiceMock<MockProgressableView> mockProgress;

    auto presenter = makeDefaultPresenter();

    presenter->acceptViews(&mockDataProcessorView, &mockProgress);

    createPrefilledWorkspace("TestWorkspace", presenter->getWhiteList());
    expectGetWorkspace(mockDataProcessorView, Exactly(1), "TestWorkspace");
    presenter->notify(DataProcessorPresenter::OpenTableFlag);

    RowList rowlist;
    rowlist[0].insert(1);
    rowlist[1].insert(0);

    const auto clipboard =
        QString("6\t123\t0.5\t456\t1.2\t3.4\t3.14\t5\tabc\tdef\n"
                "2\t345\t2.7\t123\t2.1\t4.3\t2.17\t3\tdef\tabc");

    // The user hits "copy selected" with the second and third rows selected
    EXPECT_CALL(mockDataProcessorView, getClipboard())
        .Times(1)
        .WillRepeatedly(Return(clipboard));
    EXPECT_CALL(mockDataProcessorView, getSelectedChildren())
        .Times(1)
        .WillRepeatedly(Return(rowlist));
    presenter->notify(DataProcessorPresenter::PasteSelectedFlag);

    // The user hits "save"
    presenter->notify(DataProcessorPresenter::SaveFlag);

    auto ws = AnalysisDataService::Instance().retrieveWS<ITableWorkspace>(
        "TestWorkspace");
    TS_ASSERT_EQUALS(ws->rowCount(), 4);
    // Check the unselected rows were unaffected
    TS_ASSERT_EQUALS(ws->String(0, RunCol), "12345");
    TS_ASSERT_EQUALS(ws->String(3, RunCol), "24682");

    // Check the values were pasted correctly
    TS_ASSERT_EQUALS(ws->String(1, RunCol), "123");
    TS_ASSERT_EQUALS(ws->String(1, ThetaCol), "0.5");
    TS_ASSERT_EQUALS(ws->String(1, TransCol), "456");
    TS_ASSERT_EQUALS(ws->String(1, QMinCol), "1.2");
    TS_ASSERT_EQUALS(ws->String(1, QMaxCol), "3.4");
    TS_ASSERT_EQUALS(ws->String(1, DQQCol), "3.14");
    TS_ASSERT_EQUALS(ws->String(1, ScaleCol), "5");
    TS_ASSERT_EQUALS(ws->String(1, GroupCol), "0");
    TS_ASSERT_EQUALS(ws->String(1, OptionsCol), "abc");
    TS_ASSERT_EQUALS(ws->String(1, HiddenOptionsCol), "def");

    TS_ASSERT_EQUALS(ws->String(2, RunCol), "345");
    TS_ASSERT_EQUALS(ws->String(2, ThetaCol), "2.7");
    TS_ASSERT_EQUALS(ws->String(2, TransCol), "123");
    TS_ASSERT_EQUALS(ws->String(2, QMinCol), "2.1");
    TS_ASSERT_EQUALS(ws->String(2, QMaxCol), "4.3");
    TS_ASSERT_EQUALS(ws->String(2, DQQCol), "2.17");
    TS_ASSERT_EQUALS(ws->String(2, ScaleCol), "3");
    TS_ASSERT_EQUALS(ws->String(2, GroupCol), "1");
    TS_ASSERT_EQUALS(ws->String(2, OptionsCol), "def");
    TS_ASSERT_EQUALS(ws->String(2, HiddenOptionsCol), "abc");

    TS_ASSERT(Mock::VerifyAndClearExpectations(&mockDataProcessorView));
  }

  void testPasteNewRows() {
    NiceMock<MockDataProcessorView> mockDataProcessorView;
    NiceMock<MockProgressableView> mockProgress;

    auto presenter = makeDefaultPresenter();

    presenter->acceptViews(&mockDataProcessorView, &mockProgress);

    createPrefilledWorkspace("TestWorkspace", presenter->getWhiteList());
    expectGetWorkspace(mockDataProcessorView, Exactly(1), "TestWorkspace");
    presenter->notify(DataProcessorPresenter::OpenTableFlag);

    const auto clipboard =
        QString("1\t123\t0.5\t456\t1.2\t3.4\t3.14\t5\tabc\tzzz\n"
                "1\t345\t2.7\t123\t2.1\t4.3\t2.17\t3\tdef\tyyy");

    // The user hits "copy selected" with the second and third rows selected
    EXPECT_CALL(mockDataProcessorView, getClipboard())
        .Times(1)
        .WillRepeatedly(Return(clipboard));
    EXPECT_CALL(mockDataProcessorView, getSelectedChildren())
        .Times(1)
        .WillRepeatedly(Return(RowList()));
    presenter->notify(DataProcessorPresenter::PasteSelectedFlag);

    // The user hits "save"
    presenter->notify(DataProcessorPresenter::SaveFlag);

    auto ws = AnalysisDataService::Instance().retrieveWS<ITableWorkspace>(
        "TestWorkspace");
    TS_ASSERT_EQUALS(ws->rowCount(), 6);
    // Check the unselected rows were unaffected
    TS_ASSERT_EQUALS(ws->String(0, RunCol), "12345");
    TS_ASSERT_EQUALS(ws->String(1, RunCol), "12346");
    TS_ASSERT_EQUALS(ws->String(2, RunCol), "24681");
    TS_ASSERT_EQUALS(ws->String(3, RunCol), "24682");

    // Check the values were pasted correctly
    TS_ASSERT_EQUALS(ws->String(4, RunCol), "123");
    TS_ASSERT_EQUALS(ws->String(4, ThetaCol), "0.5");
    TS_ASSERT_EQUALS(ws->String(4, TransCol), "456");
    TS_ASSERT_EQUALS(ws->String(4, QMinCol), "1.2");
    TS_ASSERT_EQUALS(ws->String(4, QMaxCol), "3.4");
    TS_ASSERT_EQUALS(ws->String(4, DQQCol), "3.14");
    TS_ASSERT_EQUALS(ws->String(4, ScaleCol), "5");
    TS_ASSERT_EQUALS(ws->String(4, GroupCol), "1");
    TS_ASSERT_EQUALS(ws->String(4, OptionsCol), "abc");
    TS_ASSERT_EQUALS(ws->String(4, HiddenOptionsCol), "zzz");

    TS_ASSERT_EQUALS(ws->String(5, RunCol), "345");
    TS_ASSERT_EQUALS(ws->String(5, ThetaCol), "2.7");
    TS_ASSERT_EQUALS(ws->String(5, TransCol), "123");
    TS_ASSERT_EQUALS(ws->String(5, QMinCol), "2.1");
    TS_ASSERT_EQUALS(ws->String(5, QMaxCol), "4.3");
    TS_ASSERT_EQUALS(ws->String(5, DQQCol), "2.17");
    TS_ASSERT_EQUALS(ws->String(5, ScaleCol), "3");
    TS_ASSERT_EQUALS(ws->String(5, GroupCol), "1");
    TS_ASSERT_EQUALS(ws->String(5, OptionsCol), "def");
    TS_ASSERT_EQUALS(ws->String(5, HiddenOptionsCol), "yyy");

    TS_ASSERT(Mock::VerifyAndClearExpectations(&mockDataProcessorView));
  }

  void testPasteEmptyClipboard() {
    NiceMock<MockDataProcessorView> mockDataProcessorView;
    NiceMock<MockProgressableView> mockProgress;

    auto presenter = makeDefaultPresenter();

    presenter->acceptViews(&mockDataProcessorView, &mockProgress);

    // Empty clipboard
    EXPECT_CALL(mockDataProcessorView, getClipboard())
        .Times(1)
        .WillRepeatedly(Return(QString()));
    EXPECT_CALL(mockDataProcessorView, getSelectedChildren()).Times(0);
    presenter->notify(DataProcessorPresenter::PasteSelectedFlag);

    TS_ASSERT(Mock::VerifyAndClearExpectations(&mockDataProcessorView));
  }

  void testPasteToNonexistentGroup() {
    NiceMock<MockDataProcessorView> mockDataProcessorView;
    NiceMock<MockProgressableView> mockProgress;
    NiceMock<MockMainPresenter> mockMainPresenter;

    auto presenter = makeDefaultPresenter();

    presenter->acceptViews(&mockDataProcessorView, &mockProgress);
    presenter->accept(&mockMainPresenter);

    // Empty clipboard
    EXPECT_CALL(mockDataProcessorView, getClipboard())
        .Times(1)
        .WillRepeatedly(Return("1\t123\t0.5\t456\t1.2\t3.4\t3.14\t5\tabc\t"));
    EXPECT_CALL(mockDataProcessorView, getSelectedChildren())
        .Times(1)
        .WillOnce(Return(RowList()));
    TS_ASSERT_THROWS_NOTHING(
        presenter->notify(DataProcessorPresenter::PasteSelectedFlag));

    TS_ASSERT(Mock::VerifyAndClearExpectations(&mockDataProcessorView));
    TS_ASSERT(Mock::VerifyAndClearExpectations(&mockMainPresenter));
  }

  void testImportTable() {
    NiceMock<MockDataProcessorView> mockDataProcessorView;
    NiceMock<MockProgressableView> mockProgress;

    auto presenter = makeDefaultPresenter();

    presenter->acceptViews(&mockDataProcessorView, &mockProgress);
    EXPECT_CALL(
        mockDataProcessorView,
        runPythonAlgorithm(QString("try:\n  algm = LoadTBLDialog()\n  print("
                                   "algm.getPropertyValue(\"OutputWorkspace\"))"
                                   "\nexcept:\n  pass\n")));
    presenter->notify(DataProcessorPresenter::ImportTableFlag);

    TS_ASSERT(Mock::VerifyAndClearExpectations(&mockDataProcessorView));
  }

  void testExportTable() {
    NiceMock<MockDataProcessorView> mockDataProcessorView;
    MockProgressableView mockProgress;
    auto presenter = makeDefaultPresenter();

    presenter->acceptViews(&mockDataProcessorView, &mockProgress);
    EXPECT_CALL(mockDataProcessorView,
                runPythonAlgorithm(QString(
                    "try:\n  algm = SaveTBLDialog()\nexcept:\n  pass\n")));
    presenter->notify(DataProcessorPresenter::ExportTableFlag);

    TS_ASSERT(Mock::VerifyAndClearExpectations(&mockDataProcessorView));
  }

  void testPlotRowWarn() {

    NiceMock<MockDataProcessorView> mockDataProcessorView;
    MockProgressableView mockProgress;

    auto presenter = makeDefaultPresenter();
    presenter->acceptViews(&mockDataProcessorView, &mockProgress);

    createPrefilledWorkspace("TestWorkspace", presenter->getWhiteList());
    createTOFWorkspace("TOF_12345", "12345");
    expectGetWorkspace(mockDataProcessorView, Exactly(1), "TestWorkspace");

    // We should be warned
    presenter->notify(DataProcessorPresenter::OpenTableFlag);

    RowList rowlist;
    rowlist[0].insert(0);

    // We should be warned
    EXPECT_CALL(mockDataProcessorView, giveUserWarning(_, _));
    // The user hits "plot rows" with the first row selected
    expectGetSelection(mockDataProcessorView, Exactly(1), rowlist);
    presenter->notify(DataProcessorPresenter::PlotRowFlag);

    // Tidy up
    AnalysisDataService::Instance().remove("TestWorkspace");
    AnalysisDataService::Instance().remove("TOF_12345");

    TS_ASSERT(Mock::VerifyAndClearExpectations(&mockDataProcessorView));
  }

  void testPlotEmptyRow() {
    NiceMock<MockDataProcessorView> mockDataProcessorView;
    MockProgressableView mockProgress;

    auto presenter = makeDefaultPresenter();

    presenter->acceptViews(&mockDataProcessorView, &mockProgress);

    RowList rowlist;
    rowlist[0].insert(0);
    expectGetSelection(mockDataProcessorView, Exactly(2), rowlist);
    EXPECT_CALL(mockDataProcessorView, giveUserWarning(_, _));
    // Append an empty row to our table
    presenter->notify(DataProcessorPresenter::AppendRowFlag);
    // Attempt to plot the empty row (should result in critical warning)
    presenter->notify(DataProcessorPresenter::PlotRowFlag);
    TS_ASSERT(Mock::VerifyAndClearExpectations(&mockDataProcessorView));
  }

  void testPlotGroupWithEmptyRow() {
    NiceMock<MockDataProcessorView> mockDataProcessorView;
    MockProgressableView mockProgress;

    auto presenter = makeDefaultPresenter();

    presenter->acceptViews(&mockDataProcessorView, &mockProgress);

    createPrefilledWorkspace("TestWorkspace", presenter->getWhiteList());
    createTOFWorkspace("TOF_12345", "12345");
    expectGetWorkspace(mockDataProcessorView, Exactly(1), "TestWorkspace");
    RowList rowlist;
    rowlist[0].insert(0);
    rowlist[0].insert(1);
    GroupList grouplist;
    grouplist.insert(0);
    expectGetSelection(mockDataProcessorView, Exactly(2), rowlist, grouplist);
    EXPECT_CALL(mockDataProcessorView, giveUserWarning(_, _));
    // Open up our table with one row
    presenter->notify(DataProcessorPresenter::OpenTableFlag);
    // Append an empty row to the table
    presenter->notify(DataProcessorPresenter::AppendRowFlag);
    // Attempt to plot the group (should result in critical warning)
    presenter->notify(DataProcessorPresenter::PlotGroupFlag);
    AnalysisDataService::Instance().remove("TestWorkspace");
    AnalysisDataService::Instance().remove("TOF_12345");
    TS_ASSERT(Mock::VerifyAndClearExpectations(&mockDataProcessorView));
  }

  void testPlotGroupWarn() {
    NiceMock<MockDataProcessorView> mockDataProcessorView;
    MockProgressableView mockProgress;

    auto presenter = makeDefaultPresenter();

    presenter->acceptViews(&mockDataProcessorView, &mockProgress);

    createPrefilledWorkspace("TestWorkspace", presenter->getWhiteList());
    createTOFWorkspace("TOF_12345", "12345");
    createTOFWorkspace("TOF_12346", "12346");
    expectGetWorkspace(mockDataProcessorView, Exactly(1), "TestWorkspace");
    presenter->notify(DataProcessorPresenter::OpenTableFlag);

    GroupList grouplist;
    grouplist.insert(0);

    // We should be warned
    EXPECT_CALL(mockDataProcessorView, giveUserWarning(_, _));
    // The user hits "plot groups" with the first row selected
    expectGetSelection(mockDataProcessorView, Exactly(1), RowList(), grouplist);
    presenter->notify(DataProcessorPresenter::PlotGroupFlag);

    // Tidy up
    AnalysisDataService::Instance().remove("TestWorkspace");
    AnalysisDataService::Instance().remove("TOF_12345");
    AnalysisDataService::Instance().remove("TOF_12346");

    TS_ASSERT(Mock::VerifyAndClearExpectations(&mockDataProcessorView));
  }

  void testWorkspaceNamesNoTrans() {
    NiceMock<MockDataProcessorView> mockDataProcessorView;
    NiceMock<MockProgressableView> mockProgress;
    auto presenter = makeDefaultPresenter();
    presenter->acceptViews(&mockDataProcessorView, &mockProgress);

    QStringList row0 = {"12345", "0.5", "", "0.1", "0.3", "0.04", "1", "", ""};
    QStringList row1 = {"12346", "0.5", "", "0.1", "0.3", "0.04", "1", "", ""};
    std::map<int, QStringList> group = {{0, row0}, {1, row1}};

    // Test the names of the reduced workspaces
    TS_ASSERT_EQUALS(presenter->getReducedWorkspaceName(row0, "prefix_1_"),
                     "prefix_1_TOF_12345");
    TS_ASSERT_EQUALS(presenter->getReducedWorkspaceName(row1, "prefix_2_"),
                     "prefix_2_TOF_12346");
    TS_ASSERT_EQUALS(presenter->getReducedWorkspaceName(row0), "TOF_12345");
    TS_ASSERT_EQUALS(presenter->getReducedWorkspaceName(row1), "TOF_12346");
    // Test the names of the post-processed ws
    TS_ASSERT_EQUALS(
        presenter->getPostprocessedWorkspaceName(group).toStdString(),
        "IvsQ_TOF_12345_TOF_12346");

    TS_ASSERT(Mock::VerifyAndClearExpectations(&mockDataProcessorView));
  }

  void testWorkspaceNamesWithTrans() {
    NiceMock<MockDataProcessorView> mockDataProcessorView;
    NiceMock<MockProgressableView> mockProgress;

    auto presenter = makeDefaultPresenter();

    presenter->acceptViews(&mockDataProcessorView, &mockProgress);

    QStringList row0 = {"12345", "0.5", "11115", "0.1", "0.3",
                        "0.04",  "1",   "",      ""};
    QStringList row1 = {"12346", "0.5", "11116", "0.1", "0.3",
                        "0.04",  "1",   "",      ""};
    std::map<int, QStringList> group = {{0, row0}, {1, row1}};

    // Test the names of the reduced workspaces
    TS_ASSERT_EQUALS(presenter->getReducedWorkspaceName(row0, "prefix_1_"),
                     "prefix_1_TOF_12345_TRANS_11115");
    TS_ASSERT_EQUALS(presenter->getReducedWorkspaceName(row1, "prefix_2_"),
                     "prefix_2_TOF_12346_TRANS_11116");
    TS_ASSERT_EQUALS(presenter->getReducedWorkspaceName(row0),
                     "TOF_12345_TRANS_11115");
    TS_ASSERT_EQUALS(presenter->getReducedWorkspaceName(row1),
                     "TOF_12346_TRANS_11116");
    // Test the names of the post-processed ws
    TS_ASSERT_EQUALS(
        presenter->getPostprocessedWorkspaceName(group).toStdString(),
        "IvsQ_TOF_12345_TRANS_11115_TOF_12346_TRANS_11116");

    TS_ASSERT(Mock::VerifyAndClearExpectations(&mockDataProcessorView));
  }

  void testWorkspaceNamesWithMultipleTrans() {
    NiceMock<MockDataProcessorView> mockDataProcessorView;
    NiceMock<MockProgressableView> mockProgress;
    auto presenter = makeDefaultPresenter();
    presenter->acceptViews(&mockDataProcessorView, &mockProgress);

    // Test transmission run list separated by both comma and plus symbol
    QStringList row0 = {"12345", "0.5", "11115,11116", "0.1", "0.3", "0.04",
                        "1", "", ""};
    QStringList row1 = {"12346", "0.5", "11115+11116", "0.1", "0.3", "0.04",
                        "1", "", ""};
    std::map<int, QStringList> group = {{0, row0}, {1, row1}};

    // Test the names of the reduced workspaces
    TS_ASSERT_EQUALS(presenter->getReducedWorkspaceName(row0, "prefix_1_"),
                     "prefix_1_TOF_12345_TRANS_11115+11116");
    TS_ASSERT_EQUALS(presenter->getReducedWorkspaceName(row1, "prefix_2_"),
                     "prefix_2_TOF_12346_TRANS_11115+11116");
    TS_ASSERT_EQUALS(presenter->getReducedWorkspaceName(row0),
                     "TOF_12345_TRANS_11115+11116");
    TS_ASSERT_EQUALS(presenter->getReducedWorkspaceName(row1),
                     "TOF_12346_TRANS_11115+11116");
    // Test the names of the post-processed ws
    TS_ASSERT_EQUALS(
        presenter->getPostprocessedWorkspaceName(group).toStdString(),
        "IvsQ_TOF_12345_TRANS_11115+11116_TOF_12346_TRANS_11115+11116");

    TS_ASSERT(Mock::VerifyAndClearExpectations(&mockDataProcessorView));
  }

  void testWorkspaceNameWrongData() {

    NiceMock<MockDataProcessorView> mockDataProcessorView;
    NiceMock<MockProgressableView> mockProgress;

    auto presenter = makeDefaultPresenter();
    presenter->acceptViews(&mockDataProcessorView, &mockProgress);

    QStringList row0 = {"12345", "0.5"};
    QStringList row1 = {"12346", "0.5"};
    std::map<int, QStringList> group = {{0, row0}, {1, row1}};

    // Test the names of the reduced workspaces
    TS_ASSERT_THROWS_ANYTHING(presenter->getReducedWorkspaceName(row0));
    TS_ASSERT_THROWS_ANYTHING(presenter->getPostprocessedWorkspaceName(group));

    TS_ASSERT(Mock::VerifyAndClearExpectations(&mockDataProcessorView));
  }

  /// Tests the reduction when no pre-processing algorithms are given

  void testProcessNoPreProcessing() {
    NiceMock<MockDataProcessorView> mockDataProcessorView;
    NiceMock<MockProgressableView> mockProgress;
    NiceMock<MockMainPresenter> mockMainPresenter;
    expectGetOptions(mockMainPresenter, Exactly(1), "Params = \"0.1\"");

    // We don't know the view we will handle yet, so none of the methods below
    // should be called
    EXPECT_CALL(mockDataProcessorView, setOptionsHintStrategy(_, _)).Times(0);
    // Constructor (no pre-processing)

    GenericDataProcessorPresenterNoThread presenter(
        createReflectometryWhiteList(), createReflectometryProcessor(),
        createReflectometryPostprocessor());

    // Verify expectations
    TS_ASSERT(Mock::VerifyAndClearExpectations(&mockDataProcessorView));

    // Check that the presenter has updated the whitelist adding columns 'Group'
    // and 'Options'
    auto whitelist = presenter.getWhiteList();
    TS_ASSERT_EQUALS(whitelist.size(), 9);
    TS_ASSERT_EQUALS(whitelist.name(0), "Run(s)");
    TS_ASSERT_EQUALS(whitelist.name(7), "Options");

    // When the presenter accepts the views, expect the following:
    // Expect that the list of settings is populated
    EXPECT_CALL(mockDataProcessorView, loadSettings(_)).Times(Exactly(1));
    // Expect that the autocompletion hints are populated
    EXPECT_CALL(mockDataProcessorView, setOptionsHintStrategy(_, 7))
        .Times(Exactly(1));
    // Now accept the views
    presenter.acceptViews(&mockDataProcessorView, &mockProgress);
    presenter.accept(&mockMainPresenter);

    // Verify expectations
    TS_ASSERT(Mock::VerifyAndClearExpectations(&mockDataProcessorView));

    createPrefilledWorkspace("TestWorkspace", presenter.getWhiteList());
    expectGetWorkspace(mockDataProcessorView, Exactly(1), "TestWorkspace");
    presenter.notify(DataProcessorPresenter::OpenTableFlag);

    GroupList grouplist;
    grouplist.insert(0);

    createTOFWorkspace("12345", "12345");
    createTOFWorkspace("12346", "12346");

    // The user hits the "process" button with the first group selected
    expectNoWarningsOrErrors(mockDataProcessorView);
    expectGetSelection(mockDataProcessorView, Exactly(1), RowList(), grouplist);
    presenter.notify(DataProcessorPresenter::ProcessFlag);

    // Check output and tidy up
    checkWorkspacesExistInADS(m_defaultWorkspacesNoPrefix);
    removeWorkspacesFromADS(m_defaultWorkspacesNoPrefix);

    TS_ASSERT(Mock::VerifyAndClearExpectations(&mockDataProcessorView));
    TS_ASSERT(Mock::VerifyAndClearExpectations(&mockMainPresenter));
  }

  void testPlotRowPythonCode() {
    NiceMock<MockDataProcessorView> mockDataProcessorView;
    MockProgressableView mockProgress;

    auto presenter = makeDefaultPresenter();
    presenter->acceptViews(&mockDataProcessorView, &mockProgress);

    createPrefilledWorkspace("TestWorkspace", presenter->getWhiteList());
    expectGetWorkspace(mockDataProcessorView, Exactly(1), "TestWorkspace");
    presenter->notify(DataProcessorPresenter::OpenTableFlag);
    createTOFWorkspace("IvsQ_binned_TOF_12345", "12345");
    createTOFWorkspace("IvsQ_binned_TOF_12346", "12346");

    RowList rowlist;
    rowlist[0].insert(0);
    rowlist[0].insert(1);

    // The user hits "plot rows" with the first row selected
    expectNoWarningsOrErrors(mockDataProcessorView);
    expectGetSelection(mockDataProcessorView, Exactly(1), rowlist);

    auto pythonCode = QString(
        "base_graph = None\nbase_graph = "
        "plotSpectrum(\"IvsQ_binned_TOF_12345\", 0, True, window = "
        "base_graph)\nbase_graph = plotSpectrum(\"IvsQ_binned_TOF_12346\", 0, "
        "True, window = base_graph)\nbase_graph.activeLayer().logLogAxes()\n");

    EXPECT_CALL(mockDataProcessorView, runPythonAlgorithm(pythonCode)).Times(1);
    presenter->notify(DataProcessorPresenter::PlotRowFlag);

    // Tidy up
    AnalysisDataService::Instance().remove("TestWorkspace");
    AnalysisDataService::Instance().remove("IvsQ_binned_TOF_12345");
    AnalysisDataService::Instance().remove("IvsQ_binned_TOF_12346");

    TS_ASSERT(Mock::VerifyAndClearExpectations(&mockDataProcessorView));
  }

  void testPlotGroupPythonCode() {
    NiceMock<MockDataProcessorView> mockDataProcessorView;
    MockProgressableView mockProgress;

    auto presenter = makeDefaultPresenter();
    presenter->acceptViews(&mockDataProcessorView, &mockProgress);

    createPrefilledWorkspace("TestWorkspace", presenter->getWhiteList());
    expectGetWorkspace(mockDataProcessorView, Exactly(1), "TestWorkspace");
    presenter->notify(DataProcessorPresenter::OpenTableFlag);
    createTOFWorkspace("IvsQ_TOF_12345_TOF_12346");

    GroupList group = {0};

    // The user hits "plot rows" with the first row selected
    expectNoWarningsOrErrors(mockDataProcessorView);
    expectGetSelection(mockDataProcessorView, Exactly(1), RowList(), group);

    auto pythonCode =
        QString("base_graph = None\nbase_graph = "
                "plotSpectrum(\"IvsQ_TOF_12345_TOF_12346\", 0, True, window = "
                "base_graph)\nbase_graph.activeLayer().logLogAxes()\n");

    EXPECT_CALL(mockDataProcessorView, runPythonAlgorithm(pythonCode)).Times(1);
    presenter->notify(DataProcessorPresenter::PlotGroupFlag);

    // Tidy up
    AnalysisDataService::Instance().remove("TestWorkspace");
    AnalysisDataService::Instance().remove("IvsQ_TOF_12345_TOF_12346");

    TS_ASSERT(Mock::VerifyAndClearExpectations(&mockDataProcessorView));
  }

  void testNoPostProcessing() {
    // Test very basic functionality of the presenter when no post-processing
    // algorithm is defined

    NiceMock<MockDataProcessorView> mockDataProcessorView;
    MockProgressableView mockProgress;
    GenericDataProcessorPresenterFriend presenter(
        createReflectometryWhiteList(), createReflectometryProcessor());
    presenter.acceptViews(&mockDataProcessorView, &mockProgress);

    // Calls that should throw
    TS_ASSERT_THROWS_ANYTHING(
        presenter.notify(DataProcessorPresenter::AppendGroupFlag));
    TS_ASSERT_THROWS_ANYTHING(
        presenter.notify(DataProcessorPresenter::DeleteGroupFlag));
    TS_ASSERT_THROWS_ANYTHING(
        presenter.notify(DataProcessorPresenter::GroupRowsFlag));
    TS_ASSERT_THROWS_ANYTHING(
        presenter.notify(DataProcessorPresenter::ExpandSelectionFlag));
    TS_ASSERT_THROWS_ANYTHING(
        presenter.notify(DataProcessorPresenter::PlotGroupFlag));
    TS_ASSERT_THROWS_ANYTHING(
        presenter.getPostprocessedWorkspaceName(std::map<int, QStringList>()));
  }

  void testPostprocessMap() {
    NiceMock<MockDataProcessorView> mockDataProcessorView;
    NiceMock<MockProgressableView> mockProgress;
    NiceMock<MockMainPresenter> mockMainPresenter;
    expectGetOptions(mockMainPresenter, Exactly(1), "Params='-0.10'");

    std::map<QString, QString> postprocesssMap = {{"dQ/Q", "Params"}};
    GenericDataProcessorPresenterNoThread presenter(
        createReflectometryWhiteList(), createReflectometryPreprocessingStep(),
        createReflectometryProcessor(), createReflectometryPostprocessor(),
        postprocesssMap);
    presenter.acceptViews(&mockDataProcessorView, &mockProgress);
    presenter.accept(&mockMainPresenter);

    // Open a table
    createPrefilledWorkspace("TestWorkspace", presenter.getWhiteList());
    expectGetWorkspace(mockDataProcessorView, Exactly(1), "TestWorkspace");
    presenter.notify(DataProcessorPresenter::OpenTableFlag);

    createTOFWorkspace("12345", "12345");
    createTOFWorkspace("12346", "12346");

    GroupList grouplist;
    grouplist.insert(0);

    // The user hits the "process" button with the first group selected
    expectNoWarningsOrErrors(mockDataProcessorView);
    expectGetSelection(mockDataProcessorView, Exactly(1), RowList(), grouplist);
    presenter.notify(DataProcessorPresenter::ProcessFlag);

    // Check output workspace was stitched with params = '-0.04'
    TS_ASSERT(
        AnalysisDataService::Instance().doesExist("IvsQ_TOF_12345_TOF_12346"));

    MatrixWorkspace_sptr out =
        AnalysisDataService::Instance().retrieveWS<MatrixWorkspace>(
            "IvsQ_TOF_12345_TOF_12346");
    TSM_ASSERT_DELTA(
        "Logarithmic rebinning should have been applied, with param 0.04",
        out->x(0)[0], 0.100, 1e-5);
    TSM_ASSERT_DELTA(
        "Logarithmic rebinning should have been applied, with param 0.04",
        out->x(0)[1], 0.104, 1e-5);
    TSM_ASSERT_DELTA(
        "Logarithmic rebinning should have been applied, with param 0.04",
        out->x(0)[2], 0.10816, 1e-5);
    TSM_ASSERT_DELTA(
        "Logarithmic rebinning should have been applied, with param 0.04",
        out->x(0)[3], 0.11248, 1e-5);

    // Check output and tidy up
    checkWorkspacesExistInADS(m_defaultWorkspacesNoPrefix);
    removeWorkspacesFromADS(m_defaultWorkspacesNoPrefix);

    TS_ASSERT(Mock::VerifyAndClearExpectations(&mockDataProcessorView));
    TS_ASSERT(Mock::VerifyAndClearExpectations(&mockMainPresenter));
  }

  void testPauseReduction() {
    NiceMock<MockDataProcessorView> mockDataProcessorView;
    NiceMock<MockProgressableView> mockProgress;
    NiceMock<MockMainPresenter> mockMainPresenter;

    auto presenter = makeDefaultPresenter();
    expectUpdateViewToPausedState(mockDataProcessorView, AtLeast(1));
    // Now accept the views
    presenter->acceptViews(&mockDataProcessorView, &mockProgress);
    presenter->accept(&mockMainPresenter);

    // User hits the 'pause' button
    expectNoWarningsOrErrors(mockDataProcessorView);
    expectUpdateViewToPausedState(mockDataProcessorView, Exactly(1));
    EXPECT_CALL(mockMainPresenter, pause()).Times(1);
    presenter->notify(DataProcessorPresenter::PauseFlag);

    TS_ASSERT(Mock::VerifyAndClearExpectations(&mockDataProcessorView));
    TS_ASSERT(Mock::VerifyAndClearExpectations(&mockMainPresenter));
  }

  void testInstrumentList() {
    NiceMock<MockDataProcessorView> mockDataProcessorView;
    MockProgressableView mockProgress;
    GenericDataProcessorPresenter presenter(createReflectometryWhiteList(),
                                            createReflectometryProcessor());
    presenter.acceptViews(&mockDataProcessorView, &mockProgress);

    EXPECT_CALL(mockDataProcessorView,
                setInstrumentList(
                    QString::fromStdString("INTER,SURF,POLREF,OFFSPEC,CRISP"),
                    QString::fromStdString("INTER"))).Times(1);
    presenter.setInstrumentList(
        QStringList{"INTER", "SURF", "POLREF", "OFFSPEC", "CRISP"}, "INTER");

    TS_ASSERT(Mock::VerifyAndClearExpectations(&mockDataProcessorView));
  }
};

#endif /* MANTID_MANTIDWIDGETS_GENERICDATAPROCESSORPRESENTERTEST_H */<|MERGE_RESOLUTION|>--- conflicted
+++ resolved
@@ -475,11 +475,7 @@
     } else {
       EXPECT_CALL(mockMainPresenter, getPreprocessingOptions())
           .Times(numTimes)
-<<<<<<< HEAD
-          .WillOnce(Return(OptionsQMap()));
-=======
           .WillOnce(Return(ColumnOptionsQMap()));
->>>>>>> 205266a3
       EXPECT_CALL(mockMainPresenter, getProcessingOptions())
           .Times(numTimes)
           .WillOnce(Return(OptionsQMap()));
@@ -1192,10 +1188,6 @@
     // The user hits the "process" button with the first group selected
     expectNoWarningsOrErrors(mockDataProcessorView);
     expectGetSelection(mockDataProcessorView, Exactly(1), RowList(), grouplist);
-<<<<<<< HEAD
-    expectGetOptions(mockMainPresenter, Exactly(1), "Params = \"0.1\"");
-=======
->>>>>>> 205266a3
     expectUpdateViewToProcessingState(mockDataProcessorView, Exactly(1));
     expectNotebookIsDisabled(mockDataProcessorView, Exactly(1));
     presenter->notify(DataProcessorPresenter::ProcessFlag);
@@ -1230,10 +1222,6 @@
     // The user hits the "process" button
     expectNoWarningsOrErrors(mockDataProcessorView);
     expectGetSelection(mockDataProcessorView, Exactly(0));
-<<<<<<< HEAD
-    expectGetOptions(mockMainPresenter, Exactly(0), "Params = \"0.1\"");
-=======
->>>>>>> 205266a3
     expectUpdateViewToProcessingState(mockDataProcessorView, Exactly(0));
     expectNotebookIsDisabled(mockDataProcessorView, Exactly(0));
     presenter->notify(DataProcessorPresenter::ProcessFlag);
