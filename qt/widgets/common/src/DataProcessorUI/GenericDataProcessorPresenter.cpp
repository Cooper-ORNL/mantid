--- conflicted
+++ resolved
@@ -229,19 +229,11 @@
 GenericDataProcessorPresenter::~GenericDataProcessorPresenter() {}
 
 namespace {
-<<<<<<< HEAD
 std::vector<std::string> toStdStringVector(std::set<QString> in) {
   auto out = std::vector<std::string>();
   std::transform(in.cbegin(), in.cend(), std::back_inserter(out),
                  [](QString const &inStr)
                      -> std::string { return inStr.toStdString(); });
-=======
-std::set<std::string> toStdStringSet(std::set<QString> in) {
-  auto out = std::set<std::string>();
-  std::transform(
-      in.cbegin(), in.cend(), std::inserter(out, out.begin()),
-      [](QString const &inStr) -> std::string { return inStr.toStdString(); });
->>>>>>> 355d5597
   return out;
 }
 } // namespace
