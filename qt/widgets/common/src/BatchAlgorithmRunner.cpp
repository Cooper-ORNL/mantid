--- conflicted
+++ resolved
@@ -136,32 +136,7 @@
  */
 void BatchAlgorithmRunner::executeBatchAsync() {
   addAllObservers();
-<<<<<<< HEAD
-  Poco::ActiveResult<bool> result = m_executeAsync(Poco::Void());
-=======
   m_executeAsync(Poco::Void());
-}
-
-/**
- * Cancel execution of remaining queued items
- */
-void BatchAlgorithmRunner::cancelBatch() {
-  std::lock_guard<std::mutex> lock(m_mutex);
-  m_cancelRequested = true;
-}
-
-/**
- * Reset state ready for executing a new batch
- */
-void BatchAlgorithmRunner::resetState() {
-  std::lock_guard<std::mutex> lock(m_mutex);
-  m_cancelRequested = false;
-}
-
-bool BatchAlgorithmRunner::cancelRequested() {
-  std::lock_guard<std::mutex> lock(m_mutex);
-  return m_cancelRequested;
->>>>>>> a2510f42
 }
 
 /**
