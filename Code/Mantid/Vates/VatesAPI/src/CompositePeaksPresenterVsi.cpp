--- conflicted
+++ resolved
@@ -69,18 +69,6 @@
   }
 }
 
-<<<<<<< HEAD
-  /**
-   * Get the frame in which the peak workspaces are evaluated. Note that all will have the same frame, so only the first
-   * workspace needs to be probed.
-   * @returns The coordinate frame.
-   */
-  std::string CompositePeaksPresenterVsi::getFrame() {
-    if (m_peaksPresenters.empty())
-      return std::string("");
-    else
-      return m_peaksPresenters[0]->getFrame();
-=======
 /**
  * Get the frame in which the peak workspaces are evaluated. Note that all will
  * have the same frame, so only the first
@@ -89,13 +77,8 @@
  */
 std::string CompositePeaksPresenterVsi::getFrame() const{
   std::string frame;
-  for (std::vector<PeaksPresenterVsi_sptr>::const_iterator it =
-           m_peaksPresenters.begin();
-       it != m_peaksPresenters.end(); ++it) {
-    frame = (*it)->getFrame();
-    break;
->>>>>>> 0511062e
-  }
+  if (!m_peaksPresenters.empty())
+    frame = m_peaksPresenters[0]->getFrame();
   return frame;
 }
 
