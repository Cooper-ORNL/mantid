--- conflicted
+++ resolved
@@ -165,11 +165,7 @@
   TSM_ASSERT_EQUALS("Characterisation Test Failed", "", presenter.getWorkspaceTypeName());
 }
 
-<<<<<<< HEAD
-void testAxisLabels()
-=======
 void testTimeLabel()
->>>>>>> 38f1ba35
 {
   using namespace testing;
   //Setup view
@@ -195,7 +191,43 @@
   SQWLoadingPresenter presenter(view, getSuitableFileNamePath());
   presenter.executeLoadMetadata();
   vtkDataSet* product = presenter.execute(&factory, mockLoadingProgressAction, mockDrawingProgressAction);
-<<<<<<< HEAD
+  TSM_ASSERT_EQUALS("Time label should be exact.",
+                    presenter.getTimeStepLabel(), "en (mEv)");
+
+  TS_ASSERT(Mock::VerifyAndClearExpectations(view));
+  TS_ASSERT(Mock::VerifyAndClearExpectations(&factory));
+
+  TSM_ASSERT("Bad usage of loading algorithm progress updates", Mock::VerifyAndClearExpectations(&mockLoadingProgressAction));
+
+  product->Delete();
+}
+
+void testAxisLabels()
+{
+  using namespace testing;
+  //Setup view
+  MockMDLoadingView* view = new MockMDLoadingView;
+  EXPECT_CALL(*view, getRecursionDepth()).Times(AtLeast(1));
+  EXPECT_CALL(*view, getLoadInMemory()).Times(AtLeast(1)).WillRepeatedly(Return(true)); // View setup to request loading in memory.
+  EXPECT_CALL(*view, getTime()).Times(AtLeast(1));
+  EXPECT_CALL(*view, updateAlgorithmProgress(_,_)).Times(AnyNumber());
+
+  //Setup rendering factory
+  MockvtkDataSetFactory factory;
+  EXPECT_CALL(factory, initialize(_)).Times(1);
+  EXPECT_CALL(factory, create(_)).WillOnce(testing::Return(vtkUnstructuredGrid::New()));
+  EXPECT_CALL(factory, setRecursionDepth(_)).Times(1);
+
+  //Setup progress updates objects
+  MockProgressAction mockLoadingProgressAction;
+  MockProgressAction mockDrawingProgressAction;
+  //Expectation checks that progress should be >= 0 and <= 100 and called at least once!
+  EXPECT_CALL(mockLoadingProgressAction, eventRaised(AllOf(Le(100),Ge(0)))).Times(AtLeast(1));
+
+  //Create the presenter and runit!
+  SQWLoadingPresenter presenter(view, getSuitableFileNamePath());
+  presenter.executeLoadMetadata();
+  vtkDataSet* product = presenter.execute(&factory, mockLoadingProgressAction, mockDrawingProgressAction);
   TSM_ASSERT_THROWS_NOTHING("Should pass", presenter.setAxisLabels(product));
   TSM_ASSERT_EQUALS("X Label should match exactly",
                     getStringFieldDataValue(product, "AxisTitleForX"),
@@ -209,14 +241,6 @@
 
   TS_ASSERT(Mock::VerifyAndClearExpectations(view));
   TS_ASSERT(Mock::VerifyAndClearExpectations(&factory));
-=======
-  TSM_ASSERT_EQUALS("Time label should be exact.",
-                    presenter.getTimeStepLabel(), "en (mEv)");
-
-  TS_ASSERT(Mock::VerifyAndClearExpectations(view));
-  TS_ASSERT(Mock::VerifyAndClearExpectations(&factory));
-
->>>>>>> 38f1ba35
   TSM_ASSERT("Bad usage of loading algorithm progress updates", Mock::VerifyAndClearExpectations(&mockLoadingProgressAction));
 
   product->Delete();
