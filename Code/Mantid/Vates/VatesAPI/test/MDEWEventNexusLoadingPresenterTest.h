--- conflicted
+++ resolved
@@ -124,11 +124,7 @@
   TSM_ASSERT_EQUALS("Characterisation Test Failed", "", presenter.getWorkspaceTypeName());
 }
 
-<<<<<<< HEAD
-void testAxisLabels()
-=======
 void testTimeLabel()
->>>>>>> 38f1ba35
 {
   //Setup view
   MockMDLoadingView* view = new MockMDLoadingView;
@@ -152,7 +148,39 @@
   MDEWEventNexusLoadingPresenter presenter(view, getSuitableFile());
   presenter.executeLoadMetadata();
   vtkDataSet* product = presenter.execute(&factory, mockLoadingProgressAction, mockDrawingProgressAction);
-<<<<<<< HEAD
+  TSM_ASSERT_EQUALS("Time label should be exact.",
+                    presenter.getTimeStepLabel(), "D (En)");
+
+  TS_ASSERT(Mock::VerifyAndClearExpectations(view));
+  TS_ASSERT(Mock::VerifyAndClearExpectations(&factory));
+
+  product->Delete();
+}
+
+void testAxisLabels()
+{
+  //Setup view
+  MockMDLoadingView* view = new MockMDLoadingView;
+  EXPECT_CALL(*view, getRecursionDepth()).Times(AtLeast(1));
+  EXPECT_CALL(*view, getLoadInMemory()).Times(AtLeast(1)).WillRepeatedly(testing::Return(true));
+  EXPECT_CALL(*view, updateAlgorithmProgress(_,_)).Times(AnyNumber());
+
+  //Setup rendering factory
+  MockvtkDataSetFactory factory;
+  EXPECT_CALL(factory, initialize(_)).Times(1);
+  EXPECT_CALL(factory, create(_)).WillOnce(testing::Return(vtkUnstructuredGrid::New()));
+  EXPECT_CALL(factory, setRecursionDepth(_)).Times(1);
+
+  //Setup progress updates objects
+  MockProgressAction mockLoadingProgressAction;
+  EXPECT_CALL(mockLoadingProgressAction, eventRaised(AllOf(Le(100),Ge(0)))).Times(AtLeast(1));
+
+  MockProgressAction mockDrawingProgressAction;
+
+  //Create the presenter and runit!
+  MDEWEventNexusLoadingPresenter presenter(view, getSuitableFile());
+  presenter.executeLoadMetadata();
+  vtkDataSet* product = presenter.execute(&factory, mockLoadingProgressAction, mockDrawingProgressAction);
   TSM_ASSERT_THROWS_NOTHING("Should pass", presenter.setAxisLabels(product));
   TSM_ASSERT_EQUALS("X Label should match exactly",
                     getStringFieldDataValue(product, "AxisTitleForX"),
@@ -163,10 +191,6 @@
   TSM_ASSERT_EQUALS("Z Label should match exactly",
                     getStringFieldDataValue(product, "AxisTitleForZ"),
                     "C (Ang)");
-=======
-  TSM_ASSERT_EQUALS("Time label should be exact.",
-                    presenter.getTimeStepLabel(), "D (En)");
->>>>>>> 38f1ba35
 
   TS_ASSERT(Mock::VerifyAndClearExpectations(view));
   TS_ASSERT(Mock::VerifyAndClearExpectations(&factory));
