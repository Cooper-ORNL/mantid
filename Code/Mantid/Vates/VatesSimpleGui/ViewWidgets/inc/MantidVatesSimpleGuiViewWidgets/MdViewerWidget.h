#ifndef MDVIEWERWIDGET_H_
#define MDVIEWERWIDGET_H_

#include "ui_MdViewerWidget.h"
#include "MantidVatesSimpleGuiViewWidgets/WidgetDllOption.h"
#include "MantidVatesSimpleGuiViewWidgets/RebinAlgorithmDialogProvider.h"
#include "MantidVatesSimpleGuiViewWidgets/RebinnedSourcesManager.h"

#include "MantidQtAPI/VatesViewerInterface.h"
#include "MantidQtAPI/WorkspaceObserver.h"
#include "boost/shared_ptr.hpp"
#include "MantidQtAPI/MdConstants.h"
#include "MantidQtAPI/MdSettings.h"
#include "MantidVatesSimpleGuiViewWidgets/BackgroundRgbProvider.h"

#include <QPointer>
#include <QWidget>
#include <QString>

class pqApplicationSettingsReaction;
class pqLoadDataReaction;
class pqPipelineSource;
class vtkSMDoubleVectorProperty;

class QDragEnterEvent;
class QDropEvent;
class QAction;
class QEvent;
class QHBoxLayout;
class QObject;
class QString;

namespace Mantid
{
namespace Vates
{
namespace SimpleGui
{

class RotationPointDialog;
class SaveScreenshotReaction;
class ViewBase;
class RebinDialog;
/**
 *
  This class represents the central widget for handling VATES visualization
  operations for 3D and 4D datasets.

  @date 11/08/2011

  Copyright &copy; 2011 ISIS Rutherford Appleton Laboratory, NScD Oak Ridge National Laboratory & European Spallation Source

  This file is part of Mantid.

  Mantid is free software; you can redistribute it and/or modify
  it under the terms of the GNU General Public License as published by
  the Free Software Foundation; either version 3 of the License, or
  (at your option) any later version.

  Mantid is distributed in the hope that it will be useful,
  but WITHOUT ANY WARRANTY; without even the implied warranty of
  MERCHANTABILITY or FITNESS FOR A PARTICULAR PURPOSE.  See the
  GNU General Public License for more details.

  You should have received a copy of the GNU General Public License
  along with this program.  If not, see <http://www.gnu.org/licenses/>.

  File change history is stored at: <https://github.com/mantidproject/mantid>
  Code Documentation is available at: <http://doxygen.mantidproject.org>
 */
class EXPORT_OPT_MANTIDVATES_SIMPLEGUI_VIEWWIDGETS MdViewerWidget : public MantidQt::API::VatesViewerInterface, MantidQt::API::WorkspaceObserver
{
  Q_OBJECT

public:
  /// Plugin mode constructor.
  MdViewerWidget();
  /// Standalone mode constructor.
  MdViewerWidget(QWidget *parent);
  /// Default destructor.
  virtual ~MdViewerWidget();

  /// Add extra menus for standalone mode.
  void addMenus();
  /// Connect data loader.
  void connectLoadDataReaction(QAction *action);
  /// Filter events to check for hide.
  bool eventFilter(QObject *obj, QEvent *ev);
  /// See MantidQt::API::VatesViewerInterface
  void renderWorkspace(QString workspaceName, int workspaceType, std::string instrumentName);
  /// See MantidQt::API::VatesViewerInterface
  void setupPluginMode();

public slots:
  /// Seet MantidQt::API::VatesViewerInterface
  void shutdown();

protected slots:
  /// Check for certain updates when an accept is fired.
  void checkForUpdates();
  /// Turn on/off the LOD threshold.
  void onLodToggled(bool state);
  /// Pop-up the rotation point dialog.
  void onRotationPoint();
  /// Show the wiki help in a browser.
  void onWikiHelp();
  /// Load and render data.
  void onDataLoaded(pqPipelineSource *source);
  /// Perform actions when rendering is done.
  void renderingDone();
  /// Execute view switch.
  void switchViews(ModeControlWidget::Views v);
<<<<<<< HEAD
  /// Triggered when panel is changed.
  void panelChanged();
=======
  /// On rebin 
  void onRebin(std::string algorithmType);
  /// On  unbin
  void onUnbin();
  /// On switching an MDEvent source to a temporary source.
  void onSwitchSoures(std::string rebinnedWorkspaceName, std::string sourceType);
>>>>>>> de25462e

protected:
  /// Handle workspace preDeletion tasks.
  void preDeleteHandle(const std::string &wsName,
                       const boost::shared_ptr<Mantid::API::Workspace> ws);
  /// Handle workspace replacement tasks.
  void afterReplaceHandle(const std::string &wsName,
                          const boost::shared_ptr<Mantid::API::Workspace> ws);
  /// Detects if something is dragged onto the VSI
  void dragEnterEvent(QDragEnterEvent *e);
 /// Reacts to something being dropped onto the VSI
 void dropEvent(QDropEvent *e);
private:
  Q_DISABLE_COPY(MdViewerWidget)
  QString m_widgetName;
  ViewBase *currentView; ///< Holder for the current view
  pqLoadDataReaction *dataLoader; ///< Holder for the load data reaction
  ViewBase *hiddenView; ///< Holder for the view that is being switched from
  double lodThreshold; ///< Default value for the LOD threshold (5 MB)
  QAction *lodAction; ///< Holder for the LOD threshold menu item
  bool pluginMode; ///< Flag to say widget is in plugin mode
  RotationPointDialog *rotPointDialog; ///< Holder for the rotation point dialog
  SaveScreenshotReaction *screenShot; ///< Holder for the screen shot reaction
  Ui::MdViewerWidgetClass ui; ///< The MD viewer's UI form
  QHBoxLayout *viewLayout; ///< Layout manager for the view widget
  pqApplicationSettingsReaction *viewSettings; ///< Holder for the view settings reaction
  bool viewSwitched;
  ModeControlWidget::Views initialView; ///< Holds the initial view
  MantidQt::API::MdSettings mdSettings;///<Holds the MD settings which are used to persist data
  MantidQt::API::MdConstants mdConstants;/// < Holds the MD constants
  RebinAlgorithmDialogProvider m_rebinAlgorithmDialogProvider; ///<Provides dialogs to execute rebin algorithms
  RebinnedSourcesManager m_rebinnedSourcesManager; ///<Holds the rebinned sources manager
  QString m_rebinnedWorkspaceIdentifier; ///< Holds the identifier for temporary workspaces

  /// Setup color selection widget connections.
  void connectColorSelectionWidget();
  /// Setup connections for all dialogs.
  void connectDialogs();
  /// Setup rotation point dialog connections.
  void connectRotationPointDialog();
  /// Add view specific stuff to a menu.
  void createMenus();
  /// Disconnect dialog connections.
  void disconnectDialogs();
  /// Consolidate constructor related items.
  void internalSetup(bool pMode);
  /// Disable communication with the proxy tab widget.
  void removeProxyTabWidgetConnections();
  /// Perform first render and final setup for mode buttons.
  void renderAndFinalSetup();
  /// Set the signals/slots for the ParaView components based on the view.
  void setParaViewComponentsForView();
  /// Run the necessary setup for the main view.
  void setupMainView();
  /// Creates the UI and mode switch connection.
  void setupUiAndConnections();
  /// Create the requested view.
  ViewBase *setMainViewWidget(QWidget *container, ModeControlWidget::Views v);
  /// Helper function to swap current and hidden view pointers.
  void swapViews();
  /// Update the state of application widgets.
  void updateAppState();
  /// Get the initial view for the current workspace and user setting
  ModeControlWidget::Views getInitialView(int workspaceType, std::string instrumentName);
  /// Check that the view is valid for teh workspace type
  ModeControlWidget::Views checkViewAgainstWorkspace(ModeControlWidget::Views view, int workspaceType);
  /// Get the technique associated with an instrument.
  const std::string getTechniqueForInstrument(const std::string& instrumentName) const;
  /// Get the view for a specified instrument
  QString getViewForInstrument(const std::string& instrument) const;
  /// Check if a technique contains a keyword
  bool checkIfTechniqueContainsKeyword(const std::set<std::string>& techniques, const std::string& keyword) const;
  /// Reset the current view to the appropriate initial view.
  void resetCurrentView(int workspaceType, const std::string& instrumentName);
  /// Render rebinned workspace
  void prepareRebinnedWorkspace(const std::string rebinnedWorkspaceName, std::string sourceType); 
  /// Handle drag and drop of peaks workspcaes
  void handleDragAndDropPeaksWorkspaces(QEvent* e, QString text, QStringList& wsNames);
  /// Set up the default color for the background of the view.
  void setColorForBackground();
  /// Render the original workspace
  void renderOriginalWorkspace(const std::string originalWorkspaceName);
  /// Delete a specific workspace
  void deleteSpecificSource(std::string workspaceName);
  /// Remove the rebinning when switching views or otherwise.
  void removeRebinning(pqPipelineSource* source, bool forced, ModeControlWidget::Views view = ModeControlWidget::STANDARD);
  /// Remove all rebinned sources
  void removeAllRebinning(ModeControlWidget::Views view);
  /// Sets a listener for when sources are being destroyed
  void setDestroyedListener();
};

} // SimpleGui
} // Vates
} // Mantid

#endif // MDVIEWERWIDGET_H_<|MERGE_RESOLUTION|>--- conflicted
+++ resolved
@@ -110,18 +110,14 @@
   void renderingDone();
   /// Execute view switch.
   void switchViews(ModeControlWidget::Views v);
-<<<<<<< HEAD
   /// Triggered when panel is changed.
   void panelChanged();
-=======
   /// On rebin 
   void onRebin(std::string algorithmType);
   /// On  unbin
   void onUnbin();
   /// On switching an MDEvent source to a temporary source.
   void onSwitchSoures(std::string rebinnedWorkspaceName, std::string sourceType);
->>>>>>> de25462e
-
 protected:
   /// Handle workspace preDeletion tasks.
   void preDeleteHandle(const std::string &wsName,
