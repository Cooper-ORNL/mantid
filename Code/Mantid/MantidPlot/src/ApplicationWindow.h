/***************************************************************************
File                 : ApplicationWindow.h
Project              : QtiPlot
--------------------------------------------------------------------
Copyright            : (C) 2006 by Ion Vasilief,
Tilman Hoener zu Siederdissen,
Knut Franke
Email (use @ for *)  : ion_vasilief*yahoo.fr, thzs*gmx.net,
knut.franke*gmx.de
Description          : QtiPlot's main window

***************************************************************************/

/***************************************************************************
*                                                                         *
*  This program is free software; you can redistribute it and/or modify   *
*  it under the terms of the GNU General Public License as published by   *
*  the Free Software Foundation; either version 2 of the License, or      *
*  (at your option) any later version.                                    *
*                                                                         *
*  This program is distributed in the hope that it will be useful,        *
*  but WITHOUT ANY WARRANTY; without even the implied warranty of         *
*  MERCHANTABILITY or FITNESS FOR A PARTICULAR PURPOSE.  See the          *
*  GNU General Public License for more details.                           *
*                                                                         *
*   You should have received a copy of the GNU General Public License     *
*   along with this program; if not, write to the Free Software           *
*   Foundation, Inc., 51 Franklin Street, Fifth Floor,                    *
*   Boston, MA  02110-1301  USA                                           *
*                                                                         *
***************************************************************************/
#ifndef APPLICATION_H
#define APPLICATION_H

#include <QMainWindow>
#include <q3listview.h>
#include <QFile>
#include <QSplitter>
#include <QDesktopServices>
#include <QBuffer>
#include <QLocale>
#include <QSet>
#include <QSettings>
#include <QPointer>

#include "MantidQtAPI/HelpWindow.h"
#include "Table.h"
#include "ScriptingEnv.h"
#include "Scripted.h"
#include "Script.h"

class QPixmap;
class QCloseEvent;
class QDropEvent;
class QTimerEvent;
class QDragEnterEvent;
class QTranslator;
class QDockWidget;
class QAction;
class QActionGroup;
class QLineEdit;
class QTranslator;
class QToolButton;
class QShortcut;
class QMenu;
class QToolBar;
//class QAssistantClient;
class QLocale;
class QMdiArea;
class QSignalMapper;

class Matrix;
class Table;
class Graph;
class ScalePicker;
class Graph3D;
class Note;
class MultiLayer;
class FunctionDialog;
class Folder;
class FolderListItem;
class FolderListView;
class Plot3DDialog;
class TableStatistics;
class CurveRangeDialog;
class LegendWidget;
class ArrowMarker;
class ImageMarker;
class TextEditor;
class AssociationsDialog;
class MantidMatrix;
class FloatingWindow;
class MantidTable;
class TiledWindow;

// On Mac (and Ubuntu 11 Unity) the menubar must be shared between the main window and other floating windows.
#ifdef Q_OS_MAC
  #define SHARED_MENUBAR
#endif

namespace MantidQt
{
  namespace API
  {
    class Message;
  }
  namespace MantidWidgets
  {
    class FitPropertyBrowser;
    class MessageDisplay;
  }
}
//Mantid
class MantidUI;
class ScriptingWindow;

/**
* \brief MantidPlot's main window.
*
* This class contains the main part of the user interface as well as the central project management facilities.
*
* It manages all MdiSubWindow MDI Windows in a project, knows about their organization in Folder objects
* and contains the parts of the project explorer not implemented in Folder, FolderListItem or FolderListView.
*
* Furthermore, it is responsible for displaying most MDI Windows' context menus and opening all sorts of dialogs.
*/
class ApplicationWindow: public QMainWindow, public Scripted
{
  Q_OBJECT
public:
  ApplicationWindow(bool factorySettings, const QStringList& args);
  ApplicationWindow(bool factorySettings=false);
  ~ApplicationWindow();

  enum ShowWindowsPolicy{HideAll, ActiveFolder, SubFolders};
  enum WindowType{NoWindow, TableWindow, MatrixWindow, MultiLayerWindow, NoteWindow, Plot3DWindow};
  enum MatrixToTableConversion{Direct, XYZ, YXZ};
  enum EndLineChar{LF=0, CRLF=1, CR=2};
  enum Analysis{NoAnalysis, Integrate, Diff, FitLinear, FitGauss, FitLorentz, FitSigmoidal};

  FolderListView *lv, *folders;
  QDockWidget *logWindow;

  /** Generates a new unique name starting with string /param name.
  You can force the output to be a name different from /param name,
  even if 'name' is not used in the project, by setting /param increment = true (the default)
  */
  QString generateUniqueName(const QString& name, bool increment = true);
  void saveFitFunctions(const QStringList& lst);

  //! \name User custom actions
  //@{
  void loadCustomActions();
  void reloadCustomActions();
  void removeCustomAction(QAction *);
  void addCustomAction(QAction *, const QString& parentName, int index = -1);
  QList<QAction *> customActionsList(){return d_user_actions;};
  QList<QMenu *> customizableMenusList();


  //------ Mantid-------
  void addUserMenu(const QString &);  //Mantid
  void addUserMenuAction(const QString & parentMenu, const QString & itemName, const QString & itemData); //Mantid
  void removeUserMenu(const QString &);  //Mantid
  void removeUserMenuAction(const QString & menu, const QString & action); //Mantid
  const QList<QMenu*> & getCustomMenus() const; //Mantid
  ScriptingWindow* getScriptWindowHandle() { return scriptingWindow; }
  bool getMenuSettingsFlag(const QString & menu_item);

  void setExitCode(int code);
  int getExitCode();
  //-------------------
  //@}

  QList<QMenu *> menusList();
  QList<QToolBar *> toolBarsList() const;

  MdiSubWindow *activeWindow(WindowType type = NoWindow);
  void addMdiSubWindow(MdiSubWindow *w, bool showNormal = true);
  void addMdiSubWindow(MdiSubWindow *w, bool showFloating, bool showNormal);

  int matrixUndoStackSize(){return d_matrix_undo_stack_size;};
  void setMatrixUndoStackSize(int size);
    
  // Check if delete workspace prompt is enabled
  bool isDeleteWorkspacePromptEnabled();

  QString endOfLine();
  bool autoUpdateTableValues(){return d_auto_update_table_values;};
  void setAutoUpdateTableValues(bool on = true);
  // enables File->Save->Nexus action in the main menu and sets the parameter wsName as input workspace for save alg.
  void enableSaveNexus(const QString& wsName);
  // disables File->Save-Nexus action in the main menu. Useful when de-selecting workspaces
  void disableSaveNexus();

public slots:
  //! \name Projects and Project Files
  //@{
  void exitWithPresetCode();
  void open();
  ApplicationWindow* open(const QString& fn, bool factorySettings = false, bool newProject = true);
  ApplicationWindow* openProject(const QString& fn, const int fileVersion);
  void openProjectFolder(std::string lines, const int fileVersion, bool isTopLevel = false);
  ApplicationWindow* importOPJ(const QString& fn, bool factorySettings = false, bool newProject = true);
  /// Load mantid data files using generic load algorithm, opening user dialog
  void loadDataFile();
  /// Load mantid data files (generic load algorithm)
  void loadDataFileByName(QString fn);
  /// Open from the list of recent files
  void openRecentFile(int index);

  /**
  * \brief Create a new project from a data file.
  *
  * @param fn :: is read as a data file with the default column separator (as set by the user)
  * and inserted as a table into a new, empty project.
  * This table is then plotted with the Graph::LineSymbols style.
  */
  ApplicationWindow * plotFile(const QString& fn);

  /// Runs a script from a file. Mainly useful for automatically running scripts
  void executeScriptFile(const QString & filename, const Script::ExecutionMode execMode);
  /// Slot to connect the script execution success
  void onScriptExecuteSuccess(const QString & message);
  /// Slot to connect the script execution errors to
  void onScriptExecuteError(const QString & message, const QString & scriptName, int lineNumber);
  /// Runs an arbitrary lump of python code, return true/false on success/failure.
  bool runPythonScript(const QString & code, bool async = false, bool quiet=false, bool redirect=true);
  /// Checks for the presence of the Python psutil module for the system monitor widget
  bool psutilPresent();

  QList<MdiSubWindow *> windowsList() const;
  QList<MdiSubWindow *> getAllWindows() const;
  void updateWindowLists(MdiSubWindow *w);
  /**
  Arranges all the visible project windows in a cascade pattern.
  */
  void cascade();

  void saveProjectAs(const QString& fileName = QString(), bool compress = false);
  bool saveProject(bool compress = false);

  /// Serialises a project folder into its string project file representation
  QString saveProjectFolder(Folder* folder, int &windowCount, bool isTopLevel = false);

  //! Set the project status to modifed
  void modifiedProject();
  //! Set the project status to saved (not modified)
  void savedProject();
  //! Set the project status to modified and save 'w' as the last modified widget
  void modifiedProject(MdiSubWindow *w);
  //@}

  //! \name Settings
  //@{
  void readSettings();
  void saveSettings();
  void setSaveSettings(bool autoSaving, int min);
  void changeAppStyle(const QString& s);
  void changeAppFont(const QFont& f);
  void updateAppFonts();
  void setAppColors(const QColor& wc,const QColor& pc,const QColor& tpc, bool force = false);

  QLocale locale(){return d_locale;};
  void setLocale(const QLocale& l){d_locale = l;};

  void initWindow();
  //@}

  //! \name Multilayer Plots
  //@{
  MultiLayer* multilayerPlot(int c, int r, int style);
  MultiLayer* multilayerPlot(Table* w, const QStringList& colList, int style, int startRow = 0, int endRow = -1);
  //! used when restoring a plot from a project file
  MultiLayer* multilayerPlot(const QString& caption, int layers = 1, int rows = 1, int cols = 1);
  //! used by the plot wizard
  MultiLayer* multilayerPlot(const QStringList& colList);
  MultiLayer* waterfallPlot();
  MultiLayer* waterfallPlot(Table *t, const QStringList& list);
  void connectMultilayerPlot(MultiLayer *g);
  void addLayer();
  void deleteLayer();

  //! Creates a new spectrogram graph
  MultiLayer* plotSpectrogram(Matrix *m, Graph::CurveType type);
  MultiLayer* plotGrayScale(Matrix *m = 0);
  MultiLayer* plotContour(Matrix *m = 0);
  MultiLayer* plotColorMap(Matrix *m = 0);
  MultiLayer* plotImage(Matrix *m = 0);
  MultiLayer* plotNoContourColorMap(Matrix *m = 0);

  //! Rearrange the layersin order to fit to the size of the plot window
  void autoArrangeLayers();
  void initMultilayerPlot(MultiLayer* g, const QString& name = QString());
  void polishGraph(Graph *g, int style);
  void plot2VerticalLayers();
  void plot2HorizontalLayers();
  void plot4Layers();
  void plotStackedLayers();
  void plotStackedHistograms();
  //@}

  //! \name 3D Data Plots
  //@{
  Graph3D* newPlot3D();
  Graph3D* openMatrixPlot3D(const QString& caption, const QString& matrix_name,
    double xl,double xr,double yl,double yr,double zl,double zr);
  Graph3D* plotXYZ(Table* table,const QString& zColName, int type);
  //when reading from .qti file
  Graph3D* dataPlot3D(const QString& caption,const QString& formula,
    double xl, double xr, double yl, double yr, double zl, double zr);
  Graph3D* openPlotXYZ(const QString& caption,const QString& formula,
    double xl, double xr, double yl, double yr, double zl, double zr);
  //@}

  //! \name Surface Plots
  //@{
  Graph3D* plotSurface(const QString& formula, double xl, double xr,
    double yl, double yr, double zl, double zr, size_t columns = 40, size_t rows = 30);
  Graph3D* plotParametricSurface(const QString& xFormula, const QString& yFormula,
    const QString& zFormula, double ul, double ur, double vl, double vr,
    int columns, int rows, bool uPeriodic, bool vPeriodic);

  void connectSurfacePlot(Graph3D *plot);
  void newSurfacePlot();
  void editSurfacePlot();
  void remove3DMatrixPlots(Matrix *m);
  void updateMatrixPlots(MdiSubWindow *);
  void add3DData();
  void change3DData();
  void change3DData(const QString& colName);
  void change3DMatrix();
  void change3DMatrix(const QString& matrix_name);
  void insertNew3DData(const QString& colName);
  void add3DMatrixPlot();
  void insert3DMatrixPlot(const QString& matrix_name);
  void initPlot3D(Graph3D *plot);
  void customPlot3D(Graph3D *plot);
  void setPlot3DOptions();

  void plot3DWireframe();
  void plot3DHiddenLine();
  void plot3DPolygons();
  void plot3DWireSurface();

  Graph3D* plot3DMatrix(Matrix *m = 0, int style = 5);

  void plot3DRibbon();
  void plot3DScatter();
  void plot3DTrajectory();
  void plot3DBars();
  //@}

  //! \name User-defined Functions
  //@{
  MultiLayer * newFunctionPlot(QStringList &formulas, double start, double end, int points = 100, const QString& var = "x", int type = 0);

  FunctionDialog* functionDialog(Graph* g = NULL);
  FunctionDialog* showFunctionDialog();
  FunctionDialog* showFunctionDialog(Graph * g, int curve);
  void addFunctionCurve();
  void clearSurfaceFunctionsList();
  void clearParamFunctionsList();
  void clearPolarFunctionsList();
  void updateFunctionLists(int type, QStringList &formulas);
  void updateSurfaceFuncList(const QString& s);
  //@}

  //! \name Matrices
  //@{
  //! Creates a new empty matrix
  Matrix* newMatrix(int rows = 32, int columns = 32);
  //! To be used when opening a project file only!
  Matrix* newMatrix(const QString& caption, int r, int c);
  Matrix* matrix(const QString& name);
  Matrix* convertTableToMatrix();
  void convertTableToWorkspace();
  void convertTableToMatrixWorkspace();
  MantidTable* convertTableToTableWorkspace(Table* t);
  Matrix* tableToMatrix(Table* t);
  void initMatrix(Matrix* m, const QString& caption);
  void transposeMatrix();
  void invertMatrix();
  void matrixDeterminant();
  void flipMatrixVertically();
  void flipMatrixHorizontally();
  void rotateMatrix90();
  void rotateMatrixMinus90();
  void viewMatrixImage();
  void viewMatrixTable();
  void exportMatrix();
  void setMatrixGrayScale();
  void setMatrixRainbowScale();
  void viewMatrixColumnRow();
  void viewMatrixXY();
  void matrixDirectFFT();
  void matrixInverseFFT();
  //@}

  //! \name Tables
  //@{
  //! Creates an empty table
  Table* newTable();

  //! Used when loading a table from a project file
  Table* newTable(const QString& caption,int r, int c);
  Table* newTable(int r, int c, const QString& name = QString(),const QString& legend = QString());
  Table* newTable(const QString& caption, int r, int c, const QString& text);
  /**
  * \brief Create a Table which is initially hidden; used to return the result of an analysis operation.
  *
  * @param name :: window name (compare MdiSubWindow::MdiSubWindow)
  * @param label :: window label (compare MdiSubWindow::MdiSubWindow)
  * @param r :: number of rows
  * @param c :: number of columns
  * @param text :: tab/newline - seperated initial content; may be empty
  */
  Table* newHiddenTable(const QString& name, const QString& label, int r, int c, const QString& text=QString());
  Table* table(const QString& name);
  Table* convertMatrixToTableDirect();
  Table* convertMatrixToTableXYZ();
  Table* convertMatrixToTableYXZ();
  Table* matrixToTable(Matrix* m, MatrixToTableConversion conversionType = Direct);
  QList<MdiSubWindow *> tableList();
  //! Returns true if the project contains tables
  bool hasTable();
  //! Returns a list containing the names of all tables in the project
  QStringList tableNames();

  void connectTable(Table* w);
  void initTable(Table* w, const QString& caption);
  void customTable(Table* w);
  void customizeTables(const QColor& bgColor,const QColor& textColor,
    const QColor& headerColor,const QFont& textFont,
    const QFont& headerFont, bool showComments);

  void importASCII();
  void importASCII(const QStringList& files, int import_mode, const QString& local_column_separator, int local_ignored_lines, bool local_rename_columns,
    bool local_strip_spaces, bool local_simplify_spaces, bool local_import_comments, bool update_dec_separators,
    QLocale local_separators, const QString& local_comment_string, bool import_read_only, int endLineChar,const QString& sepforloadAscii);
  void exportAllTables(const QString& sep, bool colNames, bool colComments, bool expSelection);
  void exportASCII(const QString& tableName, const QString& sep, bool colNames, bool colComments, bool expSelection);

  //! recalculate selected cells of current table
  void recalculateTable();

  TableStatistics *newTableStatistics(Table *base, int type, QList<int>,
    const QString &caption=QString::null);
  //@}

  //! \name Graphs
  //@{
  void setPreferences(Graph* g);
  void setSpectrogramTickStyle(Graph* g);
  void setGraphDefaultSettings(bool autoscale,bool scaleFonts,bool resizeLayers,bool antialiasing, bool fixedAspectRatio);
  void setLegendDefaultSettings(int frame, const QFont& font,
    const QColor& textCol, const QColor& backgroundCol);
  void setArrowDefaultSettings(double lineWidth,  const QColor& c, Qt::PenStyle style,
    int headLength, int headAngle, bool fillHead);

  void plotL();
  void plotP();
  void plotLP();
  void plotPie();
  void plotVerticalBars();
  void plotHorizontalBars();
  void plotArea();
  void plotVertSteps();
  void plotHorSteps();
  void plotSpline();
  void plotVerticalDropLines();
  MultiLayer* plotHistogram();
  MultiLayer* plotHistogram(Matrix *m);
  void plotVectXYXY();
  void plotVectXYAM();
  void plotBoxDiagram();

  /// Create a stem plot from a table and return a string representation of it
  QString stemPlot(Table *t = 0, const QString& colName = QString(), int power = 0, int startRow = 0, int endRow = -1);
  Note *newStemPlot();

  //! Check whether a table is valid for a 3D plot and display an appropriate error if not
  bool validFor3DPlot(Table *table);
  //! Check whether a table is valid for a 2D plot and display an appropriate error if not
  bool validFor2DPlot(Table *table);
  //! Generate a new 2D graph
  MultiLayer* generate2DGraph(Graph::CurveType type);
  //@}

  //! \name Image Analysis
  //@{
  void intensityTable();
  void pixelLineProfile();
  void loadImage();
  void loadImage(const QString& fn);
  Matrix* importImage(const QString& = QString());
  //@}

  //! \name Script Repository Interaction
  //@{
  void loadScriptRepo();
  //@}
  //! \name Export and Print
  //@{
  void exportLayer();
  void exportGraph();
  void exportAllGraphs();
  void exportPDF();
  void print();
  void printAllPlots();
  //@}

  QStringList columnsList(Table::PlotDesignation plotType = Table::All);

  void undo();
  void redo();

  //! \name MDI Windows
  //@{
  MdiSubWindow* clone(MdiSubWindow* w = 0);
  void rename();
  void renameWindow();

  //!  Called when the user presses F2 and an item is selected in lv.
  void renameWindow(Q3ListViewItem *item, int, const QString &s);

  //!  Checks weather the new window name is valid and modifies the name.
  bool setWindowName(MdiSubWindow *w, const QString &text);

  void maximizeWindow(Q3ListViewItem * lbi = 0);
  void activateWindow(Q3ListViewItem * lbi);
  void maximizeWindow(MdiSubWindow *w);
  void minimizeWindow(MdiSubWindow *w = 0);
  //! Changes the geometry of the active MDI window
  void setWindowGeometry(int x, int y, int w, int h);

  void updateWindowStatus(MdiSubWindow* );

  bool hidden(QWidget* window);
  void closeActiveWindow();
  void closeWindow(MdiSubWindow* window);

  //!  Does all the cleaning work before actually deleting a window!
  void removeWindowFromLists(MdiSubWindow* w);

  void hideWindow(MdiSubWindow* window);
  void hideWindow();
  void hideActiveWindow();
  void activateWindow();
  void activateWindow(MdiSubWindow *, bool activateOuterWindow = true);
  bool existsWindow(MdiSubWindow* w) const;
  //@}

  //! Show about dialog
  static void about();
  //! Return a version string ("QtiPlot x.y.z")
  static QString versionString();
  void removeCurves(const QString& name);
  QStringList dependingPlots(const QString& caption);
  QStringList depending3DPlots(Matrix *m);
  QStringList multilayerDependencies(QWidget *w);

  std::string windowGeometryInfo(MdiSubWindow *w);
  void restoreWindowGeometry(ApplicationWindow *app, MdiSubWindow *w, const QString& s);
  void restoreApplicationGeometry();
  void resizeActiveWindow();
  void resizeWindow();

  //! \name List View in Project Explorer
  //@{
  void setListView(const QString& caption,const QString& view);
  void renameListViewItem(const QString& oldName,const QString& newName);
  void setListViewDate(const QString& caption,const QString& date);
  QString listViewDate(const QString& caption);
  void setListViewSize(const QString& caption,const QString& size);
  void setListViewLabel(const QString& caption,const QString& label);
  //@}

  void updateColNames(const QString& oldName, const QString& newName);
  void updateTableNames(const QString& oldName, const QString& newName);
  void changeMatrixName(const QString& oldName, const QString& newName);
  void updateCurves(Table *t, const QString& name);

  void showTable(const QString& curve);
  void showTable(int i);

  void addColToTable();
  void cutSelection();
  void copySelection();
  void copyMarker();
  void pasteSelection();
  void clearSelection();
  void copyActiveLayer();

  void newProject();

  //! Creates a new empty multilayer plot
  MultiLayer* newGraph(const QString& caption = tr("Graph"));

  /// Prepares MultiLayer for plotting - creates if necessary, clears, applies initial settings
  MultiLayer* prepareMultiLayer(bool& isNew, MultiLayer* window, const QString& newWindowName = "Graph",
    bool clearWindow = false);

  void openRecentProject(int index);

  //@}

  //! \name Table Tools
  //@{
  void sortSelection();
  void sortActiveTable();
  void normalizeSelection();
  void normalizeActiveTable();
  void correlate();
  void autoCorrelate();
  void convolute();
  void deconvolute();
  void clearTable();
  void goToRow();
  void goToColumn();
  //@}

  //! \name Plot Tools
  //@{
  void newLegend();
  void addTimeStamp();
  void drawLine();
  void drawArrow();
  void drawPoints();
  void addLabel();
  void addImage();
  void zoomIn();
  void zoomOut();
  void setAutoScale();
  void showRangeSelectors();
  void showCursor();
  void showScreenReader();
  void pickPointerCursor();
  void disableTools();
  void selectMultiPeak(bool showFitPropertyBrowser=true);
  void selectMultiPeak(MultiLayer* plot, bool showFitPropertyBrowser=true, double xmin=0.0, double xmax=0.0);
  void pickDataTool( QAction* action );

  void updateLog(const QString& result);
  //@}

  //! \name Fitting
  //@{
  void deleteFitTables();
  void fitLinear();
  void fitSigmoidal();
  void fitGauss();
  void fitLorentz();
  void fitMultiPeak(int profile);
  void fitMultiPeakGauss();
  void fitMultiPeakLorentz();
  //@}

  //! \name Calculus
  //@{
  void integrate();
  void differentiate();
  void analysis(Analysis operation);
  void analyzeCurve(Graph *g, Analysis operation, const QString& curveTitle);
  void showDataSetDialog(Analysis operation);
  //@}

  void addErrorBars();
  void defineErrorBars(const QString& name,int type,const QString& percent,int direction,bool drawAll);
  void defineErrorBars(const QString& curveName,const QString& errColumnName, int direction);
  void removeErrorBars();
  void removeErrorBars(const QString& name);
  void movePoints();
  void removePoints();

  //! \name Event Handlers
  //@{
  void closeEvent( QCloseEvent*);
  void timerEvent ( QTimerEvent *e);
  void dragEnterEvent( QDragEnterEvent* e );
  void dragMoveEvent( QDragMoveEvent* e );//Mantid
  void dropEvent( QDropEvent* e );
  void customEvent( QEvent* e);
  //@}

  //! \name Dialogs
  //@{
  void showFindDialogue();
  //! Show plot style dialog for the active MultiLayer / activeGraph / specified curve or the activeGraph options dialog if no curve is specified (curveKey = -1).
  void showPlotDialog(int curveKey = -1);
  QDialog* showScaleDialog();
  QDialog* showPlot3dDialog();
  AxesDialog* showScalePageFromAxisDialog(int axisPos);
  AxesDialog* showAxisPageFromAxisDialog(int axisPos);
  void showAxisDialog();
  void showGridDialog();
  void showGeneralPlotDialog();
  void showResults(bool ok);
  void showResults(const QString& s, bool ok=true);
  void showTextDialog();
  void showLineDialog();
  void showTitleDialog();
  void showExportASCIIDialog();
  void showCurvesDialog();
  void showCurveRangeDialog();
  CurveRangeDialog* showCurveRangeDialog(Graph *g, int curve);
  AssociationsDialog* showPlotAssociations(int curve);

  void showAxisTitleDialog();
  void showColumnOptionsDialog();
  void showRowsDialog();
  void showDeleteRowsDialog();
  void showColsDialog();
  void showColMenu(int c);
  void showColumnValuesDialog();

  void showGraphContextMenu();
  void showTableContextMenu(bool selection);
  void showWindowContextMenu();
  void customWindowTitleBarMenu(MdiSubWindow *w, QMenu *menu);
  void showCurveContextMenu(int curveKey);
  void showCurvePlotDialog();
  void showCurveWorksheet();
  void showCurveWorksheet(Graph *g, int curveIndex);
  void showWindowPopupMenu(Q3ListViewItem *it, const QPoint &p, int);

  //! Connected to the context menu signal from lv; it's called when there are several items selected in the list
  void showListViewSelectionMenu(const QPoint &p);

  //! Connected to the context menu signal from lv; it's called when there are no items selected in the list
  void showListViewPopupMenu(const QPoint &p);

  void showScriptWindow(bool forceVisible = false, bool quitting = false);
  void saveScriptWindowGeometry();
  void showScriptInterpreter();
  void showMoreWindows();
  void showMarkerPopupMenu();
  void showHelp();
  static void showStandAloneHelp();
  void chooseHelpFolder();
  void showPlotWizard();
  void showFitPolynomDialog();
  void showIntegrationDialog();
  void showInterpolationDialog();
  void showExpGrowthDialog();
  void showExpDecayDialog();
  void showExpDecayDialog(int type);
  void showTwoExpDecayDialog();
  void showExpDecay3Dialog();
  void showRowStatistics();
  void showColStatistics();
  void showFitDialog();
  void showImageDialog();
  void showLayerDialog();
  void showPreferencesDialog();
  void showMatrixDialog();
  void showMatrixSizeDialog();
  void showMatrixValuesDialog();
  void showSmoothSavGolDialog();
  void showSmoothFFTDialog();
  void showSmoothAverageDialog();
  void showSmoothDialog(int m);
  void showFilterDialog(int filter);
  void lowPassFilterDialog();
  void highPassFilterDialog();
  void bandPassFilterDialog();
  void bandBlockFilterDialog();
  void showFFTDialog();
  void showColorMapDialog();
  //@}

  void translateCurveHor();
  void translateCurveVert();

  //! Removes the curve identified by a key stored in the data() of actionRemoveCurve.
  void removeCurve();
  void hideCurve();
  void hideOtherCurves();
  void showAllCurves();
  void setCurveFullRange();

  void setAscValues();
  void setRandomValues();
  void setXCol();
  void setYCol();
  void setZCol();
  void setXErrCol();
  void setYErrCol();
  void setLabelCol();
  void disregardCol();
  void setReadOnlyCol();
  void setReadOnlyColumns();
  void setReadWriteColumns();
  void swapColumns();
  void moveColumnRight();
  void moveColumnLeft();
  void moveColumnFirst();
  void moveColumnLast();

  void updateConfirmOptions(bool askTables, bool askMatrixes, bool askPlots2D, bool askPlots3D, bool askNotes,bool askInstrWindow);


  //! \name Plot3D Tools
  //@{
  void toggle3DAnimation(bool on = true);
  //! Turns perspective mode on or off
  void togglePerspective(bool on = true);
  //! Resets rotation of 3D plots to default values
  void resetRotation();
  //! Finds best layout for the 3D plot
  void fitFrameToLayer();
  void setFramed3DPlot();
  void setBoxed3DPlot();
  void removeAxes3DPlot();
  void removeGrid3DPlot();
  void setHiddenLineGrid3DPlot();
  void setLineGrid3DPlot();
  void setPoints3DPlot();
  void setCrosses3DPlot();
  void setCones3DPlot();
  void setBars3DPlot();
  void setFilledMesh3DPlot();
  void setEmptyFloor3DPlot();
  void setFloorData3DPlot();
  void setFloorIso3DPlot();
  void setFloorGrid3DPlot(bool on);
  void setCeilGrid3DPlot(bool on);
  void setRightGrid3DPlot(bool on);
  void setLeftGrid3DPlot(bool on);
  void setFrontGrid3DPlot(bool on);
  void setBackGrid3DPlot(bool on);
  void pickPlotStyle( QAction* action );
  void pickCoordSystem( QAction* action);
  void pickFloorStyle( QAction* action);
  void custom3DActions(MdiSubWindow *w);
  void custom3DGrids(int grids);
  //@}

  //! Updates the recent projects list and menu (but doesn't insert anything)
  void updateRecentProjectsList();

  //! Inserts file name in the list of recent files (if fname not empty) and updates the "recent files" menu
  void updateRecentFilesList(QString fname="");

  //!  connected to the done(bool) signal of the http object
  //void receivedVersionFile(bool error);
  //!  called when the user presses the actionCheckUpdates
  //void searchForUpdates();

  //! Open support page in external browser
  //void showSupportPage();
  //! Open donation page in external browser
  //void showDonationsPage();
  //! Open QtiPlot homepage in external browser
  void showHomePage();
  //! Open forums page at berliOS in external browser
  //void showForums();
  //! Open bug tracking system at berliOS in external browser
  void showBugTracker();
  //! Show download page in external browser
  //void downloadManual();
  //! Show translations page in external browser
  //void downloadTranslation();

  void parseCommandLineArguments(const QStringList& args);
  void createLanguagesList();
  void switchToLanguage(int param);
  void switchToLanguage(const QString& locale);

  bool alreadyUsedName(const QString& label);
  bool projectHas2DPlots();

  //! Returns a pointer to the window named "name"
  MdiSubWindow* window(const QString& name);

  //! Returns a list with the names of all the matrices in the project
  QStringList matrixNames();

  /// returns a list of all the mantid matrix objects in the project
  QStringList mantidmatrixNames();


  //! \name Notes
  //@{
  //! Creates a new empty note window
  Note* newNote(const QString& caption = QString());
  void saveNoteAs();
  //@}

  //! \name Folders
  //@{
  //! Returns a pointer to the current folder in the project
  Folder* currentFolder() const {return d_current_folder;}
  //! Adds a new folder to the project
  void addFolder();
  Folder* addFolder(QString name, Folder* parent = NULL);
  //! Deletes the current folder
  void deleteFolder();

  //! Ask confirmation from user, deletes the folder f if user confirms and returns true, otherwise returns false;
  bool deleteFolder(Folder *f);

  //! Deletes the currently selected items from the list view #lv.
  void deleteSelectedItems();
  //! Hides the currently selected windows from the list view #lv.
  void hideSelectedWindows();
  //! Show the currently selected windows from the list view #lv.
  void showSelectedWindows();

  //! Sets all items in the folders list view to be desactivated (QPixmap = folder_closed_xpm)
  void desactivateFolders();

  //! Changes the current folder. Returns true if successfull
  bool changeFolder(Folder *newFolder, bool force = false);

  //! Changes the current folder when the user changes the current item in the QListView "folders"
  void folderItemChanged(Q3ListViewItem *it);
  //! Changes the current folder when the user double-clicks on a folder item in the QListView "lv"
  void folderItemDoubleClicked(Q3ListViewItem *it);

  //!  creates and opens the context menu of a folder list view item
  /**
  * @param it :: list view item
  * @param p :: mouse global position
  * @param fromFolders: true means that the user clicked right mouse buttom on an item from QListView "folders"
  *					   false means that the user clicked right mouse buttom on an item from QListView "lv"
  */
  void showFolderPopupMenu(Q3ListViewItem *it, const QPoint &p, bool fromFolders);

  //!  connected to the SIGNAL contextMenuRequested from the list views
  void showFolderPopupMenu(Q3ListViewItem *it, const QPoint &p, int);

  //!  starts renaming the selected folder by creating a built-in text editor
  void startRenameFolder();

  //!  starts renaming the selected folder by creating a built-in text editor
  void startRenameFolder(Q3ListViewItem *item);

  //!  checks weather the new folder name is valid and modifies the name
  void renameFolder(Q3ListViewItem *it, int col, const QString &text);

  //!  forces showing all windows in the current folder and subfolders, depending on the user's viewing policy
  void showAllFolderWindows();

  //!  forces hidding all windows in the current folder and subfolders, depending on the user's viewing policy
  void hideAllFolderWindows();

  //!  hides all windows in folder f
  void hideFolderWindows(Folder *f);

  //!  pops up folder information
  void folderProperties();

  //!  pops up information about the selected window item
  void windowProperties();

  //!  pops up information about the current project
  void projectProperties();

  //! Pops up a file dialog and invokes appendProject(const QString&) on the result.
  void appendProject();
  //! Open the specified project file and add it as a subfolder to the parentFolder or to the current folder if no parent folder is specified.
  Folder* appendProject(const QString& file_name, Folder* parentFolder = 0);
  void saveAsProject();
  void saveFolderAsProject(Folder *f);
  void saveProjectFile(Folder *folder, const QString& fn, bool compress = false);

  //!  adds a folder list item to the list view "lv"
  void addFolderListViewItem(Folder *f);

  //!  adds a widget list item to the list view "lv"
  void addListViewItem(MdiSubWindow *w);

  //!  hides or shows windows in the current folder and changes the view windows policy
  void setShowWindowsPolicy(int p);

  //!  returns a pointer to the root project folder
  Folder* projectFolder() const;

  //!  used by the findDialog
  void find(const QString& s, bool windowNames, bool labels, bool folderNames,
    bool caseSensitive, bool partialMatch, bool subfolders);

  //!  initializes the list of items dragged by the user
  void dragFolderItems(QList<Q3ListViewItem *> items){draggedItems = items;};

  //!  Drop the objects in the list draggedItems to the folder of the destination item
  void dropFolderItems(Q3ListViewItem *dest);

  //!  moves a folder item to another
  /**
  * @param src :: source folder item
  * @param dest :: destination folder item
  */
  void moveFolder(FolderListItem *src, FolderListItem *dest);
  //!  copies a folder to another
  /**
  * @param src :: source folder
  * @param dest :: destination folder
  */
  bool copyFolder(Folder *src, Folder *dest);

  void foldersMenuActivated( int id );
  //@}

  //! \name Scripting
  //@{
  //! show scripting language selection dialog
  void showScriptingLangDialog();
  //! switches to the given scripting language;
  bool setScriptingLanguage(const QString &lang);

  void scriptsDirPathChanged(const QString& path);
  //@}

  void makeToolbarsMenu();
  void savetoNexusFile();

  //Slot for writing to log window
  void writeToLogWindow(const MantidQt::API::Message& message);

  /// Activate a subwindow (docked or floating) other than current active one
  void activateNewWindow();

  //   Methods for Floating windows
  FloatingWindow* addMdiSubWindowAsFloating(MdiSubWindow* w, QPoint pos = QPoint(-1,-1));
  QMdiSubWindow* addMdiSubWindowAsDocked(MdiSubWindow* w, QPoint pos = QPoint(-1,-1));
  void mdiWindowActivated(MdiSubWindow* w);
  void changeToFloating(MdiSubWindow* w);
  void changeToDocked(MdiSubWindow* w);
  void removeFloatingWindow(FloatingWindow* w);
  FloatingWindow* getActiveFloating() const;
  bool isDefaultFloating(const MdiSubWindow* w) const;
  bool isDefaultFloating(const QString& aClassName) const;
  QMenuBar* myMenuBar();
  void changeActiveToFloating();
  void changeActiveToDocked();
  /// Validate sub-window position coordinates
  void validateWindowPos(MdiSubWindow* w, int& x, int& y);
  /// Detach a subwindow from its parent - docked or floating
  void detachMdiSubwindow(MdiSubWindow* w);

  /** Sets whether to prompt the user when closing/deleting a folder */
  void setConfirmFolderClose(bool value)
  { confirmCloseFolder = value; }
  /** The very fist method to be executed as soon as the QApplication event loop starts*/
  void about2Start();

  /// Show/hide MantidPlot toolbars.
  void setToolbarsVisible(bool visible);

  /// \name Tiled window
  //@{
  TiledWindow *newTiledWindow();
  /// Check if there is an open TiledWindow.
  bool hasTiledWindowOpen();
  TiledWindow *getTiledWindowAtPos( QPoint pos );
  /// Check if a point is inside any of visible TiledWindows
  bool isInTiledWindow( QPoint pos );
  /// Try to drop a subwindow in the TiledWindow which is under point (x,y)
  void dropInTiledWindow( MdiSubWindow *w, QPoint pos );
  //@}

signals:
  void modified();
  void shutting_down();
  //void changeToMDI(MdiSubWindow*);

protected:
  virtual bool event(QEvent * e);

private:
  virtual QMenu * createPopupMenu(){return NULL;}

  void populateMantidTreeWidget(const QString &s);
  void loadWsToMantidTree(const std::string& wsName);
  /// this method saves the data on project save
  void savedatainNexusFormat(const std::string& wsName,const std::string & fileName);
  QPoint positionNewFloatingWindow(QSize sz) const;
  QPoint mdiAreaTopLeft() const;
  bool hasParaviewPath() const;
  bool shouldExecuteAndQuit(const QString& arg);
  void trySetParaviewPath(const QStringList& commandArguments, bool noDialog=false);
  void handleConfigDir();

  //! \name Project File Loading
  //@{
  void openMantidMatrix     (const std::string& lines);

  void openMatrix           (const std::string& lines, const int fileVersion);
  void openMultiLayer       (const std::string& lines, const int fileVersion);
  void openSurfacePlot      (const std::string& lines, const int fileVersion);
  void openTable            (const std::string& lines, const int fileVersion);
  void openTableStatistics  (const std::string& lines, const int fileVersion);

  void openScriptWindow     (const QStringList &list);
  //@}

  ApplicationWindow* loadScript(const QString& fn, bool existingProject = false);

private slots:
  //! \name Initialization
  //@{
<<<<<<< HEAD

=======
>>>>>>> 65ff2f3d
  void setToolbars();
  void displayToolbars();
  void insertTranslatedStrings();
  void translateActionsStrings();
  void init(bool factorySettings, const QStringList& args);
  void initGlobalConstants();
  void createActions();
  void initMainMenu();
  void initToolBars();
  void initPlot3DToolBar();
  void disableActions();
  void customColumnActions();
  void disableToolbars();
  void customToolBars(MdiSubWindow* w);
  void customMultilayerToolButtons(MultiLayer* w);
  void customMenu(MdiSubWindow* w);
  void windowActivated(QMdiSubWindow *w);
  //@}

  void analysisMenuAboutToShow();
  void fileMenuAboutToShow();
  void editMenuAboutToShow();
  void matrixMenuAboutToShow();
  void plotMenuAboutToShow();
  void plotDataMenuAboutToShow();
  void tableMenuAboutToShow();
  void windowsMenuAboutToShow();
  void windowsMenuActivated( int id );
  void interfaceMenuAboutToShow();
  void tiledWindowMenuAboutToShow();

  //! \name Font Format Functions
  //@{
  void enableTextEditor(Graph *g);
  void setFormatBarFont(const QFont &);
  void setFontSize(int);
  void setFontFamily(const QFont &);
  void setItalicFont(bool);
  void setBoldFont(bool);
  void insertSuperscript();
  void insertSubscript();
  void underline();
  void insertGreekSymbol();
  void insertGreekMajSymbol();
  void insertMathSymbol();
  //@}

  void showCustomActionDialog();
  void showInterfaceCategoriesDialog();
  void showUserDirectoryDialog();
  void performCustomAction(QAction *);

  void hideSelectedColumns();
  void showAllColumns();
  void closedLastCopiedLayer(){lastCopiedLayer = NULL;};
  void cleanTextEditor();
  void tileMdiWindows();
  void shakeViewport();

  ///
  void showMantidConcepts();

  /// show MantidPlot Help webpage
  void showmantidplotHelp();

  /// for zooming the selected graph using mouse drag tool
  void panOnPlot();

  /// Handler for catalog login.
  void populateCatalogLoginMenu();
  /// Handler for catalog login.
  void CatalogLogin();
  /// Handler for catalog search.
  void CatalogSearch();
  /// Handler for catalog publish.
  void CatalogPublish();
  // Handler for catalog logout.
  void CatalogLogout();

  /// method to create widgets from mantid qt;
  void setGeometry(MdiSubWindow* usr_win,QWidget* user_interface);

  ///
  void showalgorithmDescriptions();

  /// Open up the FirstRunSetup dialog
  void showFirstTimeSetup();

  /// Open up the SetupParaview dialog
  void showSetupParaview();

public:
  // TODO: a lot of this stuff should be private
  //! End of line convention used for copy/paste operations and when exporting tables/matrices to ASCII files.
  EndLineChar d_eol;
  //! Flag telling if the in-place editing of 2D plot labels is enabled
  bool d_in_place_editing;
  QString d_python_config_folder;
  QString d_translations_folder;
  //! Flag telling if the application is opening a project file or not
  bool d_opening_file;
  QString customActionsDirPath;
  bool d_matrix_tool_bar, d_standard_tool_bar, d_column_tool_bar, d_edit_tool_bar;
  bool d_plot_tool_bar, d_display_tool_bar, d_format_tool_bar;
  bool d_backup_files;
  WindowType d_init_window_type;
  QRect d_app_rect;
  QPoint d_script_win_pos;
  QSize d_script_win_size;
  bool d_script_win_arrow;
  bool d_inform_rename_table, d_inform_delete_workspace;
  QString d_export_col_separator;
  bool d_export_col_names, d_export_table_selection, d_export_col_comment;

  bool d_thousands_sep;
  //! Last selected filter in export image dialog
  QString d_image_export_filter;
  bool d_keep_plot_aspect;
  int d_export_vector_size;
  bool d_export_transparency;
  int d_export_quality;
  int d_export_resolution;
  bool d_export_color;
  //! Locale used to specify the decimal separators in imported ASCII files
  QLocale d_ASCII_import_locale;
  //! End of line convention used to import ASCII files.
  EndLineChar d_ASCII_end_line;
  //! Last selected filter in import ASCII dialog
  QString d_ASCII_file_filter, d_ASCII_comment_string;
  bool d_import_dec_separators, d_ASCII_import_comments, d_ASCII_import_read_only, d_ASCII_import_preview;
  int d_ASCII_import_mode, d_preview_lines;
  //! Specifies if only the Tables/Matrices in the current folder should be displayed in the Add/remove curve dialog.
  bool d_show_current_folder;
  bool d_scale_plots_on_print, d_print_cropmarks;
  bool d_show_table_comments;
  bool d_extended_plot_dialog;
  bool d_extended_import_ASCII_dialog;
  bool d_extended_export_dialog;
  bool d_extended_open_dialog;
  bool generateUniformFitPoints;
  bool generatePeakCurves;
  int peakCurvesColor;
  //! User defined size for the Add/Remove curves dialog
  QSize d_add_curves_dialog_size;

  //! Scale the errors output in fit operations with reduced chi^2
  bool fit_scale_errors;

  //! Number of points in a generated fit curve
  int fitPoints;

  //! Calculate only 2 points in a generated linear fit function curve
  bool d_2_linear_fit_points;

  bool pasteFitResultsToPlot;

  //! Write fit output information to Result Log
  bool writeFitResultsToLog;

  //! precision used for the output of the fit operations
  int fit_output_precision;

  //! default precision to be used for all other operations than fitting
  int d_decimal_digits;

  //! precision to use when displaying values relating to plots
  int d_graphing_digits;

  //! pointer to the current folder in the project
  Folder *d_current_folder;
  //! pointer to the folder marked current in the last loaded project
  Folder *d_loaded_current;

  //! Describes which windows are shown when the folder becomes the current folder
  ShowWindowsPolicy show_windows_policy;
  enum {MaxRecentProjects = 10};
  enum {MaxRecentFiles = MaxRecentProjects};

  QColor workspaceColor, panelsColor, panelsTextColor;
  QString appStyle, workingDir;

  //! Path to the folder where the last template file was opened/saved
  QString templatesDir;
  bool smooth3DMesh, autoScaleFonts, autoResizeLayers, askForSupport, autoSearchUpdates;
  bool confirmCloseTable, confirmCloseMatrix, confirmClosePlot2D, confirmClosePlot3D,confirmCloseInstrWindow;
  bool confirmCloseFolder, confirmCloseNotes;
  bool titleOn, autoSave, autoscale2DPlots, antialiasing2DPlots, fixedAspectRatio2DPlots;
  //! \name User preferences for axes in new 2D plot layers
  //@{
  //! Axes to be shown
  QVector<bool> d_show_axes;
  //! Axes with labels enabled
  QVector<bool> d_show_axes_labels;
  //! Log or linear axes by default
  QVector<QString> d_axes_scales;
  //! Draw axes backbones
  bool drawBackbones;
  //! Default distance between the ticks and the tick labels
  int d_graph_tick_labels_dist;
  //! Distance between the axes title and the backbone
  int d_graph_axes_labels_dist;
  //! Default axes linewidth
  int axesLineWidth;
  //@}
  bool d_synchronize_graph_scales;

  int majTicksStyle, minTicksStyle, legendFrameStyle, autoSaveTime, canvasFrameWidth;
  QColor legendBackground, legendTextColor, defaultArrowColor;
  int defaultArrowHeadLength, defaultArrowHeadAngle;
  double defaultArrowLineWidth, defaultCurveLineWidth;
  bool defaultArrowHeadFill;
  Qt::PenStyle defaultArrowLineStyle;
  int majTicksLength, minTicksLength, defaultPlotMargin;
  int defaultCurveStyle, defaultSymbolSize;
  bool applyCurveStyleToMantid; ///< if true defaultCurveStyle, defaultSymbolSize are applyed to MantidCurves
  /// if true all errors are drawn on new plots with error bars, for a particular graph can be overridden
  /// form Add Error bars dialog
  bool drawAllErrors;
  QFont appFont, plot3DTitleFont, plot3DNumbersFont, plot3DAxesFont;
  QFont tableTextFont, tableHeaderFont, plotAxesFont, plotLegendFont, plotNumbersFont, plotTitleFont;
  QColor tableBkgdColor, tableTextColor, tableHeaderColor;
  QString projectname, columnSeparator, helpFilePath, appLanguage;
  QString configFilePath, fitPluginsPath, fitModelsPath, asciiDirPath, imagesDirPath, scriptsDirPath;
  int ignoredLines, savingTimerId, plot3DResolution, recentMenuID, recentFilesMenuID;
  bool renameColumns, strip_spaces, simplify_spaces;
  QStringList recentProjects, recentFiles;
  bool saved, showPlot3DProjection, showPlot3DLegend, orthogonal3DPlots, autoscale3DPlots;
  QStringList plot3DColors, locales;
  QStringList functions; //user-defined functions;
  QStringList xFunctions, yFunctions, rFunctions, thetaFunctions; // user functions for parametric and polar plots
  QStringList surfaceFunc; //user-defined surface functions;
  QStringList d_param_surface_func; //user-defined parametric surface functions;
  //! List of tables and matrices renamed in order to avoid conflicts when appending a project to a folder
  QStringList renamedTables;
  // List of removed interfaces
  QStringList removed_interfaces;

  //! \name variables used when user copy/paste markers
  //@{
  LegendWidget *d_text_copy;
  ArrowMarker *d_arrow_copy;
  ImageMarker *d_image_copy;
  //@}

  //! Equals true if an automatical search for updates was performed on start-up otherwise is set to false;
  bool autoSearchUpdatesRequest;

  //! The scripting language to use for new projects.
  QString defaultScriptingLang;

  QDockWidget *m_interpreterDock;
  QDockWidget *m_sysMonitorDock;

  QSet<QString> allCategories() const { return m_allCategories; }

private:
  // A collection of the names of each interface as they appear in the menu and also "data"
  // relating to how each interface can be opened.  Elsewhere, the data is expected to be a
  // python file name, or else just the name of the interface as known to the InterfaceManager.
  QList<QPair<QString, QString>> m_interfaceNameDataPairs;
  // Keeping track of all unique categories.
  QSet<QString> m_allCategories;
  // Map interfaces to their categories.
  QMap<QString, QSet<QString>> m_interfaceCategories;

  mutable MdiSubWindow *d_active_window;
  MdiSubWindow* getActiveWindow() const;
  void setActiveWindow(MdiSubWindow* w);
  TextEditor *d_text_editor;
  QLocale d_locale;
  // Flag telling if table values should be automatically recalculated when values in a column are modified.
  bool d_auto_update_table_values;
  int d_matrix_undo_stack_size;

  //! Stores the pointers to the dragged items from the FolderListViews objects
  QList<Q3ListViewItem *> draggedItems;

  Graph *lastCopiedLayer;
  QSplitter *explorerSplitter;

  //	QAssistantClient *assistant;
  ScriptingWindow *scriptingWindow; //Mantid
  Script *m_iface_script;
  QTranslator *appTranslator, *qtTranslator;
  QDockWidget *explorerWindow;
  MantidQt::MantidWidgets::MessageDisplay *resultsLog;
  QMdiArea *d_workspace;

  QToolBar *standardTools, *plotTools, *displayBar;
  QToolBar *formatToolBar;
  QToolButton *btnResults;
  QWidgetList *hiddenWindows;
  QLineEdit *info;

  QWidget* catalogSearch;

<<<<<<< HEAD
  QMenu *windowsMenu, *foldersMenu, *view, *graph, *fileMenu, *format, *edit, *recent, *interfaceMenu;

=======
  QMenu *windowsMenu, *foldersMenu, *view, *graph, *fileMenu, *format, *edit;
  QMenu *recentProjectsMenu, *recentFilesMenu, *interfaceMenu;
  
>>>>>>> 65ff2f3d
  QMenu *help, *plot2DMenu, *analysisMenu, *multiPeakMenu, *icat;
  QMenu *matrixMenu, *plot3DMenu, *plotDataMenu, *tablesDepend, *scriptingMenu;
  QMenu *tableMenu, *fillMenu, *normMenu, *newMenu, *exportPlotMenu, *smoothMenu, *filterMenu, *decayMenu,*saveMenu,*openMenu, *toolbarsMenu;
  QMenu *tiledWindowMenu;

  QAction *actionFileTools,*actionPlotTools,*actionDisplayBar,*actionFormatToolBar;
  QAction *actionEditCurveRange, *actionCurveFullRange, *actionShowAllCurves, *actionHideCurve, *actionHideOtherCurves;
  QAction *actionEditFunction, *actionRemoveCurve, *actionShowCurveWorksheet, *actionShowCurvePlotDialog;
  QAction *actionNewProject, *actionNewNote, *actionNewTable, *actionNewFunctionPlot,*actionSaveFile;
  QAction *actionNewSurfacePlot, *actionNewMatrix, *actionNewGraph, *actionNewFolder;
  QAction *actionOpen, *actionLoadImage, *actionScriptRepo, *actionSaveProject, *actionSaveProjectAs, *actionImportImage,*actionLoadFile,*actionOpenProj;
  QAction *actionLoad;
  QAction *actionCopyWindow, *actionShowAllColumns, *actionHideSelectedColumns;
  QAction *actionCutSelection, *actionCopySelection, *actionPasteSelection, *actionClearSelection;
  QAction *actionShowExplorer, *actionShowLog, *actionAddLayer, *actionShowLayerDialog, *actionAutomaticLayout,*actionclearAllMemory, *actionreleaseFreeMemory;
  QAction *actionCatalogLogin,*actionCatalogSearch, *actionCatalogPublish, *actionCatalogLogout;
  QAction *actionSwapColumns, *actionMoveColRight, *actionMoveColLeft, *actionMoveColFirst, *actionMoveColLast;
  QAction *actionExportGraph, *actionExportAllGraphs, *actionPrint, *actionPrintAllPlots, *actionShowExportASCIIDialog;
  QAction *actionExportPDF, *actionReadOnlyCol, *actionStemPlot;
  QAction *actionCloseAllWindows, *actionShowPlotWizard, *actionShowConfigureDialog;
  QAction *actionShowCurvesDialog, *actionAddErrorBars, *actionRemoveErrorBars, *actionAddFunctionCurve, *actionUnzoom, *actionNewLegend, *actionAddImage;
  QAction *actionPlotL, *actionPlotP, *actionPlotLP, *actionPlotVerticalDropLines, *actionPlotSpline;
  QAction *actionPlotVertSteps, *actionPlotHorSteps, *actionPlotVerticalBars;
  QAction *actionPlotHorizontalBars, *actionPlotArea, *actionPlotPie, *actionPlotVectXYAM, *actionPlotVectXYXY;
  QAction *actionPlotHistogram, *actionPlotStackedHistograms, *actionPlot2VerticalLayers, *actionPlot2HorizontalLayers, *actionPlot4Layers, *actionPlotStackedLayers;
  QAction *actionPlot3DRibbon, *actionPlot3DBars, *actionPlot3DScatter, *actionPlot3DTrajectory;
  QAction *actionShowColStatistics, *actionShowRowStatistics, *actionShowIntDialog, *actionIntegrate;
  QAction *actionDifferentiate, *actionFitLinear, *actionShowFitPolynomDialog;
  QAction *actionShowExpDecayDialog, *actionShowTwoExpDecayDialog, *actionShowExpDecay3Dialog;
  QAction *actionFitExpGrowth, *actionFitSigmoidal, *actionFitGauss, *actionFitLorentz, *actionShowFitDialog;
  QAction *actionShowAxisDialog, *actionShowTitleDialog;
  QAction *actionShowColumnOptionsDialog, *actionShowColumnValuesDialog, *actionShowColsDialog, *actionShowRowsDialog;
  QAction *actionTableRecalculate;
  QAction *actionAbout, *actionShowHelp, *actionChooseHelpFolder,*actionMantidConcepts,*actionMantidAlgorithms,*actionmantidplotHelp;
  QAction *actionRename, *actionCloseWindow, *actionConvertTable, *actionConvertTableToWorkspace, *actionConvertTableToMatrixWorkspace;
  QAction *actionAddColToTable, *actionDeleteLayer, *actionInterpolate;
  QAction *actionResizeActiveWindow, *actionHideActiveWindow;
  QAction *actionShowMoreWindows, *actionPixelLineProfile, *actionIntensityTable;
  QAction *actionShowLineDialog, *actionShowImageDialog, *actionShowTextDialog;
  QAction *actionActivateWindow, *actionMinimizeWindow, *actionMaximizeWindow, *actionHideWindow, *actionResizeWindow;
  QAction *actionEditSurfacePlot, *actionAdd3DData;
  QAction *actionMatrixDeterminant, *actionSetMatrixProperties, *actionConvertMatrixXYZ, *actionConvertMatrixYXZ;
  QAction *actionSetMatrixDimensions, *actionConvertMatrixDirect, *actionSetMatrixValues, *actionTransposeMatrix, *actionInvertMatrix;
  QAction *actionPlot3DWireFrame, *actionPlot3DHiddenLine, *actionPlot3DPolygons, *actionPlot3DWireSurface;
  QAction *actionColorMap, *actionContourMap, *actionGrayMap, *actionNoContourColorMap;
  QAction *actionDeleteFitTables, *actionShowGridDialog, *actionTimeStamp;
  QAction *actionSmoothSavGol, *actionSmoothFFT, *actionSmoothAverage, *actionFFT;
  QAction *actionLowPassFilter, *actionHighPassFilter, *actionBandPassFilter, *actionBandBlockFilter;
  QAction *actionSortTable, *actionSortSelection, *actionNormalizeSelection;
  QAction *actionNormalizeTable, *actionConvolute, *actionDeconvolute, *actionCorrelate, *actionAutoCorrelate;
  QAction *actionTranslateHor, *actionTranslateVert, *actionSetAscValues, *actionSetRandomValues;
  QAction *actionSetXCol, *actionSetYCol, *actionSetZCol, *actionSetLabelCol, *actionDisregardCol, *actionSetXErrCol, *actionSetYErrCol;
  QAction *actionBoxPlot, *actionMultiPeakGauss, *actionMultiPeakLorentz, *actionCheckUpdates;
  QAction *actionDonate, *actionHomePage, *actionDownloadManual, *actionTechnicalSupport, *actionTranslations;
  QAction *actionHelpForums, *actionHelpBugReports, *actionAskHelp;
  QAction *actionShowPlotDialog, *actionShowScaleDialog;
  QAction *actionNextWindow, *actionPrevWindow;
  QAction *actionScriptingLang,*actionClearTable, *actionGoToRow, *actionGoToColumn;
  QAction *actionSaveNote;
  QAction *actionShowScriptWindow, *actionShowScriptInterpreter;
  QAction *actionAnimate, *actionPerspective, *actionFitFrame, *actionResetRotation;
  QAction *actionDeleteRows, *actionDrawPoints;
  QAction *btnCursor, /* *btnSelect,*/ *btnPicker, *btnRemovePoints, *btnMovePoints, /* *btnPeakPick,*/ *btnMultiPeakPick;
  QAction *btnZoomIn, *btnZoomOut, *btnPointer, *btnLine, *btnArrow, *btnLabel;
  QAction *actionFlipMatrixVertically, *actionFlipMatrixHorizontally, *actionRotateMatrix;
  QAction *actionViewMatrixImage, *actionViewMatrix, *actionExportMatrix;
  QAction *actionMatrixGrayScale, *actionMatrixRainbowScale, *actionMatrixCustomScale, *actionRotateMatrixMinus;
  QAction *actionMatrixXY, *actionMatrixColumnRow, *actionImagePlot;
  QAction *actionMatrixFFTDirect, *actionMatrixFFTInverse;
  QAction *actionFontBold, *actionFontItalic, *actionFontBox, *actionFontSize;
  QAction *actionSuperscript, *actionSubscript, *actionUnderline, *actionGreekSymbol, *actionCustomActionDialog, *actionManageDirs, *actionFirstTimeSetup, *actionSetupParaview;
  QAction *actionGreekMajSymbol, *actionMathSymbol;
  QAction *Box, *Frame, *None;
  QAction *front, *back, *right, *left, *ceil, *floor, *floordata, *flooriso, *floornone;
  QAction *wireframe, *hiddenline, *polygon, *filledmesh, *pointstyle, *barstyle, *conestyle, *crossHairStyle;
  QActionGroup *coord, *floorstyle, *grids, *plotstyle, *dataTools;
  QAction *actionPanPlot;
  QAction *actionWaterfallPlot;
  QAction *actionNewTiledWindow;

  QList<QAction *> d_user_actions;
  QList<QMenu* > d_user_menus; //Mantid

  QList<QAction *> m_interfaceActions;

  /// list of mantidmatrix windows opened from project file.
  QList<MantidMatrix*> m_mantidmatrixWindows;

  friend class MantidUI;
  friend class ConfigDialog;
  QString m_nexusInputWSName;

  // Store initialized script environments
  QHash<QString, ScriptingEnv*> m_script_envs;
  /// Store a list of environments that cannot be used
  QSet<QString> m_bad_script_envs;

  // Floating windows
  QList<FloatingWindow*> m_floatingWindows;
  // To block activating new window when a floating window is in process of resetting flags
  bool blockWindowActivation;
  ///
  bool m_enableQtiPlotFitting;

#ifdef SHARED_MENUBAR
  QMenuBar* m_sharedMenuBar; ///< Pointer to the shared menubar
#endif

  /// Exit code to set at application end
  int m_exitCode;

public:
  MantidUI *mantidUI;
  QSettings settings;
};
#endif<|MERGE_RESOLUTION|>--- conflicted
+++ resolved
@@ -1101,10 +1101,6 @@
 private slots:
   //! \name Initialization
   //@{
-<<<<<<< HEAD
-
-=======
->>>>>>> 65ff2f3d
   void setToolbars();
   void displayToolbars();
   void insertTranslatedStrings();
@@ -1401,14 +1397,9 @@
 
   QWidget* catalogSearch;
 
-<<<<<<< HEAD
-  QMenu *windowsMenu, *foldersMenu, *view, *graph, *fileMenu, *format, *edit, *recent, *interfaceMenu;
-
-=======
   QMenu *windowsMenu, *foldersMenu, *view, *graph, *fileMenu, *format, *edit;
   QMenu *recentProjectsMenu, *recentFilesMenu, *interfaceMenu;
-  
->>>>>>> 65ff2f3d
+
   QMenu *help, *plot2DMenu, *analysisMenu, *multiPeakMenu, *icat;
   QMenu *matrixMenu, *plot3DMenu, *plotDataMenu, *tablesDepend, *scriptingMenu;
   QMenu *tableMenu, *fillMenu, *normMenu, *newMenu, *exportPlotMenu, *smoothMenu, *filterMenu, *decayMenu,*saveMenu,*openMenu, *toolbarsMenu;
