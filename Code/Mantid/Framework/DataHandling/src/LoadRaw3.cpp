/*WIKI* 

The LoadRaw algorithm stores data from the [[RAW_File | RAW]] file in a [[Workspace2D]], which will naturally contain histogram data with each spectrum going into a separate histogram. The time bin boundaries (X values) will be common to all histograms and will have their [[units]] set to time-of-flight. The Y values will contain the counts and will be unit-less (i.e. no division by bin width or normalisation of any kind). The errors, currently assumed Gaussian, will be set to be the square root of the number of counts in the bin.

=== Optional properties ===
If only a portion of the data in the [[RAW_File | RAW]] file is required, then the optional 'spectrum' properties can be set before execution of the algorithm. Prior to loading of the data the values provided are checked and the algorithm will fail if they are found to be outside the limits of the dataset.

=== Multiperiod data === 
If the RAW file contains multiple periods of data this will be detected and the different periods will be output as separate workspaces, which after the first one will have the period number appended (e.g. OutputWorkspace_period).
Each workspace will share the same [[Instrument]], SpectraToDetectorMap and [[Sample]] objects.
If the optional 'spectrum' properties are set for a multiperiod dataset, then they will ignored.

===Subalgorithms used===
LoadRaw runs the following algorithms as child algorithms to populate aspects of the output [[Workspace]]:
* [[LoadInstrument]] - Looks for an instrument definition file named XXX_Definition.xml, where XXX is the 3 letter instrument prefix on the RAW filename, in the directory specified by the "instrumentDefinition.directory" property given in the config file (or, if not provided, in the relative path ../Instrument/). If the instrument definition file is not found then the [[LoadInstrumentFromRaw]] algorithm will be run instead.
* [[LoadMappingTable]] - To build up the mapping between the spectrum numbers and the Detectors of the attached [[Instrument]].
* [[LoadLog]] - Will look for any log files in the same directory as the RAW file and load their data into the workspace's [[Sample]] object.

==Previous Versions==
LoadRaw version 1 and 2 are no longer available in Mantid.  Version 3 has been validated and in active use for several years, if you really need a previous version of this algorithm you will need to use an earlier version of Mantid.
*WIKI*/

//----------------------------------------------------------------------
// Includes
//----------------------------------------------------------------------
#include "MantidDataHandling/LoadRaw3.h"
#include "MantidDataHandling/ManagedRawFileWorkspace2D.h"
#include "MantidDataObjects/Workspace2D.h"
#include "MantidGeometry/Instrument/XMLlogfile.h"
#include "MantidAPI/MemoryManager.h"
#include "MantidAPI/WorkspaceGroup.h"
#include "MantidAPI/RegisterFileLoader.h"
#include "MantidAPI/SpectraAxis.h"
#include "MantidKernel/UnitFactory.h"
#include "MantidKernel/ConfigService.h"
#include "MantidKernel/ArrayProperty.h"
#include "MantidKernel/BoundedValidator.h"
#include "MantidKernel/ListValidator.h"
#include "MantidAPI/FileProperty.h"
#include "LoadRaw/isisraw2.h"
#include "MantidDataHandling/LoadLog.h"
#include "MantidAPI/SpectrumDetectorMapping.h"

#include <boost/shared_ptr.hpp>
#include <Poco/Path.h>
#include <cmath>
#include <cstdio> //Required for gcc 4.4

namespace Mantid
{
  namespace DataHandling
  {
    DECLARE_FILELOADER_ALGORITHM(LoadRaw3);

    /// Sets documentation strings for this algorithm
    void LoadRaw3::initDocs()
    {
      this->setWikiSummary("Loads a data file in ISIS [[RAW_File | RAW]] format and stores it in a 2D [[workspace]] ([[Workspace2D]] class). ");
      this->setOptionalMessage("Loads a data file in ISIS  RAW format and stores it in a 2D workspace (Workspace2D class).");
    }


    using namespace Kernel;
    using namespace API;

    /// Constructor
    LoadRaw3::LoadRaw3() :
      m_filename(), m_noTimeRegimes(0),m_prog(0.0), m_prog_start(0.0), m_prog_end(1.0),
      m_lengthIn(0), m_timeChannelsVec(),m_total_specs(0)
    {
    }

    LoadRaw3::~LoadRaw3()
    {
    }

    /// Initialization method.
    void LoadRaw3::init()
    {
      LoadRawHelper::init();
      auto mustBePositive = boost::make_shared<BoundedValidator<int> >();
      mustBePositive->setLower(1);
      declareProperty("SpectrumMin", 1, mustBePositive,
          "The index number of the first spectrum to read.  Only used if\n"
          "spectrum_max is set.");
      declareProperty("SpectrumMax", EMPTY_INT(), mustBePositive,
          "The number of the last spectrum to read. Only used if explicitly\n"
          "set.");
      declareProperty(new ArrayProperty<specid_t> ("SpectrumList"),
          "A comma-separated list of individual spectra to read.  Only used if\n"
          "explicitly set.");

      std::vector<std::string> monitorOptions;
      monitorOptions.push_back("Include");
      monitorOptions.push_back("Exclude");
      monitorOptions.push_back("Separate");
      monitorOptions.push_back("1");
      monitorOptions.push_back("0");
      declareProperty("LoadMonitors","Include", boost::make_shared<StringListValidator>(monitorOptions),
          "Option to control the loading of monitors.\n"
      "Allowed options are Include,Exclude and Separate.\n"
      "Include:The default is Include option which loads the monitors into the output workspace.\n"
      "Exclude:The Exclude option excludes monitors from the output workspace.\n"
<<<<<<< HEAD
      "Separate:The Separate option loads monitors into a separate workspace called OutputWorkspace_Monitor.\n"
      "1:  The option introduced to allow compatibility with LoadEventNexus in scripts. Equivalent to Separate.\n"
      "0:  The option introduced to allow compatibility with LoadEventNexus in scripts. Equivalent to Exclude.\n");
=======
      "Separate:The Separate option loads monitors into a separate workspace called OutputWorkspace_Monitor.\n");
>>>>>>> 40897507
    }


    /** Executes the algorithm. Reading in the file and creating and populating
     *  the output workspace
     *  @throw Exception::FileError If the RAW file cannot be found/opened
     *  @throw std::invalid_argument If the optional properties are set to invalid values
     */
    void LoadRaw3::exec()
    {
      // Retrieve the filename from the properties
      m_filename = getPropertyValue("Filename");
      //open the raw file
      FILE* file=openRawFile(m_filename);

      bool bLoadlogFiles = getProperty("LoadLogFiles");

      // process monitor option
      std::string monitorOption = getProperty("LoadMonitors");
      if (monitorOption =="1")
        monitorOption = "Separate";
      if (monitorOption=="0")
         monitorOption = "Exclude";

      bool bincludeMonitors = isIncludeMonitors(monitorOption);
      bool bseparateMonitors = false;
      bool bexcludeMonitors = false;
      if (!bincludeMonitors)
      {
        bseparateMonitors = isSeparateMonitors(monitorOption);
        bexcludeMonitors = isExcludeMonitors(monitorOption);
      }
      //

      std::string title;
      //read workspace title from raw file
      readTitle(file,title);

      //read workspace dimensions,number of periods etc from the raw file.
      readworkspaceParameters(m_numberOfSpectra,m_numberOfPeriods,m_lengthIn,m_noTimeRegimes);

      setOptionalProperties();
      // to validate the optional parameters, if set
      checkOptionalProperties();

      // Calculate the size of a workspace, given its number of periods & spectra to read
      m_total_specs = calculateWorkspaceSize();

      // If there is not enough memory use ManagedRawFileWorkspace2D.
      if ( ConfigService::Instance().getString("ManagedRawFileWorkspace.DoNotUse") != "1" &&
          m_numberOfPeriods == 1 && m_total_specs == m_numberOfSpectra &&
          MemoryManager::Instance().goForManagedWorkspace(m_total_specs,m_lengthIn, m_lengthIn-1) )
      {
        fclose(file);
        goManagedRaw(bincludeMonitors, bexcludeMonitors, bseparateMonitors,m_filename);
        return;
      }

      // Get the time channel array(s) and store in a vector inside a shared pointer
      m_timeChannelsVec =getTimeChannels(m_noTimeRegimes,m_lengthIn);

      // Create the 2D workspace for the output
      DataObjects::Workspace2D_sptr localWorkspace = createWorkspace(m_total_specs, m_lengthIn,m_lengthIn-1,title);

      // Only run the Child Algorithms once
      loadRunParameters(localWorkspace);
      const SpectrumDetectorMapping detectorMapping(isisRaw->spec,isisRaw->udet,isisRaw->i_det);
      localWorkspace->updateSpectraUsing(detectorMapping);

      runLoadInstrument(m_filename,localWorkspace, 0.0, 0.4);
      m_prog_start = 0.4;
      Run& run = localWorkspace->mutableRun();
      if (bLoadlogFiles)
      {
        runLoadLog(m_filename,localWorkspace, 0.4, 0.5);
        m_prog_start = 0.5;
        const int period_number = 1;
        createPeriodLogs(period_number, localWorkspace);
      }
      // Set the total proton charge for this run
      setProtonCharge(run);
      setRunNumber(run);
      run.addProperty("Filename",m_filename);

      // Set progress to start of range taking account of ChildAlgorithms
      setProg(0.0);

      // populate instrument parameters
      g_log.debug("Populating the instrument parameters...");
      progress(m_prog, "Populating the instrument parameters...");
      localWorkspace->populateInstrumentParameters();

      WorkspaceGroup_sptr ws_grp = createGroupWorkspace();
      WorkspaceGroup_sptr monitorws_grp;
      DataObjects::Workspace2D_sptr monitorWorkspace;
      specid_t normalwsSpecs = 0;
      specid_t monitorwsSpecs = 0;
      std::vector<specid_t> monitorSpecList;

      if (bincludeMonitors)
      {
        setWorkspaceProperty("OutputWorkspace", title, ws_grp, localWorkspace,m_numberOfPeriods, false);
      }
      else
      {
        //gets the monitor spectra list from workspace
        monitorSpecList = getmonitorSpectrumList(detectorMapping);
        //calculate the workspace size for normal workspace and monitor workspace
        calculateWorkspacesizes(monitorSpecList,normalwsSpecs, monitorwsSpecs);
        try
        {
          validateWorkspaceSizes(bexcludeMonitors,bseparateMonitors,normalwsSpecs, monitorwsSpecs);
        }
        catch(std::out_of_range&)
        {
          fclose(file);
          throw ;
        }

        //now create a workspace of size normalwsSpecs and set it as output workspace
        if(normalwsSpecs > 0)
        {
          localWorkspace = createWorkspace(localWorkspace,normalwsSpecs,m_lengthIn,m_lengthIn-1);
          setWorkspaceProperty("OutputWorkspace", title, ws_grp, localWorkspace,m_numberOfPeriods,false);
        }
        //now create monitor workspace if separateMonitors selected
        if (bseparateMonitors)
        {
          createMonitorWorkspace(monitorWorkspace,localWorkspace,monitorws_grp,monitorwsSpecs,
              normalwsSpecs,m_numberOfPeriods,m_lengthIn,title);
        }
      }

      if(bseparateMonitors && normalwsSpecs == 0)
      {
        // Ensure we fill the correct group as if we are only loading monitors then we essentially want normal behavior
        // with no extra _monitors workspace
        ws_grp = monitorws_grp;
      }

      // Loop over the number of periods in the raw file, putting each period in a separate workspace
      for (int period = 0; period < m_numberOfPeriods; ++period)
      {
        if (period > 0)
        {
          if(localWorkspace)
          {
            localWorkspace=createWorkspace(localWorkspace);
          }

          if (bLoadlogFiles)
          {
            //remove previous period data
            std::stringstream prevPeriod;
            prevPeriod << "PERIOD " << (period);
            //std::string prevPeriod="PERIOD "+suffix.str();
            const int period_number = period + 1;
            if(localWorkspace)
            {
              Run& runObj = localWorkspace->mutableRun();
              runObj.removeLogData(prevPeriod.str());
              runObj.removeLogData("current_period");
              //add current period data
              createPeriodLogs(period_number, localWorkspace);
            }
            if(monitorWorkspace)
            {
              Run& runObj = monitorWorkspace->mutableRun();
              runObj.removeLogData(prevPeriod.str());
              runObj.removeLogData("current_period");
              //add current period data
              createPeriodLogs(period_number, monitorWorkspace);
            }
          }//end of if loop for loadlogfiles
          if (bseparateMonitors)
          {
            try
            {
              monitorWorkspace=createWorkspace(monitorWorkspace,monitorwsSpecs,m_lengthIn,m_lengthIn-1);
            }
            catch(std::out_of_range& )
            {
              g_log.information()<<"Separate Monitors option is selected and no monitors in the selected specra range."<<std::endl;
              g_log.information()<<"Error in creating one of the output workspaces"<<std::endl;
            }
            catch(std::runtime_error& )
            {
              g_log.information()<<"Separate Monitors option is selected,Error in creating one of the output workspaces"<<std::endl;
            }
          }//end of separate Monitors
        }
        //skipping the first spectra in each period
        skipData(file, static_cast<int>(period * (m_numberOfSpectra + 1)));

        if (bexcludeMonitors)
        {
          excludeMonitors(file,period,monitorSpecList,localWorkspace);
        }
        if (bincludeMonitors)
        {
          includeMonitors(file,period,localWorkspace);
        }
        if (bseparateMonitors)
        {
          separateMonitors(file,period,monitorSpecList,localWorkspace,monitorWorkspace);
        }

        // Re-update spectra etc.
        if (localWorkspace) localWorkspace->updateSpectraUsing(detectorMapping);

        if (monitorWorkspace) monitorWorkspace->updateSpectraUsing(detectorMapping);

        // Assign the result to the output workspace property
        if (m_numberOfPeriods > 1)
        {
          if (bseparateMonitors)
          {
            if(normalwsSpecs > 0)
            {
              // declare and set monitor workspace for each period
              setWorkspaceProperty(monitorWorkspace, monitorws_grp, period, true);
            }
            else
            {
              localWorkspace = monitorWorkspace;
            }
            // declare and set output workspace for each period
            setWorkspaceProperty(localWorkspace, ws_grp, period, false);
          }
          else
          {
            setWorkspaceProperty(localWorkspace, ws_grp, period, false);
          }
          // progress for workspace groups
          setProg ( static_cast<double>(period) / static_cast<double>(m_numberOfPeriods - 1) );
        }

      } // loop over periods
      // Clean up

      reset();
      fclose(file);
    }
    /** This method creates outputworkspace excluding monitors
     *@param file :: -pointer to file
     *@param period :: period number
     *@param monitorList :: a list containing the spectrum numbers for monitors
     *@param ws_sptr :: shared pointer to workspace
     */
    void LoadRaw3::excludeMonitors(FILE* file,const int & period,const std::vector<specid_t>& monitorList,
        DataObjects::Workspace2D_sptr ws_sptr)
    {
      int64_t histCurrent = -1;
      int64_t wsIndex=0;
      double histTotal = static_cast<double>(m_total_specs * m_numberOfPeriods);
      //loop through the spectra
      for (specid_t i = 1; i <= m_numberOfSpectra; ++i)
      {
        specid_t histToRead = i + period * (m_numberOfSpectra + 1);
        if ((i >= m_spec_min && i < m_spec_max) || (m_list && find(m_spec_list.begin(), m_spec_list.end(),
            i) != m_spec_list.end()))
        {
          progress(m_prog, "Reading raw file data...");
          //skip monitor spectrum
          if (isMonitor(monitorList, i))
          {
            skipData(file, histToRead);
            continue;
          }

          //read spectrum
          if (!readData(file, histToRead))
          {
            throw std::runtime_error("Error reading raw file");
          }
          //set the workspace data
          setWorkspaceData(ws_sptr, m_timeChannelsVec, wsIndex, i, m_noTimeRegimes,m_lengthIn,1);
          //increment workspace index
          ++wsIndex;

          if (m_numberOfPeriods == 1)
          {
            if (++histCurrent % 100 == 0)
            {
              setProg( static_cast<double>(histCurrent) / histTotal );
            }
            interruption_point();
          }

        }//end of if loop for spec min,max check
        else
        {
          skipData(file, histToRead);
        }
      }//end of for loop
    }

    /**This method creates outputworkspace including monitors
     *@param file :: -pointer to file
     *@param period :: period number
     *@param ws_sptr :: shared pointer to workspace
     */
    void LoadRaw3::includeMonitors(FILE* file,const int64_t& period,DataObjects::Workspace2D_sptr ws_sptr)
    {

      int64_t histCurrent = -1;
      int64_t wsIndex=0;
      double histTotal = static_cast<double>(m_total_specs * m_numberOfPeriods);
      //loop through spectra
      for (specid_t i = 1; i <= m_numberOfSpectra; ++i)
      {
        int64_t histToRead = i + period * (m_numberOfSpectra + 1);
        if ((i >= m_spec_min && i < m_spec_max) || (m_list && find(m_spec_list.begin(), m_spec_list.end(),
            i) != m_spec_list.end()))
        {
          progress(m_prog, "Reading raw file data...");

          //read spectrum from raw file
          if (!readData(file, histToRead))
          {
            throw std::runtime_error("Error reading raw file");
          }
          //set workspace data
          setWorkspaceData(ws_sptr, m_timeChannelsVec, wsIndex, i, m_noTimeRegimes,m_lengthIn,1);
          ++wsIndex;

          if (m_numberOfPeriods == 1)
          {
            if (++histCurrent % 100 == 0)
            {
              setProg( double(histCurrent) / histTotal );
            }
            interruption_point();
          }

        }
        else
        {
          skipData(file, histToRead);
        }
      }
      //loadSpectra(file,period,m_total_specs,ws_sptr,m_timeChannelsVec);
    }

    /** This method separates monitors and creates two outputworkspaces
     *@param file :: -pointer to file
     *@param period :: period number
     *@param monitorList :: -a list containing the spectrum numbers for monitors
     *@param ws_sptr :: -shared pointer to workspace
     *@param mws_sptr :: -shared pointer to monitor workspace
     */

    void LoadRaw3::separateMonitors(FILE* file,const int64_t& period,const std::vector<specid_t>& monitorList,
        DataObjects::Workspace2D_sptr ws_sptr,DataObjects::Workspace2D_sptr mws_sptr)
    {
      int64_t histCurrent = -1;
      int64_t wsIndex=0;
      int64_t mwsIndex=0;
      double histTotal = static_cast<double>(m_total_specs * m_numberOfPeriods);
      //loop through spectra
      for (specid_t i = 1; i <= m_numberOfSpectra; ++i)
      {
        int64_t histToRead = i + period * (m_numberOfSpectra + 1);
        if ((i >= m_spec_min && i < m_spec_max) || (m_list && find(m_spec_list.begin(), m_spec_list.end(),
            i) != m_spec_list.end()))
        {
          progress(m_prog, "Reading raw file data...");

          //read spectrum from raw file
          if (!readData(file, histToRead))
          {
            throw std::runtime_error("Error reading raw file");
          }
          //if this a monitor  store that spectrum to monitor workspace
          if (isMonitor(monitorList, i))
          {
            setWorkspaceData(mws_sptr, m_timeChannelsVec, mwsIndex, i, m_noTimeRegimes,m_lengthIn,1);
            ++mwsIndex;
          }
          else
          {
            //not a monitor,store the spectrum to normal output workspace
            setWorkspaceData(ws_sptr, m_timeChannelsVec, wsIndex, i, m_noTimeRegimes,m_lengthIn,1);
            ++wsIndex;
          }

          if (m_numberOfPeriods == 1)
          {
            if (++histCurrent % 100 == 0)
            {
              setProg( static_cast<double>(histCurrent) / histTotal );
            }
            interruption_point();
          }

        }
        else
        {
          skipData(file, histToRead);
        }
      }

    }
    /// This sets the optional property to the LoadRawHelper class
    void LoadRaw3::setOptionalProperties()
    {
      //read in the settings passed to the algorithm
      m_spec_list = getProperty("SpectrumList");
      m_spec_max = getProperty("SpectrumMax");
      m_spec_min = getProperty("SpectrumMin");

    }

    /// This sets the progress taking account of progress time taken up by ChildAlgorithms
    void LoadRaw3::setProg( double prog )
    {
      m_prog = m_prog_start + (m_prog_end - m_prog_start)*prog;
    }


    /**This method validates workspace sizes if exclude monitors or separate monitors options is selected
     *@param bexcludeMonitors :: boolean option for exclude monitors
     *@param bseparateMonitors :: boolean option for separate monitors
     *@param normalwsSpecs :: number of spectra in the output workspace excluding monitors
     *@param monitorwsSpecs :: number of monitor spectra
     */
    void LoadRaw3::validateWorkspaceSizes( bool bexcludeMonitors ,bool bseparateMonitors,
        const int64_t normalwsSpecs,const int64_t  monitorwsSpecs)
    {
      if (normalwsSpecs <= 0 && bexcludeMonitors)
      {
        throw std::out_of_range(
            "All the spectra in the selected range for this workspace are monitors and Exclude monitors option selected ");
      }
      if(bseparateMonitors)
      {
        if(normalwsSpecs<=0 &&  monitorwsSpecs<=0)
        {
          throw std::out_of_range(
              "Workspace size is zero,Error in creating output workspace.");

        }
      }

    }
    /** This method checks the value of LoadMonitors property and returns true or false
     *  @return true if Exclude Monitors option is selected,otherwise false
     */
    bool LoadRaw3::isExcludeMonitors(const std::string &monitorOption)
    {
      bool bExclude;
      monitorOption.compare("Exclude") ? (bExclude = false) : (bExclude = true);
      return bExclude;
    }

    /**This method checks the value of LoadMonitors property and returns true or false
     * @return true if Include Monitors option is selected,otherwise false
     */
    bool LoadRaw3::isIncludeMonitors(const std::string &monitorOption)
    {
      bool bExclude;
      monitorOption.compare("Include") ? (bExclude = false) : (bExclude = true);
 
      return bExclude;
    }

    /** This method checks the value of LoadMonitors property and returns true or false
     *  @return true if Separate Monitors option is selected,otherwise false
     */
    bool LoadRaw3::isSeparateMonitors(const std::string &monitorOption)
    {
      bool bSeparate;
      monitorOption.compare("Separate") ? (bSeparate = false) : (bSeparate = true);
      return bSeparate;
    }

    /** This method checks given spectrum is a monitor
     *  @param monitorIndexes :: a vector holding the list of monitors
     *  @param spectrumNum ::  the requested spectrum number
     *  @return true if it's a monitor
     */
    bool LoadRaw3::isMonitor(const std::vector<specid_t>& monitorIndexes, specid_t spectrumNum)
    {
      bool bMonitor;
      std::vector<specid_t>::const_iterator itr;
      itr = find(monitorIndexes.begin(), monitorIndexes.end(), spectrumNum);
      (itr != monitorIndexes.end()) ? (bMonitor = true) : (bMonitor = false);
      return bMonitor;
    }

    /// Creates a ManagedRawFileWorkspace2D
    /// @param bincludeMonitors :: Include monitors or not
    /// @param bexcludeMonitors :: Exclude monitors or not
    /// @param bseparateMonitors :: Separate monitors or not
    /// @param fileName :: the filename
    void LoadRaw3::goManagedRaw(bool bincludeMonitors, bool bexcludeMonitors, bool bseparateMonitors,
        const std::string& fileName)
    {
      const std::string cache_option = getPropertyValue("Cache");
      bool bLoadlogFiles = getProperty("LoadLogFiles");
      size_t option = find(m_cache_options.begin(), m_cache_options.end(), cache_option)
        - m_cache_options.begin();
      progress(m_prog, "Reading raw file data...");
      DataObjects::Workspace2D_sptr localWorkspace = DataObjects::Workspace2D_sptr(
          new ManagedRawFileWorkspace2D(fileName, static_cast<int>(option)));
      setProg( 0.2 );
      progress(m_prog);
      loadRunParameters(localWorkspace);
      setProg( 0.4 );
      progress(m_prog);
      runLoadInstrument(fileName,localWorkspace, 0.2, 0.4 );
      setProg( 0.5 );
      progress(m_prog);
      // Since all spectra are being loaded if we get to here,
      // we can just set the spectrum numbers to start at 1 and increase monotonically
      for (int i = 0; i < m_numberOfSpectra; ++i)
      {
        localWorkspace->getSpectrum(i)->setSpectrumNo(i+1);
      }
      setProg( 0.6 );
      progress(m_prog);
      runLoadMappingTable(fileName,localWorkspace);
      setProg( 0.7 );
      progress(m_prog);
      if (bLoadlogFiles)
      {
        runLoadLog(fileName,localWorkspace, 0.5, 0.7);
        const int current_period = 1;
        createPeriodLogs(current_period,localWorkspace);
      }
      setProtonCharge(localWorkspace->mutableRun());

      setProg( 0.8 );
      progress(m_prog);
      localWorkspace->populateInstrumentParameters();
      setProg( 0.9 );
      separateOrexcludeMonitors(localWorkspace, bincludeMonitors, bexcludeMonitors,
          bseparateMonitors,m_numberOfSpectra,fileName);
      setProg( 1.0 );
      progress(m_prog);
      setProperty("OutputWorkspace", boost::dynamic_pointer_cast<Workspace>(localWorkspace));
    }

    /** This method separates/excludes monitors from output workspace and creates a separate workspace for monitors
     *  THIS METHOD IS ONLY CALLED BY THE goManagedRaw METHOD ABOVE AND NOT IN THE GENERAL CASE
     *  @param localWorkspace :: shared pointer to workspace
     *  @param binclude :: boolean  variable for including monitors
     *  @param bexclude ::  boolean variable for excluding monitors
     *  @param bseparate ::  boolean variable for separating the monitor workspace from output workspace
     *  @param m_numberOfSpectra ::  number of spectra
     *  @param fileName ::  raw file name
     */
    void LoadRaw3::separateOrexcludeMonitors(DataObjects::Workspace2D_sptr localWorkspace,
        bool binclude,bool bexclude,bool bseparate,
        int64_t m_numberOfSpectra,const std::string &fileName)
    {
      (void) binclude; // Avoid compiler warning

      std::vector<specid_t> monitorwsList;
      DataObjects::Workspace2D_sptr monitorWorkspace;
      FILE *file(NULL);
      std::vector<specid_t> monitorSpecList = getmonitorSpectrumList(SpectrumDetectorMapping(localWorkspace.get()));
      if (bseparate && !monitorSpecList.empty())
      {
        Property *ws = getProperty("OutputWorkspace");
        std::string localWSName = ws->value();
        std::string monitorWSName = localWSName + "_monitors";

        declareProperty(new WorkspaceProperty<Workspace> ("MonitorWorkspace", monitorWSName,
            Direction::Output));
        //create monitor workspace
        const int64_t nMons(static_cast<int64_t>(monitorSpecList.size()));
        monitorWorkspace = boost::dynamic_pointer_cast<DataObjects::Workspace2D>(
            WorkspaceFactory::Instance().create(localWorkspace,nMons,m_lengthIn,m_lengthIn-1));

        setProperty("MonitorWorkspace", boost::dynamic_pointer_cast<Workspace>(monitorWorkspace));
        file =openRawFile(fileName);
        ioRaw(file,true );
      }
      // Now check whether there is more than one time regime in use
      m_noTimeRegimes =getNumberofTimeRegimes();
      // Get the time channel array(s) and store in a vector inside a shared pointer
      m_timeChannelsVec = getTimeChannels(m_noTimeRegimes,m_lengthIn);
      //read raw file
      if (bseparate && !monitorSpecList.empty())
      {
        readData(file, 0);
      }
      int64_t monitorwsIndex = 0;
      for (specid_t i = 0; i < m_numberOfSpectra; ++i)
      {
        int64_t histToRead = i + 1;
        if (bseparate && !monitorSpecList.empty())
        {
          if (!readData(file, histToRead))
          {
            throw std::runtime_error("Error reading raw file");
          }
        }
        if ((bseparate && !monitorSpecList.empty()) || bexclude)
        {
          if (isMonitor(monitorSpecList, static_cast<specid_t>(i) + 1))
          {
            spec2index_map wsIndexmap;
            SpectraAxis* axis = dynamic_cast<SpectraAxis*>(localWorkspace->getAxis(1));
            axis->getSpectraIndexMap(wsIndexmap);
            spec2index_map::const_iterator wsItr;
            wsItr = wsIndexmap.find(static_cast<specid_t>(i + 1));
            if (wsItr != wsIndexmap.end())
              monitorwsList.push_back(static_cast<specid_t>(wsItr->second));
            if (bseparate)
            {
              monitorWorkspace->getSpectrum(monitorwsIndex)->setSpectrumNo(i+1);
              setWorkspaceData(monitorWorkspace, m_timeChannelsVec, monitorwsIndex, i + 1, m_noTimeRegimes,m_lengthIn,1);
              ++monitorwsIndex;
            }
          }
        }

      }
      if ((bseparate && !monitorwsList.empty()) || bexclude)
      {
        localWorkspace->setMonitorList(monitorwsList);
        if (bseparate)
        {
          fclose(file);
        }
      }
    }

  } // namespace DataHandling
} // namespace Mantid<|MERGE_RESOLUTION|>--- conflicted
+++ resolved
@@ -101,13 +101,9 @@
       "Allowed options are Include,Exclude and Separate.\n"
       "Include:The default is Include option which loads the monitors into the output workspace.\n"
       "Exclude:The Exclude option excludes monitors from the output workspace.\n"
-<<<<<<< HEAD
       "Separate:The Separate option loads monitors into a separate workspace called OutputWorkspace_Monitor.\n"
       "1:  The option introduced to allow compatibility with LoadEventNexus in scripts. Equivalent to Separate.\n"
       "0:  The option introduced to allow compatibility with LoadEventNexus in scripts. Equivalent to Exclude.\n");
-=======
-      "Separate:The Separate option loads monitors into a separate workspace called OutputWorkspace_Monitor.\n");
->>>>>>> 40897507
     }
 
 
