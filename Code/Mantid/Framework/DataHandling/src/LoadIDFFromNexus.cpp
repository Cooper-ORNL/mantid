//----------------------------------------------------------------------
// Includes
//----------------------------------------------------------------------
#include "MantidDataHandling/LoadIDFFromNexus.h"
#include "MantidKernel/ConfigService.h"
#include "MantidAPI/FileProperty.h"

namespace Mantid
{
namespace DataHandling
{

DECLARE_ALGORITHM(LoadIDFFromNexus)


using namespace Kernel;
using namespace API;
using Geometry::Instrument;

/// Empty default constructor
LoadIDFFromNexus::LoadIDFFromNexus()
{}

/// Initialisation method.
void LoadIDFFromNexus::init()
{
  // When used as a Child Algorithm the workspace name is not used - hence the "Anonymous" to satisfy the validator
  declareProperty(
    new WorkspaceProperty<MatrixWorkspace>("Workspace","Anonymous",Direction::InOut),
    "The name of the workspace in which to attach the imported instrument" );

  std::vector<std::string> exts;
  exts.push_back(".nxs");
  exts.push_back(".nxs.h5");
  declareProperty(new FileProperty("Filename", "", FileProperty::Load, exts),
                  "The name (including its full or relative path) of the Nexus file to "
                  "attempt to load the instrument from.");

  declareProperty("InstrumentParentPath",std::string(""),"Path name within the Nexus tree of the folder containing the instrument folder."
      "For example it is 'raw_data_1' for an ISIS raw Nexus file and 'mantid_workspace_1' for a processed nexus file."
      "Only a one level path is curently supported",Direction::Input);
}

/** Executes the algorithm. Reading in the file and creating and populating
 *  the output workspace
 *
 *  @throw FileError Thrown if unable to parse XML file
 */
void LoadIDFFromNexus::exec()
{
  // Retrieve the filename from the properties
  const std::string filename = getPropertyValue("Filename");

  // Get the input workspace
  const MatrixWorkspace_sptr localWorkspace = getProperty("Workspace");

  // Get the instrument path
  std::string instrumentParentPath = getPropertyValue("InstrumentParentPath");

  // Get the instrument group in the Nexus file
  ::NeXus::File nxfile(filename);
  // Assume one level in instrument path
  nxfile.openPath(instrumentParentPath);

  // Take instrument info from nexus file. 
  // If the nexus file also contains a instrument parameter map entry this 
  // is returned as parameterString
  std::string parameterString;
  localWorkspace->loadInstrumentInfoNexus( &nxfile, parameterString );
  // at present loadInstrumentInfoNexus does not populate any instrument params
  // into the workspace including those that are defined in the IDF.
  // Here populate inst params defined in IDF
  localWorkspace->populateInstrumentParameters();

  // if no parameter map in nexus file then attempt to load a 'fallback' 
  // parameter file from hard-disk. You may argue whether this should be
  // done at all from an algorithm called LoadIDFFromNexus but that is
  // for another day to possible change
  if ( parameterString.empty() )
  {
    // Create the 'fallback' parameter file name to look for
    const std::string directory = ConfigService::Instance().getString("parameterDefinition.directory");
    const std::string instrumentName = localWorkspace->getInstrument()->getName();
    const std::string paramFile = directory + instrumentName + "_Parameters.xml";

    try {
      // load and also populate instrument parameters from this 'fallback' parameter file 
<<<<<<< HEAD
      LoadParameterFile::execManually(false, paramFile,"", localWorkspace);
=======
      Algorithm_sptr loadParamAlg = createChildAlgorithm("LoadParameterFile");
      loadParamAlg->setProperty("Filename", paramFile);
      loadParamAlg->setProperty("Workspace", localWorkspace);
      loadParamAlg->execute();
>>>>>>> 011e474e
      g_log.notice() << "Instrument parameter file: " << paramFile << " has been loaded" << std::endl;
    } catch ( std::runtime_error& ) {
      g_log.debug() << "Instrument parameter file: " << paramFile << " not found or un-parsable. ";
    }
  }
  else
  {
    g_log.notice() << "Found Instrument parameter map entry in Nexus file, which is loaded" << std::endl;
    // process parameterString into parameters in workspace
    localWorkspace->readParameterMap(parameterString);
  }

  return;
}


} // namespace DataHandling
} // namespace Mantid<|MERGE_RESOLUTION|>--- conflicted
+++ resolved
@@ -85,14 +85,10 @@
 
     try {
       // load and also populate instrument parameters from this 'fallback' parameter file 
-<<<<<<< HEAD
-      LoadParameterFile::execManually(false, paramFile,"", localWorkspace);
-=======
       Algorithm_sptr loadParamAlg = createChildAlgorithm("LoadParameterFile");
       loadParamAlg->setProperty("Filename", paramFile);
       loadParamAlg->setProperty("Workspace", localWorkspace);
       loadParamAlg->execute();
->>>>>>> 011e474e
       g_log.notice() << "Instrument parameter file: " << paramFile << " has been loaded" << std::endl;
     } catch ( std::runtime_error& ) {
       g_log.debug() << "Instrument parameter file: " << paramFile << " not found or un-parsable. ";
