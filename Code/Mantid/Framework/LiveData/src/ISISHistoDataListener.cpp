--- conflicted
+++ resolved
@@ -9,13 +9,6 @@
 #include "MantidKernel/ConfigService.h"
 #include "MantidKernel/Exception.h"
 #include "MantidKernel/UnitFactory.h"
-<<<<<<< HEAD
-#include "MantidKernel/WarningSuppressions.h"
-#include "MantidGeometry/Instrument.h"
-
-#if (GCC_VERSION >= 40400 && GCC_VERSION < 40500) // 4.4.0 < GCC > 4.5.0
-  // Avoid compiler warnings on gcc 4.4 from unused static constants in isisds_command.h
-=======
 #include "MantidKernel/ArrayProperty.h"
 #include "MantidKernel/ArrayBoundedValidator.h"
 #include "MantidKernel/WarningSuppressions.h"
@@ -23,7 +16,6 @@
 
 #ifdef GCC_VERSION
   // Avoid compiler warnings on gcc from unused static constants in isisds_command.h
->>>>>>> da669ea6
   GCC_DIAG_OFF(unused-variable)
 #endif
 #include "LoadDAE/idc.h"
