# This is mainly here so you don't get a complaint when running cmake
cmake_minimum_required (VERSION 2.8.5)

# Add the path to our custom 'find' modules
set ( CMAKE_MODULE_PATH "${CMAKE_CURRENT_SOURCE_DIR}/../Build/CMake")

# Define the project name. Allows building framework as a separate project.
project ( MantidFramework )

# Set paths to Third_Party for Windows and Mac builds
if ( NOT THIRD_PARTY )
  set ( THIRD_PARTY "${PROJECT_SOURCE_DIR}/../../Third_Party" )
  if ( WIN32 )
    include ( WindowsSetup )
  elseif ( APPLE )
    include ( DarwinSetup )
  endif ()
endif ()

# If building as a stand-alone project, call our common setup script
if ( NOT COMMONSETUP_DONE )
  include ( CommonSetup )
endif ()

option(BUILD_MATLAB_DEPENDENCIES "Build Mantid-Matlab interface in the case of Matlab was found" OFF)
###########################################################################
# Look for dependencies - bail out if any necessary ones not found
###########################################################################

# gsl is currently needed by Geometry, Algorithms & Curvefitting
find_package ( GSL REQUIRED )

check_include_files ( stdint.h stdint )
if ( stdint )
  add_definitions ( -DHAVE_STDINT_H )
endif ()
check_include_files ( cstdint.hpp boost_stdint)
if ( boost_stdint )
  add_definitions ( -DBOOST_CSTDINT_HPP )
endif ()

###########################################################################
# Globally-linked libraries variable
###########################################################################

# Might just as well link everything to Boost & Poco (found in CommonSetup)
# Boost_LIBRARIES variable is redefined by MPISetup so capture the value here
# and just add MPI stuff if required
# TCMalloc & MPI_CXX variables will be empty if not using
set ( MANTIDLIBS  ${Boost_LIBRARIES} ${POCO_LIBRARIES} ${TCMALLOC_LIBRARY} )

###########################################################################
# MPI-enable build setup
###########################################################################

# Only available on Linux (specifically RedHat), and for a framework-only build
if ( ${CMAKE_PROJECT_NAME} MATCHES "MantidFramework" AND ${CMAKE_SYSTEM_NAME} MATCHES "Linux" )
  set ( MPI_BUILD OFF CACHE BOOL "Enable MPI options" )
  if ( MPI_BUILD )
<<<<<<< HEAD
  include ( MPISetup )
=======
	include ( MPISetup )
        set ( MANTIDLIBS  ${MANTIDLIBS} ${Boost_LIBRARIES} ${MPI_CXX_LIBRARIES} )
>>>>>>> 0f52dbbe
  endif ( MPI_BUILD )
endif ()

###########################################################################
<<<<<<< HEAD
# Globally-linked libraries variable
###########################################################################

# Might just as well link everything to Boost & Poco (found in CommonSetup)
# MPI_CXX variables will be empty if not using
set ( MANTIDLIBS  ${Boost_LIBRARIES} ${POCO_LIBRARIES} ${MPI_CXX_LIBRARIES} )

###########################################################################
=======
>>>>>>> 0f52dbbe
# Now add the packages one-by-one, building up the dependencies as we go
###########################################################################

add_custom_target ( FrameworkTests ) # target for all framework tests
add_dependencies ( check FrameworkTests )

include_directories (Kernel/inc)
add_subdirectory (Kernel)
set ( MANTIDLIBS ${MANTIDLIBS} Kernel )

include_directories (Geometry/inc)
# muParser needed by Geometry and subsequent packages
include_directories ( ${MUPARSER_INCLUDE_DIR} )
set ( MANTIDLIBS ${MANTIDLIBS} ${MUPARSER_LIBRARIES} )
add_subdirectory (Geometry)
set ( MANTIDLIBS ${MANTIDLIBS} Geometry )

include_directories (API/inc)
add_subdirectory (API)
set ( MANTIDLIBS ${MANTIDLIBS} API )

add_subdirectory (PythonInterface)
#
if (BUILD_MATLAB_DEPENDENCIES)
    find_package ( Matlab )
    if( MATLAB_FOUND )
        add_subdirectory (MatlabAPI)
    endif ()
endif()

include_directories (DataObjects/inc)
add_subdirectory (DataObjects)
set ( MANTIDLIBS ${MANTIDLIBS} DataObjects )

add_subdirectory (RemoteAlgorithms)
add_subdirectory (Nexus)
add_subdirectory (DataHandling)
add_subdirectory (Algorithms)
add_subdirectory (WorkflowAlgorithms)
add_subdirectory (CurveFitting)
add_subdirectory (Crystal)
add_subdirectory (ICat)
add_subdirectory (LiveData)
add_subdirectory (SINQ)

# If an MPI-enabled build, add in the MPI-specific algorithms package
if ( MPI_BUILD )
  add_subdirectory ( MPIAlgorithms )
endif ()

# If a OpenCL-enabled build, add in the OpenCL-specific algorithms package
set ( OPENCL_BUILD OFF CACHE BOOL "Enable building the GPUAlgorithms package using OpenCL. Requires OpenCL." )
if ( OPENCL_BUILD )
  add_subdirectory ( GPUAlgorithms )
endif ()

# Unit test helper packages
if ( CXXTEST_FOUND )
  add_subdirectory ( UserAlgorithms )
  # This needs to be here so that a Framework-only build will work.
#  add_subdirectory ( ../TestingTools ${${CMAKE_PROJECT_NAME}_BINARY_DIR}/TestingTools/gmock-${GMOCK_VERSION} )
  add_subdirectory ( ../TestingTools ${${CMAKE_PROJECT_NAME}_BINARY_DIR}/TestingTools )
endif ()

add_subdirectory (MDAlgorithms)
add_subdirectory (MDEvents)
add_subdirectory (Doxygen)
add_subdirectory (ScriptRepository)
add_subdirectory (ISISLiveData)

###########################################################################
# Add a custom target to build all of the Framework
###########################################################################

set ( FRAMEWORK_LIBS Kernel Geometry API PythonKernelModule
                     PythonGeometryModule PythonAPIModule DataObjects
                     DataHandling Nexus Algorithms CurveFitting ICat
                     Crystal MDAlgorithms MDEvents WorkflowAlgorithms
                     LiveData ISISLiveData RemoteAlgorithms SINQ
)

add_custom_target( Framework DEPENDS ${FRAMEWORK_LIBS} )

###########################################################################
# Installation settings
# These need to be here so that a Framework only install will pick them up
#
# N.B. INBUNDLE variable is empty except on Mac (set in DarwinSetup.cmake)
###########################################################################

# Create instrument directory and make it writable so vtp files can go there
install ( DIRECTORY ../instrument/ DESTINATION ${INBUNDLE}instrument
          DIRECTORY_PERMISSIONS OWNER_READ OWNER_EXECUTE OWNER_WRITE
                                GROUP_READ GROUP_EXECUTE GROUP_WRITE
                                WORLD_READ WORLD_EXECUTE WORLD_WRITE
          PATTERN "*UNIT_TESTING*" EXCLUDE
)

# Ships .py files but only ship compiled pyd files for supported platforms.
if ( WIN32 ) # General windows environment
  if ( CMAKE_SIZEOF_VOID_P EQUAL 8 ) # Recommended way of detecting 64- vs 32-bit build
    # Excludes .so files & _win32 binaries
    install ( DIRECTORY ../scripts/ DESTINATION ${INBUNDLE}scripts PATTERN "*.pyc" EXCLUDE
              PATTERN ".svn" EXCLUDE PATTERN "*.so" EXCLUDE PATTERN "*_win32.pyd" EXCLUDE )
  else ()
    # Excludes so files & _win64 binaries
    install ( DIRECTORY ../scripts/ DESTINATION ${INBUNDLE}scripts PATTERN "*.pyc" EXCLUDE
              PATTERN ".svn" EXCLUDE PATTERN "*.so" EXCLUDE PATTERN "*_win64.pyd" EXCLUDE )
  endif ()
    # Also ship mingw libraries for Inelastic fortran code. We need to do a better job here and build things
    file ( GLOB MINGW_DLLS "${CMAKE_LIBRARY_PATH}/mingw/*.dll" )
    install ( FILES ${MINGW_DLLS} DESTINATION ${INBUNDLE}scripts/Inelastic )
  else ()
  # These don't work correctly and the linux ones are in no way general. They really need to be part of the build
  install ( DIRECTORY ../scripts/ DESTINATION ${INBUNDLE}scripts PATTERN "*.pyc" EXCLUDE
            PATTERN ".svn" EXCLUDE PATTERN "*_win*.pyd" EXCLUDE PATTERN "*_lnx64.so" EXCLUDE )
endif ()

# THIS MUST BE THE LAST SUB_DIRECTORY ADDED. See Properties/CMakeLists.txt.
# This is included by the top-level CMakeLists if it is a full build but do it here for a Framework only
if( NOT FULL_PACKAGE_BUILD )
  add_subdirectory( PostInstall )
endif()<|MERGE_RESOLUTION|>--- conflicted
+++ resolved
@@ -46,8 +46,7 @@
 # Might just as well link everything to Boost & Poco (found in CommonSetup)
 # Boost_LIBRARIES variable is redefined by MPISetup so capture the value here
 # and just add MPI stuff if required
-# TCMalloc & MPI_CXX variables will be empty if not using
-set ( MANTIDLIBS  ${Boost_LIBRARIES} ${POCO_LIBRARIES} ${TCMALLOC_LIBRARY} )
+set ( MANTIDLIBS  ${Boost_LIBRARIES} ${POCO_LIBRARIES} )
 
 ###########################################################################
 # MPI-enable build setup
@@ -57,27 +56,12 @@
 if ( ${CMAKE_PROJECT_NAME} MATCHES "MantidFramework" AND ${CMAKE_SYSTEM_NAME} MATCHES "Linux" )
   set ( MPI_BUILD OFF CACHE BOOL "Enable MPI options" )
   if ( MPI_BUILD )
-<<<<<<< HEAD
   include ( MPISetup )
-=======
-	include ( MPISetup )
         set ( MANTIDLIBS  ${MANTIDLIBS} ${Boost_LIBRARIES} ${MPI_CXX_LIBRARIES} )
->>>>>>> 0f52dbbe
   endif ( MPI_BUILD )
 endif ()
 
 ###########################################################################
-<<<<<<< HEAD
-# Globally-linked libraries variable
-###########################################################################
-
-# Might just as well link everything to Boost & Poco (found in CommonSetup)
-# MPI_CXX variables will be empty if not using
-set ( MANTIDLIBS  ${Boost_LIBRARIES} ${POCO_LIBRARIES} ${MPI_CXX_LIBRARIES} )
-
-###########################################################################
-=======
->>>>>>> 0f52dbbe
 # Now add the packages one-by-one, building up the dependencies as we go
 ###########################################################################
 
