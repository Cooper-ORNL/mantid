--- conflicted
+++ resolved
@@ -10,21 +10,10 @@
     class CatalogSearchParam;
   }
 
-<<<<<<< HEAD
-//forward declarations
-namespace ICat
-{
-  class CatalogSearchParam;
-}
-
-namespace API
-{
-=======
   namespace API
   {
     /**
      This class creates an interface for information catalogs to support multiple facilities
->>>>>>> 9da08467
 
      @author Sofia Antony, ISIS Rutherford Appleton Laboratory
      @date 23/09/2010
