--- conflicted
+++ resolved
@@ -153,7 +153,6 @@
   newrow << unique << peaks[0].getWavelength()
          << peaks[NumberPeaks - 1].getWavelength();
 
-<<<<<<< HEAD
   int predictedPeaks = 0;
  if (name.substr(0,4) != "bank")
   {
@@ -175,11 +174,6 @@
 
   criteria.clear();
   // Sort by HKL
-=======
-  std::vector<std::pair<std::string, bool> > criteria;
-  // Sort by detector ID then descending wavelength
-  criteria.push_back(std::pair<std::string, bool>("BankName", true));
->>>>>>> 2c900384
   criteria.push_back(std::pair<std::string, bool>("H", true));
   criteria.push_back(std::pair<std::string, bool>("K", true));
   criteria.push_back(std::pair<std::string, bool>("L", true));
