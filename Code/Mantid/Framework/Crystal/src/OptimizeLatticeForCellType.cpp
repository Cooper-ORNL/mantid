/*WIKI* 
This does a least squares fit between indexed peaks and Q values
for a set of runs producing an overall leastSquare orientation matrix.
*WIKI*/
#include "MantidCrystal/OptimizeLatticeForCellType.h"
#include "MantidCrystal/GSLFunctions.h"
#include "MantidDataObjects/PeaksWorkspace.h"
#include "MantidAPI/FileProperty.h"
#include "MantidAPI/FunctionFactory.h"
#include "MantidAPI/WorkspaceValidators.h"
#include "MantidAPI/IPeakFunction.h"
#include "MantidKernel/VectorHelper.h"
#include "MantidKernel/ListValidator.h"
#include "MantidKernel/BoundedValidator.h"
#include "MantidGeometry/Crystal/OrientedLattice.h"
#include "MantidGeometry/Crystal/IndexingUtils.h"
#include "MantidGeometry/Instrument/RectangularDetector.h"
#include <boost/math/special_functions/fpclassify.hpp>
#include <fstream>
#include <iomanip>
#include <ostream>
#include <sstream>

using namespace Mantid::Geometry;

namespace Mantid
{
  namespace Crystal
  {
    Kernel::Logger& OptimizeLatticeForCellType::g_log =
                        Kernel::Logger::get("OptimizeLatticeForCellType");

    // Register the class into the algorithm factory
    DECLARE_ALGORITHM(OptimizeLatticeForCellType)
    
    /// Sets documentation strings for this algorithm
    void OptimizeLatticeForCellType::initDocs()
    {
      this->setWikiSummary("Optimize lattice parameters for cell type.");
      this->setOptionalMessage("Optimize lattice parameters for cell type.");
    }
    
    using namespace Kernel;
    using namespace API;
    using std::size_t;
    using namespace DataObjects;

    /// Constructor
    OptimizeLatticeForCellType::OptimizeLatticeForCellType()
    {
    }

    /// Destructor
    OptimizeLatticeForCellType::~OptimizeLatticeForCellType()
    {}
  

  
    //-----------------------------------------------------------------------------------------
    /** Initialisation method. Declares properties to be used in algorithm.
     */
    void OptimizeLatticeForCellType::init()
    {

    declareProperty(new WorkspaceProperty<PeaksWorkspace>("PeaksWorkspace","",Direction::InOut),
        "An input PeaksWorkspace with an instrument.");
    std::vector<std::string> cellTypes;
    cellTypes.push_back("Cubic" );
    cellTypes.push_back("Tetragonal" );
    cellTypes.push_back("Orthorhombic");
    cellTypes.push_back("Hexagonal");
    cellTypes.push_back("Rhombohedral");
    cellTypes.push_back("Monoclinic ( a unique )");
    cellTypes.push_back("Monoclinic ( b unique )");
    cellTypes.push_back("Monoclinic ( c unique )");
    cellTypes.push_back("Triclinic");
    declareProperty("CellType", cellTypes[0],boost::make_shared<StringListValidator>(cellTypes),
      "Select the cell type.");
    declareProperty( "Apply", false, "Re-index the peaks");
    declareProperty( "Tolerance", 0.12, "Indexing Tolerance");
    declareProperty("EdgePixels",0, "Remove peaks that are at pixels this close to edge. " );
    declareProperty("OutputChi2", 0.0,Direction::Output);

      //Disable default gsl error handler (which is to call abort!)
      gsl_set_error_handler_off();
    }

    //-----------------------------------------------------------------------------------------
    /** Executes the algorithm
     *
     *  @throw Exception::FileError If the grouping file cannot be opened or read successfully
     */
    void OptimizeLatticeForCellType::exec()
    {
      bool   apply          = this->getProperty("Apply");
      double tolerance      = this->getProperty("Tolerance");
      int edge 		= this->getProperty("EdgePixels");
      std::string inname = getProperty("PeaksWorkspace");
      std::string cell_type = getProperty("CellType");
      DataObjects::PeaksWorkspace_sptr ws = getProperty("PeaksWorkspace");
      DataObjects::PeaksWorkspace_sptr peakWS (new PeaksWorkspace());
      peakWS = ws->clone();

      for (int i= int(peakWS->getNumberPeaks())-1; i>=0; --i)
      {
    	const std::vector<Peak> &peaks = peakWS->getPeaks();
        if (edgePixel(peakWS, peaks[i].getBankName(), peaks[i].getCol(), peaks[i].getRow(), edge))
        {
          peakWS->removePeak(i);
        }
      }
      AnalysisDataService::Instance().addOrReplace("_peaks",peakWS);

      // finally do the optimization
    
      const DblMatrix UB = ws->sample().getOrientedLattice().getUB();
      std::vector<double>lat(6);
      IndexingUtils::GetLatticeParameters( UB, lat);
      // initialize parameters for optimization
      size_t n_peaks = peakWS->getNumberPeaks();
      MatrixWorkspace_sptr data = WorkspaceFactory::Instance().create(
                 std::string("Workspace2D"), 1, n_peaks, n_peaks);
      for(size_t i = 0; i < data->blocksize(); i++)
      {
          data->dataX(0)[i] = static_cast<double>(i);
          data->dataY(0)[i] = 0.0;
          data->dataE(0)[i] = 1.0;
      }

      std::ostringstream fun_str;
      fun_str << "name=LatticeErrors";
      for ( size_t i = 0; i < 6; i++ )fun_str << ",p" << i <<"="<<lat[i];

      IAlgorithm_sptr fit_alg;
      try
      {
        fit_alg = createChildAlgorithm("Fit", -1, -1, false);
      } catch (Exception::NotFoundError&)
      {
        g_log.error("Can't locate Fit algorithm");
        throw ;
      }

      fit_alg->setPropertyValue("Function", fun_str.str());
      if (cell_type == "Cubic")
      {
        std::ostringstream tie_str;
        tie_str << "p1=p0,p2=p0,p3=90,p4=90,p5=90";
        fit_alg->setProperty("Ties", tie_str.str());
      }
      else if (cell_type == "Tetragonal")
      {
        std::ostringstream tie_str;
        tie_str << "p1=p0,p3=90,p4=90,p5=90";
        fit_alg->setProperty("Ties", tie_str.str());
      }
      else if (cell_type == "Orthorhombic")
      {
        std::ostringstream tie_str;
        tie_str << "p3=90,p4=90,p5=90";
        fit_alg->setProperty("Ties", tie_str.str());
      }
      else if (cell_type == "Rhombohedral")
      {
        std::ostringstream tie_str;
        tie_str << "p1=p0,p2=p0,p4=p3,p5=p3";
        fit_alg->setProperty("Ties", tie_str.str());
      }
      else if (cell_type == "Hexagonal")
      {
        std::ostringstream tie_str;
        tie_str << "p1=p0,p3=90,p4=90,p5=120";
        fit_alg->setProperty("Ties", tie_str.str());
      }
      else if (cell_type == "Monoclinic ( a unique )")
      {
        std::ostringstream tie_str;
        tie_str << "p4=90,p5=90";
        fit_alg->setProperty("Ties", tie_str.str());
      }
      else if (cell_type == "Monoclinic ( b unique )")
      {
        std::ostringstream tie_str;
        tie_str << "p3=90,p5=90";
        fit_alg->setProperty("Ties", tie_str.str());
      }
      else if (cell_type == "Monoclinic ( c unique )")
      {
        std::ostringstream tie_str;
        tie_str << "p3=90,p4=90";
        fit_alg->setProperty("Ties", tie_str.str());
      }
      fit_alg->setProperty("InputWorkspace", data);
      fit_alg->setProperty("WorkspaceIndex", 0);
      fit_alg->setProperty("MaxIterations", 5000);
      fit_alg->setProperty("CreateOutput", true);
      fit_alg->setProperty("Output", "fit");
      fit_alg->executeAsChildAlg();
      MatrixWorkspace_sptr fitWS = fit_alg->getProperty("OutputWorkspace");

      double chisq = fit_alg->getProperty("OutputChi2overDoF");
      std::vector<double> Params;
      IFunction_sptr out = fit_alg->getProperty("Function");

      Params.push_back(out->getParameter("p0"));
      Params.push_back(out->getParameter("p1"));
      Params.push_back(out->getParameter("p2"));
      Params.push_back(out->getParameter("p3"));
      Params.push_back(out->getParameter("p4"));
      Params.push_back(out->getParameter("p5"));


      std::vector<double> sigabc(Params.size());
      OrientedLattice latt=peakWS->mutableSample().getOrientedLattice();
      DblMatrix UBnew = latt.getUB();

      calculateErrors(n_peaks, inname, cell_type, Params, sigabc, chisq);
      OrientedLattice o_lattice;
      o_lattice.setUB( UBnew );

      if (cell_type == "Cubic")
      {
    	o_lattice.setError(sigabc[0],sigabc[0],sigabc[0],0,0,0);
      }
      else if (cell_type == "Tetragonal")
      {
    	o_lattice.setError(sigabc[0],sigabc[0],sigabc[1],0,0,0);
      }
      else if (cell_type == "Orthorhombic")
      {
    	o_lattice.setError(sigabc[0],sigabc[1],sigabc[2],0,0,0);
      }
      else if (cell_type == "Rhombohedral")
      {
    	o_lattice.setError(sigabc[0],sigabc[0],sigabc[0],sigabc[1],sigabc[1],sigabc[1]);
      }
      else if (cell_type == "Hexagonal")
      {
    	o_lattice.setError(sigabc[0],sigabc[0],sigabc[1],0,0,0);
      }
      else if (cell_type == "Monoclinic ( a unique )")
      {
    	o_lattice.setError(sigabc[0],sigabc[1],sigabc[2],sigabc[3],0,0);
      }
      else if (cell_type == "Monoclinic ( b unique )")
      {
    	o_lattice.setError(sigabc[0],sigabc[1],sigabc[2],0,sigabc[3],0);

      }
      else if (cell_type == "Monoclinic ( c unique )")
      {
    	o_lattice.setError(sigabc[0],sigabc[1],sigabc[2],0,0,sigabc[3]);
      }
      else if (cell_type == "Triclinic")
      {
    	o_lattice.setError(sigabc[0],sigabc[1],sigabc[2],sigabc[3],sigabc[4],sigabc[5]);
      }

      // Show the modified lattice parameters
      g_log.notice() << o_lattice << "\n";

      ws->mutableSample().setOrientedLattice( new OrientedLattice(o_lattice) );

      setProperty("OutputChi2", chisq);

      if ( apply )
      {
		  // Reindex peaks with new UB
		  Mantid::API::IAlgorithm_sptr alg = createChildAlgorithm("IndexPeaks");
		  alg->setPropertyValue("PeaksWorkspace", inname);
		  alg->setProperty("Tolerance", tolerance);
		  alg->executeAsChildAlg();
      }
      AnalysisDataService::Instance().remove("_peaks");
    }
    //-----------------------------------------------------------------------------------------
    /**
<<<<<<< HEAD
     * Calls Gaussian1D as a child algorithm to fit the offset peak in a spectrum
     * @param inname
     * @param cell_type
     * @param params
     * @return
     */
    double OptimizeLatticeForCellType::optLattice(std::string inname, std::string cell_type, std::vector<double> & params, int edge)
=======
      @param  inname       Name of workspace containing peaks
      @param  cell_type    cell type to optimize
      @param  params       optimized cell parameters
      @return  chisq of optimization
    */
    double OptimizeLatticeForCellType::optLatticeSum(std::string inname, std::string cell_type, std::vector<double> & params)
>>>>>>> bf4e6db5
    {
      std::vector<double> lattice_parameters;
      lattice_parameters.assign (6,0);
      if (cell_type == "Cubic")
      {
        lattice_parameters[0] = params[0];
        lattice_parameters[1] = params[0];
        lattice_parameters[2] = params[0];

        lattice_parameters[3] = 90;
        lattice_parameters[4] = 90;
        lattice_parameters[5] = 90;
      }
      else if (cell_type == "Tetragonal")
      {
        lattice_parameters[0] = params[0];
        lattice_parameters[1] = params[0];
        lattice_parameters[2] = params[1];

        lattice_parameters[3] = 90;
        lattice_parameters[4] = 90;
        lattice_parameters[5] = 90;
      }
      else if (cell_type == "Orthorhombic")
      {
        lattice_parameters[0] = params[0];
        lattice_parameters[1] = params[1];
        lattice_parameters[2] = params[2];

        lattice_parameters[3] = 90;
        lattice_parameters[4] = 90;
        lattice_parameters[5] = 90;
      }
      else if (cell_type == "Rhombohedral")
      {
        lattice_parameters[0] = params[0];
        lattice_parameters[1] = params[0];
        lattice_parameters[2] = params[0];

        lattice_parameters[3] = params[1];
        lattice_parameters[4] = params[1];
        lattice_parameters[5] = params[1];
      }
      else if (cell_type == "Hexagonal")
      {
        lattice_parameters[0] = params[0];
        lattice_parameters[1] = params[0];
        lattice_parameters[2] = params[1];

        lattice_parameters[3] = 90;
        lattice_parameters[4] = 90;
        lattice_parameters[5] = 120;
      }
      else if (cell_type == "Monoclinic ( a unique )")
      {
        lattice_parameters[0] = params[0];
        lattice_parameters[1] = params[1];
        lattice_parameters[2] = params[2];

        lattice_parameters[3] = params[3];
        lattice_parameters[4] = 90;
        lattice_parameters[5] = 90;
      }
      else if (cell_type == "Monoclinic ( b unique )")
      {
        lattice_parameters[0] = params[0];
        lattice_parameters[1] = params[1];
        lattice_parameters[2] = params[2];

        lattice_parameters[3] = 90;
        lattice_parameters[4] = params[3];
        lattice_parameters[5] = 90;
      }
      else if (cell_type == "Monoclinic ( c unique )")
      {
        lattice_parameters[0] = params[0];
        lattice_parameters[1] = params[1];
        lattice_parameters[2] = params[2];

        lattice_parameters[3] = 90;
        lattice_parameters[4] = 90;
        lattice_parameters[5] = params[3];
      }
      else if (cell_type == "Triclinic")
      {
        lattice_parameters[0] = params[0];
        lattice_parameters[1] = params[1];
        lattice_parameters[2] = params[2];

        lattice_parameters[3] = params[3];
        lattice_parameters[4] = params[4];
        lattice_parameters[5] = params[5];
      }

      PeaksWorkspace_sptr ws = boost::dynamic_pointer_cast<PeaksWorkspace>
           (AnalysisDataService::Instance().retrieve(inname));
      size_t n_peaks = ws->getNumberPeaks();
	  double* out = new double[n_peaks];
	  optLattice(inname, lattice_parameters, out);
	  double ChiSqTot=0;
	  for( size_t i = 0; i<n_peaks; i++ )ChiSqTot += out[i];
	  delete[] out;
	  return ChiSqTot;
    }
    //-----------------------------------------------------------------------------------------
    /**
      @param  inname       Name of workspace containing peaks
      @param  params       optimized cell parameters
      @param  out          residuals from optimization
    */
    void OptimizeLatticeForCellType::optLattice(std::string inname, std::vector<double> & params, double *out)
    {
      PeaksWorkspace_sptr ws = boost::dynamic_pointer_cast<PeaksWorkspace>
           (AnalysisDataService::Instance().retrieve(inname));
      const std::vector<Peak> &peaks = ws->getPeaks();
      size_t n_peaks = ws->getNumberPeaks();
      std::vector<V3D> q_vector;
      std::vector<V3D> hkl_vector;

      for ( size_t i = 0; i < params.size(); i++ )params[i]=std::abs(params[i]);
      for ( size_t i = 0; i < n_peaks; i++ )
      {
        q_vector.push_back(peaks[i].getQSampleFrame());
        hkl_vector.push_back(peaks[i].getHKL());
      }

      Mantid::API::IAlgorithm_sptr alg = createChildAlgorithm("CalculateUMatrix");
      alg->setPropertyValue("PeaksWorkspace", inname);
      alg->setProperty("a",params[0]);
      alg->setProperty("b",params[1]);
      alg->setProperty("c",params[2]);
      alg->setProperty("alpha",params[3]);
      alg->setProperty("beta",params[4]);
      alg->setProperty("gamma",params[5]);
      alg->executeAsChildAlg();
    
      ws = alg->getProperty("PeaksWorkspace");
      OrientedLattice latt=ws->mutableSample().getOrientedLattice();
      DblMatrix UB = latt.getUB();
      DblMatrix A = aMatrix(params);
      DblMatrix Bc = A;
      Bc.Invert();
      DblMatrix U1_B1 = UB * A;
      OrientedLattice o_lattice;
      o_lattice.setUB( U1_B1 );
      DblMatrix U1 = o_lattice.getU();
      DblMatrix U1_Bc = U1 * Bc;

      for ( size_t i = 0; i < hkl_vector.size(); i++ ) 
      {
         V3D error = U1_Bc * hkl_vector[i] - q_vector[i] / (2.0 * M_PI);
         out[i] = error.norm2();
      }

      return;
    }
    //-----------------------------------------------------------------------------------------
    /**
      @param  ws           Name of workspace containing peaks
      @param  bankName     Name of bank containing peak
      @param  col          Column number containing peak
      @param  row          Row number containing peak
      @param  Edge         Number of edge points for each bank
      @return True if peak is on edge
    */
    bool OptimizeLatticeForCellType::edgePixel(PeaksWorkspace_sptr ws, std::string bankName, int col, int row, int Edge)
    {
  	  if (bankName.compare("None") == 0) return false;
  	  Geometry::Instrument_const_sptr Iptr = ws->getInstrument();
  	  boost::shared_ptr<const IComponent> parent = Iptr->getComponentByName(bankName);
  	  if (parent->type().compare("RectangularDetector") == 0)
  	  {
  		  boost::shared_ptr<const RectangularDetector> RDet = boost::dynamic_pointer_cast<
  					const RectangularDetector>(parent);

  	      if (col < Edge || col >= (RDet->xpixels()-Edge) || row < Edge || row >= (RDet->ypixels()-Edge)) return true;
  	      else return false;
  	  }
  	  else
  	  {
            std::vector<Geometry::IComponent_const_sptr> children;
            boost::shared_ptr<const Geometry::ICompAssembly> asmb = boost::dynamic_pointer_cast<const Geometry::ICompAssembly>(parent);
            asmb->getChildren(children, false);
            boost::shared_ptr<const Geometry::ICompAssembly> asmb2 = boost::dynamic_pointer_cast<const Geometry::ICompAssembly>(children[0]);
            std::vector<Geometry::IComponent_const_sptr> grandchildren;
            asmb2->getChildren(grandchildren,false);
            int NROWS = static_cast<int>(grandchildren.size());
            int NCOLS = static_cast<int>(children.size());
            // Wish pixels and tubes start at 1 not 0
            if (col-1 < Edge || col-1 >= (NCOLS-Edge) || row-1 < Edge || row-1 >= (NROWS-Edge)) return true;
      	  else return false;
  	  }
  	  return false;
    }
    //-----------------------------------------------------------------------------------------
    /**
      @param  lattice       lattice parameters
      @return the A matrix calculated
    */
    DblMatrix OptimizeLatticeForCellType::aMatrix( std::vector<double> lattice )
    {
      double degrees_to_radians = M_PI / 180;
      double alpha = lattice[3] * degrees_to_radians;
      double beta  = lattice[4] * degrees_to_radians;
      double gamma = lattice[5] * degrees_to_radians;

      double l1 = lattice[0];
      double l2 = 0;
      double l3 = 0;

      double m1 = lattice[1]*std::cos(gamma);
      double m2 = lattice[1]*std::sin(gamma);
      double m3 = 0;

      double n1 = std::cos(beta);
      double n2 = (std::cos(alpha)- std::cos(beta)*std::cos(gamma)) /
                   std::sin(gamma);
      double n3 = std::sqrt( 1 - n1*n1 - n2*n2 );
      n1 *= lattice[2];
      n2 *= lattice[2];
      n3 *= lattice[2];

      DblMatrix result(3,3);
      result[0][0] = l1;
      result[0][1] = l2;
      result[0][2] = l3;
      result[1][0] = m1;
      result[1][1] = m2;
      result[1][2] = m3;
      result[2][0] = n1;
      result[2][1] = n2;
      result[2][2] = n3;

      return result;
    }
    //-----------------------------------------------------------------------------------------
    /**

      @param  npeaks       Number of peaks
      @param  inname       Name of workspace containing peaks
      @param  cell_type    cell type to optimize
      @param  Params       optimized cell parameters
      @param  sigabc       errors of optimized parameters
      @param  chisq        chisq from optimization
    */
    void OptimizeLatticeForCellType::calculateErrors(size_t npeaks, std::string inname, std::string cell_type,
    		                          std::vector<double> & Params,
                                      std::vector<double> & sigabc, double chisq)
    {
      double result = chisq;
      for( size_t i=0;i<sigabc.size();i++)
          sigabc[i]=0.0;

      size_t nDOF= 3*(npeaks-3);
      int MAX_STEPS = 10;        // evaluate approximation using deltas
                                       // ranging over 10 orders of magnitudue
      double START_DELTA = 1.0e-2;     // start with change of 1%
      std::vector<double> approx;   // save list of approximations

      double delta;
      size_t nopt = 1;
      if(cell_type.compare(0,2,"Te")==0)nopt = 2;
      else if(cell_type.compare(0,2,"Or")==0)nopt = 3;
      else if(cell_type.compare(0,2,"Rh")==0)nopt = 2;
      else if(cell_type.compare(0,2,"He")==0)nopt = 2;
      else if(cell_type.compare(0,2,"Mo")==0)nopt = 4;
      else if(cell_type.compare(0,2,"Tr")==0)nopt = 6;

      std::vector<double> x;
      x.push_back(Params[0]);
      if(cell_type.compare(0,2,"Te")==0)x.push_back(Params[2]);
      else if(cell_type.compare(0,2,"Or")==0)
      {
         x.push_back( Params[1]);
         x.push_back(Params[2]);
      }
      else if(cell_type.compare(0,2,"Rh")==0)x.push_back( Params[3]);
      else if(cell_type.compare(0,2,"He")==0)x.push_back( Params[2]);
      else if(cell_type.compare(0,2,"Mo")==0)
      {
         x.push_back(Params[1]);
         x.push_back(Params[2]);
         if(cell_type.compare(13,1,"a")==0)x.push_back( Params[3]);
         else if(cell_type.compare(13,1,"b")==0)x.push_back(Params[4]);
         else if(cell_type.compare(13,1,"c")==0)x.push_back(Params[5]);
      }
      else if(cell_type.compare(0,2,"Tr")==0)for ( size_t i = 1; i < nopt; i++ )x.push_back( Params[i]);

      for ( size_t k = 0; k < nopt; k++ )
      {
        double diff = 0.0;

        double x_save = x[k];

        if ( x_save < 1.0e-8 )             // if parameter essentially 0, use
          delta = 1.0e-8;                  // a "small" step
        else
          delta = START_DELTA * x_save;

        for ( int count = 0; count < MAX_STEPS; count++ )
        {
          x[k] = x_save + delta;
          double chi_3 = optLatticeSum(inname, cell_type, x);

          x[k] = x_save - delta;
          double chi_1 = optLatticeSum(inname, cell_type, x);

          x[k] = x_save;
          double chi_2 = optLatticeSum(inname, cell_type, x);

          diff = chi_1-2*chi_2+chi_3;
          if ( diff > 0 )
          {
            approx.push_back(std::abs(delta) *
                               std::sqrt(2.0/std::abs(diff)));
          }
          delta = delta / 10;
        }
        if ( approx.size() == 0 )
        	sigabc[k] = Mantid::EMPTY_DBL();    // no reasonable value

        else if ( approx.size() == 1 )
        	sigabc[k] = approx[0];                   // only one possible value

        else                                        // use one with smallest diff
        {
          double min_diff = Mantid::EMPTY_DBL();
          for ( size_t i = 0; i < approx.size()-1; i++ )
          {
            diff = std::abs( (approx[i+1]-approx[i])/approx[i] );
            if ( diff < min_diff )
            {
              sigabc[k] = approx[i+1];
              min_diff = diff;
            }
          }
        }
      }


      delta = result /(double)nDOF;

      for( size_t i = 0; i < std::min<size_t>(7,sigabc.size()); i++ )
                sigabc[i] = sqrt( delta) * sigabc[i];

    }
  } // namespace Algorithm
} // namespace Mantid<|MERGE_RESOLUTION|>--- conflicted
+++ resolved
@@ -275,22 +275,12 @@
     }
     //-----------------------------------------------------------------------------------------
     /**
-<<<<<<< HEAD
-     * Calls Gaussian1D as a child algorithm to fit the offset peak in a spectrum
-     * @param inname
-     * @param cell_type
-     * @param params
-     * @return
-     */
-    double OptimizeLatticeForCellType::optLattice(std::string inname, std::string cell_type, std::vector<double> & params, int edge)
-=======
       @param  inname       Name of workspace containing peaks
       @param  cell_type    cell type to optimize
       @param  params       optimized cell parameters
       @return  chisq of optimization
     */
     double OptimizeLatticeForCellType::optLatticeSum(std::string inname, std::string cell_type, std::vector<double> & params)
->>>>>>> bf4e6db5
     {
       std::vector<double> lattice_parameters;
       lattice_parameters.assign (6,0);
