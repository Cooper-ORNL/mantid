--- conflicted
+++ resolved
@@ -3,11 +3,8 @@
 ##
 
 set ( TEST_PY_FILES
-<<<<<<< HEAD
+  AddSampleLogMultipleTest.py
   ApplyPaalmanPingsCorrectionTest.py
-=======
-  AddSampleLogMultipleTest.py
->>>>>>> 2c900384
   CalculateSampleTransmissionTest.py
   CheckForSampleLogsTest.py
   ConjoinSpectraTest.py
