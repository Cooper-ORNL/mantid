//----------------------
// Includes
//----------------------
#include "MantidQtCustomInterfaces/IndirectDataReduction.h"

#include "MantidAPI/AlgorithmManager.h"
#include "MantidAPI/AnalysisDataService.h"
#include "MantidAPI/ExperimentInfo.h"
#include "MantidKernel/ConfigService.h"
#include "MantidQtAPI/ManageUserDirectories.h"
#include "MantidQtCustomInterfaces/IndirectCalibration.h"
#include "MantidQtCustomInterfaces/IndirectConvertToEnergy.h"
#include "MantidQtCustomInterfaces/IndirectDiagnostics.h"
#include "MantidQtCustomInterfaces/IndirectMoments.h"
#include "MantidQtCustomInterfaces/IndirectSqw.h"
#include "MantidQtCustomInterfaces/IndirectSymmetrise.h"
#include "MantidQtCustomInterfaces/IndirectTransmission.h"

#include <QDesktopServices>
#include <QDir>
#include <QMessageBox>
#include <QUrl>

//Add this class to the list of specialised dialogs in this namespace
namespace MantidQt
{
  namespace CustomInterfaces
  {
    DECLARE_SUBWINDOW(IndirectDataReduction);
  }
}

namespace
{
  Mantid::Kernel::Logger g_log("IndirectDataReduction");
}

using namespace MantidQt::CustomInterfaces;
using namespace MantidQt;
//----------------------
// Public member functions
//----------------------

/**
 * Default constructor for class. Initialises interface pointers to NULL values.
 * @param parent :: This is a pointer to the "parent" object in Qt, most likely the main MantidPlot window.
 */
IndirectDataReduction::IndirectDataReduction(QWidget *parent) :
  UserSubWindow(parent),
  m_curInterfaceSetup(""),
  m_settingsGroup("CustomInterfaces/IndirectDataReduction"),
  m_algRunner(new MantidQt::API::AlgorithmRunner(this)),
  m_changeObserver(*this, &IndirectDataReduction::handleDirectoryChange)
{
  //Signals to report load instrument algo result
  connect(m_algRunner, SIGNAL(algorithmComplete(bool)), this, SLOT(instrumentLoadingDone(bool)));
}

/**
 * Destructor
 */
IndirectDataReduction::~IndirectDataReduction()
{
  //Make sure no algos are running after the window has been closed
  m_algRunner->cancelRunningAlgorithm();

  saveSettings();
}

/**
 * On user clicking the "help" button on the interface, directs their request to the relevant
 * interface's helpClicked() function.
 */
void IndirectDataReduction::helpClicked()
{
  QString tabName = m_uiForm.tabWidget->tabText(
      m_uiForm.tabWidget->currentIndex());

  QString url = "http://www.mantidproject.org/Indirect:";

  if ( tabName == "Energy Transfer" )
    url += "EnergyTransfer";
  else if ( tabName == "Calibration" )
    url += "Calibration";
  else if ( tabName == "Diagnostics" )
    url += "Diagnostics";
  else if ( tabName == "S(Q, w)" )
    url += "SofQW";
  else if (tabName == "Transmission")
    url += "Transmission";
  else if (tabName == "Moments")
    url += "Moments";

  QDesktopServices::openUrl(QUrl(url));
}

/**
 * This is the function called when the "Run" button is clicked. It will call the relevent function
 * in the subclass.
 */
void IndirectDataReduction::runClicked()
{
  QString tabName = m_uiForm.tabWidget->tabText(m_uiForm.tabWidget->currentIndex());
<<<<<<< HEAD
  m_tabs[tabName]->runTab();
=======
  if ( tabName == "Energy Transfer" )
    m_tab_convert_to_energy->runTab();
  else if ( tabName == "Calibration" )
    m_tab_calibration->runTab();
  else if ( tabName == "Diagnostics" )
    m_tab_diagnostics->runTab();
  else if ( tabName == "S(Q, w)" )
    m_tab_sqw->runTab();
  else if ( tabName == "Symmetrise" )
    m_tab_symmetrise->runTab();
  else if (tabName == "Transmission")
    m_tab_trans->runTab();
  else if(tabName == "Moments")
    m_tab_moments->runTab();
>>>>>>> 6a3bd52e
}

/**
 * Sets up Qt UI file and connects signals, slots. 
 */
void IndirectDataReduction::initLayout()
{
  m_uiForm.setupUi(this);

<<<<<<< HEAD
  // Do not allow running until setup  and instrument laoding are done
  updateRunButton(false, "Loading UI", "Initialising user interface components...");
=======
  m_tab_convert_to_energy = new IndirectConvertToEnergy(m_uiForm, this);
  m_tab_sqw = new IndirectSqw(m_uiForm, this);
  m_tab_diagnostics = new IndirectDiagnostics(m_uiForm, this);
  m_tab_calibration = new IndirectCalibration(m_uiForm, this);
  m_tab_trans = new IndirectTransmission(m_uiForm, this);
  m_tab_moments = new IndirectMoments(m_uiForm, this);
  m_tab_symmetrise = new IndirectSymmetrise(m_uiForm, this);
>>>>>>> 6a3bd52e

  // Create the tabs
  m_tabs["Energy Transfer"] = new IndirectConvertToEnergy(m_uiForm, this);
  m_tabs["Calibration"] = new IndirectCalibration(m_uiForm, this);
  m_tabs["Diagnostics"] = new IndirectDiagnostics(m_uiForm, this);
  m_tabs["Transmission"] = new IndirectTransmission(m_uiForm, this);
  m_tabs["S(Q, w)"] = new IndirectSqw(m_uiForm, this);
  m_tabs["Moments"] = new IndirectMoments(m_uiForm, this);

  // Signal/slot connections to respond to changes in instrument selection combo boxes
  connect(m_uiForm.cbInst, SIGNAL(instrumentSelectionChanged(const QString&)), this, SLOT(userSelectInstrument(const QString&)));

  // Connect "?" (Help) Button
  connect(m_uiForm.pbHelp, SIGNAL(clicked()), this, SLOT(helpClicked()));
  // Connect the "Run" button
  connect(m_uiForm.pbRun, SIGNAL(clicked()), this, SLOT(runClicked()));
  // Connect the "Manage User Directories" Button
  connect(m_uiForm.pbManageDirectories, SIGNAL(clicked()), this, SLOT(openDirectoryDialog()));

<<<<<<< HEAD
  // Reset the Run button state when the tab is changed
  connect(m_uiForm.tabWidget, SIGNAL(currentChanged(int)), this, SLOT(updateRunButton()));

  // Connect tab signals and run any setup code
  for(auto it = m_tabs.begin(); it != m_tabs.end(); ++it)
  {
    connect(it->second, SIGNAL(runAsPythonScript(const QString&, bool)), this, SIGNAL(runAsPythonScript(const QString&, bool)));
    connect(it->second, SIGNAL(showMessageBox(const QString&)), this, SLOT(showMessageBox(const QString&)));
    connect(it->second, SIGNAL(updateRunButton(bool, QString, QString)), this, SLOT(updateRunButton(bool, QString, QString)));
    it->second->setupTab();
  }
=======
  // Signals for tabs running Python
  connect(m_tab_convert_to_energy, SIGNAL(runAsPythonScript(const QString&, bool)), this, SIGNAL(runAsPythonScript(const QString&, bool)));
  connect(m_tab_sqw, SIGNAL(runAsPythonScript(const QString&, bool)), this, SIGNAL(runAsPythonScript(const QString&, bool)));
  connect(m_tab_calibration, SIGNAL(runAsPythonScript(const QString&, bool)), this, SIGNAL(runAsPythonScript(const QString&, bool)));
  connect(m_tab_diagnostics, SIGNAL(runAsPythonScript(const QString&, bool)), this, SIGNAL(runAsPythonScript(const QString&, bool)));
  connect(m_tab_trans, SIGNAL(runAsPythonScript(const QString&, bool)), this, SIGNAL(runAsPythonScript(const QString&, bool)));
  connect(m_tab_moments, SIGNAL(runAsPythonScript(const QString&, bool)), this, SIGNAL(runAsPythonScript(const QString&, bool)));

  // Signals for tabs showing mesage boxes
  connect(m_tab_convert_to_energy, SIGNAL(showMessageBox(const QString&)), this, SLOT(showMessageBox(const QString&)));
  connect(m_tab_sqw, SIGNAL(showMessageBox(const QString&)), this, SLOT(showMessageBox(const QString&)));
  connect(m_tab_calibration, SIGNAL(showMessageBox(const QString&)), this, SLOT(showMessageBox(const QString&)));
  connect(m_tab_diagnostics, SIGNAL(showMessageBox(const QString&)), this, SLOT(showMessageBox(const QString&)));
  connect(m_tab_trans, SIGNAL(showMessageBox(const QString&)), this, SLOT(showMessageBox(const QString&)));
  connect(m_tab_moments, SIGNAL(showMessageBox(const QString&)), this, SLOT(showMessageBox(const QString&)));
  connect(m_tab_symmetrise, SIGNAL(showMessageBox(const QString&)), this, SLOT(showMessageBox(const QString&)));

  // Run any tab setup code
  m_tab_convert_to_energy->setupTab();
  m_tab_sqw->setupTab();
  m_tab_diagnostics->setupTab();
  m_tab_calibration->setupTab();
  m_tab_trans->setupTab();
  m_tab_moments->setupTab();
  m_tab_symmetrise->setupTab();
>>>>>>> 6a3bd52e
}

/**
 * This function is ran after initLayout(), and runPythonCode is unavailable before this function
 * has run (because of the setup of the base class). For this reason, "setup" functions that require
 * Python scripts are located here.
 */
void IndirectDataReduction::initLocalPython()
{
  // select starting instrument
  readSettings();

  if(m_curInterfaceSetup == "")
    userSelectInstrument(m_uiForm.cbInst->currentText());
}

/**
 * Sets up the initial instrument for the interface. This value is taken from the users'
 * settings in the menu View -> Preferences -> Mantid -> Instrument
 * @param name :: The name of the default instrument
 */
void IndirectDataReduction::setDefaultInstrument(const QString & name)
{
  if( name.isEmpty() ) return;

  int index = m_uiForm.cbInst->findText(name);
  if( index >= 0 )
  {
    m_uiForm.cbInst->setCurrentIndex(index);
  }
}

/**
 * This function: 1. loads the instrument and gets the value of deltaE-mode parameter
 *				 2. Based on this value, makes the necessary changes to the form setup (direct or indirect).
 * @param name :: name of the instrument from the QComboBox
 */
void IndirectDataReduction::instrumentSelectChanged(const QString& name)
{
  QString defFile = (Mantid::API::ExperimentInfo::getInstrumentFilename(name.toStdString())).c_str();
  if((defFile == "") || !m_uiForm.cbInst->isVisible())
  {
    g_log.error("Instument loading failed!");
    m_uiForm.cbInst->setEnabled(true);
    updateRunButton(false, "No Instrument", "No instrument is currently loaded.");
    return;
  }

  QString outWS = "__empty_" + m_uiForm.cbInst->currentText();

  m_curInterfaceSetup = name;

  //Load the empty instrument into the workspace __empty_[name]
  //This used to be done in Python
  Mantid::API::IAlgorithm_sptr instLoader = Mantid::API::AlgorithmManager::Instance().create("LoadEmptyInstrument", -1);
  instLoader->initialize();
  instLoader->setProperty("Filename", defFile.toStdString());
  instLoader->setProperty("OutputWorkspace", outWS.toStdString());

  //Ensure no other algorithm is running
  m_algRunner->cancelRunningAlgorithm();
  m_algRunner->startAlgorithm(instLoader);
}

/**
 * Tasks to be carried out after an empty instument has finished loading
 */
void IndirectDataReduction::instrumentLoadingDone(bool error)
{
  QString curInstPrefix = m_uiForm.cbInst->itemData(m_uiForm.cbInst->currentIndex()).toString();
  if((curInstPrefix == "") || error)
  {
    g_log.error("Instument loading failed! (this can be caused by having both direct and indirect interfaces open)");
    m_uiForm.cbInst->setEnabled(true);
    updateRunButton(false, "No Instrument", "No instrument is currently loaded.");
    return;
  }

  performInstSpecific();
  setIDFValues(curInstPrefix);

  updateRunButton();
  m_uiForm.cbInst->setEnabled(true);
}

/**
 * If the instrument selection has changed, calls instrumentSelectChanged
 * @param prefix :: instrument name from QComboBox object
 */
void IndirectDataReduction::userSelectInstrument(const QString& prefix) 
{
  if(prefix != m_curInterfaceSetup)
  {
    // Remove the old empty instrument workspace if it is there
    std::string ws_name = "__empty_" + m_curInterfaceSetup.toStdString();
    Mantid::API::AnalysisDataServiceImpl& dataStore = Mantid::API::AnalysisDataService::Instance();
    if( dataStore.doesExist(ws_name) )
    {
      dataStore.remove(ws_name);
    }

    updateRunButton(false, "Loading Inst.", "Loading the selected instrument...");
    m_uiForm.cbInst->setEnabled(false);
    instrumentSelectChanged(prefix);
  }
}

void IndirectDataReduction::openDirectoryDialog()
{
  MantidQt::API::ManageUserDirectories *ad = new MantidQt::API::ManageUserDirectories(this);
  ad->show();
  ad->setFocus();
}

/**
 * This function holds any steps that must be performed on the selection of an instrument,
 * for example loading values from the Instrument Definition File (IDF).
 * @param prefix :: The selected instruments prefix in Mantid.
 */
void IndirectDataReduction::setIDFValues(const QString & prefix)
{
  dynamic_cast<IndirectConvertToEnergy *>(m_tabs["Energy Transfer"])->setIDFValues(prefix);
}

/**
 * This function holds any steps that must be performed on the layout that are specific
 * to the currently selected instrument.
 */
void IndirectDataReduction::performInstSpecific()
{
  setInstSpecificWidget("cm-1-convert-choice", m_uiForm.ckCm1Units, QCheckBox::Off);
  setInstSpecificWidget("save-aclimax-choice", m_uiForm.save_ckAclimax, QCheckBox::Off);
}

/**
 * This function either shows or hides the given QCheckBox, based on the named property
 * inside the instrument param file.  When hidden, the default state will be used to
 * reset to the "unused" state of the checkbox.
 *
 * @param parameterName :: The name of the property to look for inside the current inst param file.
 * @param checkBox :: The checkbox to set the state of, and to either hide or show based on the current inst.
 * @param defaultState :: The state to which the checkbox will be set upon hiding it.
 */
void IndirectDataReduction::setInstSpecificWidget(const std::string & parameterName, QCheckBox * checkBox, QCheckBox::ToggleState defaultState)
{
  // Get access to instrument specific parameters via the loaded empty workspace.
  std::string instName = m_uiForm.cbInst->currentText().toStdString();
  Mantid::API::MatrixWorkspace_sptr input = boost::dynamic_pointer_cast<Mantid::API::MatrixWorkspace>(Mantid::API::AnalysisDataService::Instance().retrieve("__empty_" + instName));
  if(input == NULL)
    return;

  Mantid::Geometry::Instrument_const_sptr instr = input->getInstrument();

  // See if the instrument params file requests that the checkbox be shown to the user.
  std::vector<std::string> showParams = instr->getStringParameter(parameterName);
  
  std::string show = "";
  if(!showParams.empty())
    show = showParams[0];
  
  if(show == "Show")
    checkBox->setHidden(false);
  else
  {
    checkBox->setHidden(true);
    checkBox->setState(defaultState);
  }
}

/**
 * Remove the Poco observer on the config service when the interfaces is closed.
 *
 * @param close CLose event (unused)
 */
void IndirectDataReduction::closeEvent(QCloseEvent* close)
{
  UNUSED_ARG(close);
  Mantid::Kernel::ConfigService::Instance().removeObserver(m_changeObserver);
}

/**
 * Reloads settings if the default sata search or save directories have been changed.
 */
void IndirectDataReduction::handleDirectoryChange(Mantid::Kernel::ConfigValChangeNotification_ptr pNf)
{
  std::string key = pNf->key();

  if(key == "datasearch.directories" || key == "defaultsave.directory")
    readSettings();
}

/**
 * Read Qt settings for the interface.
 */
void IndirectDataReduction::readSettings()
{  
  // Set values of m_dataDir and m_saveDir
  m_dataDir = QString::fromStdString(Mantid::Kernel::ConfigService::Instance().getString("datasearch.directories"));
  m_dataDir.replace(" ", "");
  if(m_dataDir.length() > 0)
    m_dataDir = m_dataDir.split(";", QString::SkipEmptyParts)[0];
  m_saveDir = QString::fromStdString(Mantid::Kernel::ConfigService::Instance().getString("defaultsave.directory"));
  
  QSettings settings;

  // Load settings for MWRunFile widgets
  settings.beginGroup(m_settingsGroup + "DataFiles");
  settings.setValue("last_directory", m_dataDir);
  m_uiForm.ind_runFiles->readSettings(settings.group());
  m_uiForm.cal_leRunNo->readSettings(settings.group());
  m_uiForm.slice_inputFile->readSettings(settings.group());
  settings.endGroup();

  settings.beginGroup(m_settingsGroup + "ProcessedFiles");
  settings.setValue("last_directory", m_saveDir);
  m_uiForm.ind_calibFile->readSettings(settings.group());
  m_uiForm.ind_mapFile->readSettings(settings.group());
  m_uiForm.slice_dsCalibFile->readSettings(settings.group());
  m_uiForm.moment_dsInput->readSettings(settings.group());
  m_uiForm.sqw_dsSampleInput->readSettings(settings.group());
  settings.endGroup();

  // Load the last used instrument
  settings.beginGroup(m_settingsGroup);
  QString instrName = settings.value("instrument-name", "").toString();
  settings.endGroup();

  setDefaultInstrument(instrName);
}

/**
 * Save settings to a persistent storage
 */
void IndirectDataReduction::saveSettings()
{
  QSettings settings;
  settings.beginGroup(m_settingsGroup);
  QString instrName;

  instrName = m_uiForm.cbInst->currentText();

  settings.setValue("instrument-name", instrName);
  settings.endGroup();
}

/**
 * Slot to wrap the protected showInformationBox method defined
 * in UserSubWindow and provide access to composed tabs.
 * 
 * @param message :: The message to display in the message box
 */
void IndirectDataReduction::showMessageBox(const QString& message)
{
  showInformationBox(message);
}

/**
 * Slot to allow setting the state of the Run button.
 *
 * @param enabled If the button is clickable
 * @param message Message shown on the button
 * @parm tooltip Tooltip shown when hovering over button
 */
void IndirectDataReduction::updateRunButton(bool enabled, QString message, QString tooltip)
{
  m_uiForm.pbRun->setEnabled(enabled);
  m_uiForm.pbRun->setText(message);
  m_uiForm.pbRun->setToolTip(tooltip);
}<|MERGE_RESOLUTION|>--- conflicted
+++ resolved
@@ -101,51 +101,25 @@
 void IndirectDataReduction::runClicked()
 {
   QString tabName = m_uiForm.tabWidget->tabText(m_uiForm.tabWidget->currentIndex());
-<<<<<<< HEAD
   m_tabs[tabName]->runTab();
-=======
-  if ( tabName == "Energy Transfer" )
-    m_tab_convert_to_energy->runTab();
-  else if ( tabName == "Calibration" )
-    m_tab_calibration->runTab();
-  else if ( tabName == "Diagnostics" )
-    m_tab_diagnostics->runTab();
-  else if ( tabName == "S(Q, w)" )
-    m_tab_sqw->runTab();
-  else if ( tabName == "Symmetrise" )
-    m_tab_symmetrise->runTab();
-  else if (tabName == "Transmission")
-    m_tab_trans->runTab();
-  else if(tabName == "Moments")
-    m_tab_moments->runTab();
->>>>>>> 6a3bd52e
-}
-
-/**
- * Sets up Qt UI file and connects signals, slots. 
+}
+
+/**
+ * Sets up Qt UI file and connects signals, slots.
  */
 void IndirectDataReduction::initLayout()
 {
   m_uiForm.setupUi(this);
 
-<<<<<<< HEAD
   // Do not allow running until setup  and instrument laoding are done
   updateRunButton(false, "Loading UI", "Initialising user interface components...");
-=======
-  m_tab_convert_to_energy = new IndirectConvertToEnergy(m_uiForm, this);
-  m_tab_sqw = new IndirectSqw(m_uiForm, this);
-  m_tab_diagnostics = new IndirectDiagnostics(m_uiForm, this);
-  m_tab_calibration = new IndirectCalibration(m_uiForm, this);
-  m_tab_trans = new IndirectTransmission(m_uiForm, this);
-  m_tab_moments = new IndirectMoments(m_uiForm, this);
-  m_tab_symmetrise = new IndirectSymmetrise(m_uiForm, this);
->>>>>>> 6a3bd52e
 
   // Create the tabs
   m_tabs["Energy Transfer"] = new IndirectConvertToEnergy(m_uiForm, this);
   m_tabs["Calibration"] = new IndirectCalibration(m_uiForm, this);
   m_tabs["Diagnostics"] = new IndirectDiagnostics(m_uiForm, this);
   m_tabs["Transmission"] = new IndirectTransmission(m_uiForm, this);
+  m_tabs["Symmetrise"] = new IndirectSymmetrise(m_uiForm, this);
   m_tabs["S(Q, w)"] = new IndirectSqw(m_uiForm, this);
   m_tabs["Moments"] = new IndirectMoments(m_uiForm, this);
 
@@ -159,7 +133,6 @@
   // Connect the "Manage User Directories" Button
   connect(m_uiForm.pbManageDirectories, SIGNAL(clicked()), this, SLOT(openDirectoryDialog()));
 
-<<<<<<< HEAD
   // Reset the Run button state when the tab is changed
   connect(m_uiForm.tabWidget, SIGNAL(currentChanged(int)), this, SLOT(updateRunButton()));
 
@@ -171,33 +144,6 @@
     connect(it->second, SIGNAL(updateRunButton(bool, QString, QString)), this, SLOT(updateRunButton(bool, QString, QString)));
     it->second->setupTab();
   }
-=======
-  // Signals for tabs running Python
-  connect(m_tab_convert_to_energy, SIGNAL(runAsPythonScript(const QString&, bool)), this, SIGNAL(runAsPythonScript(const QString&, bool)));
-  connect(m_tab_sqw, SIGNAL(runAsPythonScript(const QString&, bool)), this, SIGNAL(runAsPythonScript(const QString&, bool)));
-  connect(m_tab_calibration, SIGNAL(runAsPythonScript(const QString&, bool)), this, SIGNAL(runAsPythonScript(const QString&, bool)));
-  connect(m_tab_diagnostics, SIGNAL(runAsPythonScript(const QString&, bool)), this, SIGNAL(runAsPythonScript(const QString&, bool)));
-  connect(m_tab_trans, SIGNAL(runAsPythonScript(const QString&, bool)), this, SIGNAL(runAsPythonScript(const QString&, bool)));
-  connect(m_tab_moments, SIGNAL(runAsPythonScript(const QString&, bool)), this, SIGNAL(runAsPythonScript(const QString&, bool)));
-
-  // Signals for tabs showing mesage boxes
-  connect(m_tab_convert_to_energy, SIGNAL(showMessageBox(const QString&)), this, SLOT(showMessageBox(const QString&)));
-  connect(m_tab_sqw, SIGNAL(showMessageBox(const QString&)), this, SLOT(showMessageBox(const QString&)));
-  connect(m_tab_calibration, SIGNAL(showMessageBox(const QString&)), this, SLOT(showMessageBox(const QString&)));
-  connect(m_tab_diagnostics, SIGNAL(showMessageBox(const QString&)), this, SLOT(showMessageBox(const QString&)));
-  connect(m_tab_trans, SIGNAL(showMessageBox(const QString&)), this, SLOT(showMessageBox(const QString&)));
-  connect(m_tab_moments, SIGNAL(showMessageBox(const QString&)), this, SLOT(showMessageBox(const QString&)));
-  connect(m_tab_symmetrise, SIGNAL(showMessageBox(const QString&)), this, SLOT(showMessageBox(const QString&)));
-
-  // Run any tab setup code
-  m_tab_convert_to_energy->setupTab();
-  m_tab_sqw->setupTab();
-  m_tab_diagnostics->setupTab();
-  m_tab_calibration->setupTab();
-  m_tab_trans->setupTab();
-  m_tab_moments->setupTab();
-  m_tab_symmetrise->setupTab();
->>>>>>> 6a3bd52e
 }
 
 /**
@@ -287,7 +233,7 @@
  * If the instrument selection has changed, calls instrumentSelectChanged
  * @param prefix :: instrument name from QComboBox object
  */
-void IndirectDataReduction::userSelectInstrument(const QString& prefix) 
+void IndirectDataReduction::userSelectInstrument(const QString& prefix)
 {
   if(prefix != m_curInterfaceSetup)
   {
@@ -353,11 +299,11 @@
 
   // See if the instrument params file requests that the checkbox be shown to the user.
   std::vector<std::string> showParams = instr->getStringParameter(parameterName);
-  
+
   std::string show = "";
   if(!showParams.empty())
     show = showParams[0];
-  
+
   if(show == "Show")
     checkBox->setHidden(false);
   else
@@ -393,14 +339,14 @@
  * Read Qt settings for the interface.
  */
 void IndirectDataReduction::readSettings()
-{  
+{
   // Set values of m_dataDir and m_saveDir
   m_dataDir = QString::fromStdString(Mantid::Kernel::ConfigService::Instance().getString("datasearch.directories"));
   m_dataDir.replace(" ", "");
   if(m_dataDir.length() > 0)
     m_dataDir = m_dataDir.split(";", QString::SkipEmptyParts)[0];
   m_saveDir = QString::fromStdString(Mantid::Kernel::ConfigService::Instance().getString("defaultsave.directory"));
-  
+
   QSettings settings;
 
   // Load settings for MWRunFile widgets
@@ -446,7 +392,7 @@
 /**
  * Slot to wrap the protected showInformationBox method defined
  * in UserSubWindow and provide access to composed tabs.
- * 
+ *
  * @param message :: The message to display in the message box
  */
 void IndirectDataReduction::showMessageBox(const QString& message)
