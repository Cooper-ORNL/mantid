--- conflicted
+++ resolved
@@ -246,10 +246,6 @@
       fit->setPropertyValue("Output",m_outputWorkspaceName);
       m_fitOptionsBrowser->setProperty("Output","out");
     }
-<<<<<<< HEAD
-
-    m_outputWorkspaceName += "_Workspaces";
-=======
     if (n == 1)
     {
       m_outputWorkspaceName += "_Workspace";
@@ -258,7 +254,6 @@
     {
       m_outputWorkspaceName += "_Workspaces";
     }
->>>>>>> b3e58d6f
 
     removeOldOutput();
 
@@ -623,7 +618,6 @@
   }
 }
 
-<<<<<<< HEAD
 /// Remove old output from Fit.
 void MultiDatasetFit::removeOldOutput()
 {
@@ -635,14 +629,14 @@
     Mantid::API::AnalysisDataService::Instance().deepRemoveGroup(
         m_outputWorkspaceName);
   }
-=======
+}
+
 /// Invalidate the previous fit output
 void MultiDatasetFit::invalidateOutput()
 {
   m_outputWorkspaceName = "";
   m_plotController->clear();
   m_plotController->update();
->>>>>>> b3e58d6f
 }
 
 } // CustomInterfaces
