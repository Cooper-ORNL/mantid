--- conflicted
+++ resolved
@@ -6,13 +6,8 @@
    <rect>
     <x>0</x>
     <y>0</y>
-<<<<<<< HEAD
-    <width>672</width>
-    <height>761</height>
-=======
     <width>621</width>
     <height>699</height>
->>>>>>> da669ea6
    </rect>
   </property>
   <property name="windowTitle">
