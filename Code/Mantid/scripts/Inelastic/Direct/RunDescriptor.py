<<<<<<< HEAD
""" File contains Descriptors used describe run for direct inelastic reduction """ 
=======
#pylint: disable=invalid-name
""" File contains Descriptors used describe run for direct inelastic reduction """
>>>>>>> 1fa16a37


from mantid.simpleapi import *
from PropertiesDescriptors import *
import re


class RunDescriptor(PropDescriptor):
    """ descriptor supporting a run and a workspace  """

    # the host class referencing contained all instantiated descriptors.
    # Descriptors methods rely on it to work (e.g.  to extract file loader
    # preferences)
    # so it has to be set up manually by PropertyManager __init__ method
    _holder = None
    _logger = None
    # class level reference to the property manager
    _PropMan = None
#--------------------------------------------------------------------------------------------------------------------
    def __init__(self,prop_name,DocString=None): 
        """ """
        self._prop_name = prop_name
        if not DocString is None:
            self.__doc__ = DocString

        self._clear_all()
#--------------------------------------------------------------------------------------------------------------------
    def _clear_all(self):
        """ clear all internal properties and settings """ 
        # Run number
        self._run_number = None
        # Extension of the file to load data from
        #

        self._run_file_path = ''
        self._run_ext = None
        # Workspace name which corresponds to the run
        self._ws_name = None # none if not loaded
        # String used to identify the workspace related to this property w.r.t.
                                    # other workspaces
        self._ws_cname = ''
        self._ws_suffix = ''
        self._bind_to_sum = False

        #
        self._in_cash = False

#--------------------------------------------------------------------------------------------------------------------
    def __get__(self,instance,owner):
       """ return current run number or workspace if it is loaded""" 
       if not RunDescriptor._PropMan:
          RunDescriptor._PropMan = owner
       if instance is None:
           return self

       if self._ws_name and self._ws_name in mtd:
           return mtd[self._ws_name]
       else:
           return self._run_number 
#--------------------------------------------------------------------------------------------------------------------
    def __set__(self,instance,value):
       """ Set up Run number and define workspace name from any source """
       #
       if not RunDescriptor._PropMan:
          from PropertyManager import PropertyManager
          RunDescriptor._PropMan = PropertyManager

       old_ws_name = self._ws_name
       clear_fext = True
       #end
       if value == None: # clear current run number
           self._clear_all()
           self._clear_old_ws(old_ws_name,self._ws_name,clear_fext)
           RunDescriptor._PropMan.sum_runs.clear_sum()
           return
       if isinstance(value, api.Workspace):
           #if 'SumOfRuns:' in value.getRun():
               # TODO: not implemented

           #else:
           if self._ws_name != value.name():
                self._set_ws_as_source(value)
                self._clear_old_ws(old_ws_name,self._ws_name,clear_fext)
                self._bind_to_sum = False
                self._in_cash = False
                RunDescriptor._PropMan.sum_runs.clear_sum()
                return
           else: # it is just reassigning the same workspace to itself
             return

       if isinstance(value,str): # it may be run number as string or it may be a workspace name
          if value in mtd: # workspace name
              ws = mtd[value]
              self.__set__(instance,ws)
              return
          else:
              file_path,run_num,fext = prop_helpers.parse_run_file_name(value)

              if isinstance(run_num,list):
                  RunDescriptor._PropMan.sum_runs.set_list2add(run_num,file_path,fext)
                  self._bind_to_sum = True
                  if instance.sum_runs:
                     last_run_ind = RunDescriptor._PropMan.sum_runs.get_last_ind2sum()
                     main_fext = fext[last_run_ind].lower()
                     self._run_file_path = file_path[last_run_ind].lower()
              else:
                  self.__set__(instance,run_num)
                  self._run_file_path = file_path
                  main_fext = fext.lower()
              #
              if len(main_fext) > 0:
                 self._run_ext = main_fext
              else: # will be default file extension
                 self._run_ext = None
              clear_fext = False
              self._in_cash=False
       elif isinstance(value,list):
           if len(value) == 1:
               self.__set__(instance,value[0])
               return
           self._bind_to_sum = True
           RunDescriptor._PropMan.sum_runs.set_list2add(value)
           if instance.sum_runs:
                last_run_ind = RunDescriptor._PropMan.sum_runs.get_last_ind2sum()
                self._run_number = value[last_run_ind]
           else:
               self._run_number = value[0]
           clear_fext = True
       else:
           clear_fext = True
           self._run_number = int(value)
           if self._bind_to_sum and instance and instance.sum_runs:
              num2_sum = RunDescriptor._PropMan.sum_runs.set_last_ind2sum(self._run_number)                     
              if num2_sum == 0:
                self._bind_to_sum = False
                instance.sum_runs = False


       self._ws_cname = ''
       self._ws_name = None
       self._in_cash = False
       self._clear_old_ws(old_ws_name,None,clear_fext)
#--------------------------------------------------------------------------------------------------------------------
    def run_number(self):
        """ Return run number regardless of workspace is loaded or not"""
        if self._ws_name and self._ws_name in mtd:
            ws = mtd[self._ws_name]
            return ws.getRunNumber()
        else:
            return self._run_number 
#--------------------------------------------------------------------------------------------------------------------
    def is_monws_separate(self):
        """ """
        mon_ws = self.get_monitors_ws()
        if mon_ws:
            name = mon_ws.name()
        else:
            return False

        if name.endswith('_monitors'):
            return True
        else:
            return False
#--------------------------------------------------------------------------------------------------------------------
    def get_run_list(self):
        """ Returns list of the files, assigned to current property """
        current_run = self.run_number()
        if self._bind_to_sum:
            runs = RunDescriptor._PropMan.sum_runs.get_runs()
            if current_run in runs:
                return runs
            else:
                return [current_run]
        else:
           return [current_run]
#--------------------------------------------------------------------------------------------------------------------
    def set_action_suffix(self,suffix=None):
        """ method to set part of the workspace name, which indicate some action performed over this workspace           
            
            e.g.: default suffix of a loaded workspace is 'RAW' but we can set it to SPE to show that conversion to 
            energy will be performed for this workspace.

            method returns the name of the workspace is will have with this suffix. Algorithms would later  
            work on the initial workspace and modify it in-place or to produce workspace with new name (depending if one 
            wants to keep initial workspace)
            synchronize_ws(ws_pointer) then should synchronize workspace and its name.

            TODO: This method should be automatically invoked by an algorithm decorator
            Until implemented, one have to ensure that it is correctly used together with synchronize_ws
            to ensue one can always get workspace from its name
        """
        if suffix:
            self._ws_suffix = suffix
        else: # return to default
            self._ws_suffix = ''
        return self._build_ws_name()
#--------------------------------------------------------------------------------------------------------------------
    def synchronize_ws(self,workspace=None):
        """ Synchronize workspace name (after workspace may have changed due to algorithm) 
            with internal run holder name. Accounts for the situation when 

            TODO: This method should be automatically invoked by an algorithm decorator
            Until implemented, one have to ensure that it is correctly used together with 
            set_action_suffix to ensue one can always get expected workspace from its name
            outside of a method visibility 
        """ 
        if not workspace:
            workspace = mtd[self._ws_name]

        new_name = self._build_ws_name()
        old_name = workspace.name()
        if new_name != old_name:
           RenameWorkspace(InputWorkspace=old_name,OutputWorkspace=new_name)

           old_mon_name = old_name + '_monitors'
           new_mon_name = new_name + '_monitors'
           if old_mon_name in mtd:
              RenameWorkspace(InputWorkspace=old_mon_name,OutputWorkspace=new_mon_name)
        self._ws_name = new_name
#--------------------------------------------------------------------------------------------------------------------
    def get_file_ext(self):
        """ Method returns current file extension for file to load workspace from 
            e.g. .raw or .nxs extension
        """ 
        if self._run_ext:
            return self._run_ext
        else: # return IDF default
            return RunDescriptor._holder.data_file_ext
#--------------------------------------------------------------------------------------------------------------------
    def set_file_ext(self,val):
        """ set non-default file extension """
        if isinstance(val,str):
            if val[0] != '.':
                value = '.' + val
            else:
                value = val
            self._run_ext = value
        else:
            raise AttributeError('Source file extension can be only a string')
#--------------------------------------------------------------------------------------------------------------------
    @staticmethod
    def _check_claibration_source():
         """ if user have not specified calibration as input to the script, 
             try to retrieve calibration stored in file with run properties"""
         changed_prop = RunDescriptor._holder.getChangedProperties()
         if 'det_cal_file' in changed_prop:
              use_workspace_calibration = False
         else:
              use_workspace_calibration = True
         return use_workspace_calibration
#--------------------------------------------------------------------------------------------------------------------
    def get_workspace(self):
        """ Method returns workspace correspondent to current run number(s)
            and loads this workspace if it has not been loaded

            Returns Mantid pointer to the workspace, corresponding to this run number
        """ 
        if not self._ws_name:
           self._ws_name = self._build_ws_name()


        if self._ws_name in mtd:
            ws = mtd[self._ws_name]
            if ws.run().hasProperty("calibrated"):
                return ws # already calibrated
            else:
               prefer_ws_calibration = self._check_claibration_source()
               self.apply_calibration(ws,RunDescriptor._holder.det_cal_file,prefer_ws_calibration)
               return ws
        else:
           if self._run_number:
               prefer_ws_calibration = self._check_claibration_source()
               inst_name = RunDescriptor._holder.short_inst_name
               calibration = RunDescriptor._holder.det_cal_file
               if self._bind_to_sum and RunDescriptor._holder.sum_runs : # Sum runs
                   ws = RunDescriptor._PropMan.sum_runs.load_and_sum_runs(RunDescriptor._holder,inst_name,RunDescriptor._holder.load_monitors_with_workspace)
               else: # load current workspace
                   ws = self.load_run(inst_name, calibration,False, RunDescriptor._holder.load_monitors_with_workspace,prefer_ws_calibration)


               self.synchronize_ws(ws)
               self.apply_calibration(ws,calibration,prefer_ws_calibration)

               return ws
           else:
              return None
#--------------------------------------------------------------------------------------------------------------------
    def get_ws_clone(self,clone_name='ws_clone'):
        """ Get unbounded clone of eisting Run workspace """
        ws = self.get_workspace()
        CloneWorkspace(InputWorkspace=ws,OutputWorkspace=clone_name)
        mon_ws_name = self.get_ws_name() + '_monitors'
        if mon_ws_name in mtd:
            cl_mon_name = clone_name + '_monitors'
            CloneWorkspace(InputWorkspace=mon_ws_name,OutputWorkspace=cl_mon_name)

        return mtd[clone_name]
#--------------------------------------------------------------------------------------------------------------------
    def _set_ws_as_source(self,value):
        """ assign all parts of the run if input value is workspace """
        self._run_number = value.getRunNumber()
        ws_name = value.name()
        self._ws_suffix=''
        self._split_ws_name(ws_name)
        self.synchronize_ws(value)

#--------------------------------------------------------------------------------------------------------------------
    def chop_ws_part(self,origin,tof_range,rebin,chunk_num,n_chunks):
<<<<<<< HEAD
        """ chop part of the original workspace and sets it up as new original. 
            Return the old one """ 
        if not(origin):
           origin = self.get_workspace()
=======
        """ chop part of the original workspace and sets it up as new original.
            Return the old one """
        if not origin:
            origin = self.get_workspace()
>>>>>>> 1fa16a37

        origin_name = origin.name()
        try:
           mon_ws = mtd[origin_name+'_monitors']
        except:
           mon_ws = None

        target_name = '#{0}/{1}#'.format(chunk_num,n_chunks)+origin_name
        if chunk_num == n_chunks:
           RenameWorkspace(InputWorkspace=origin_name,OutputWorkspace=target_name)
           if mon_ws:
              RenameWorkspace(InputWorkspace=mon_ws,OutputWorkspace=target_name+'_monitors')
           origin_name = target_name
           origin_invalidated=True
        else:
           if mon_ws:
              CloneWorkspace(InputWorkspace=mon_ws,OutputWorkspace=target_name+'_monitors')
           origin_invalidated=False

        if rebin: # debug and compatibility mode with old reduction
           Rebin(origin_name,OutputWorkspace=target_name,Params=[tof_range[0],tof_range[1],tof_range[2]],PreserveEvents=False)
        else:
           CropWorkspace(origin_name,OutputWorkspace=target_name,XMin=tof_range[0],XMax=tof_range[2])

        self._set_ws_as_source(mtd[target_name])
        if origin_invalidated:
            return self.get_workspace()
        else:
            return origin

#--------------------------------------------------------------------------------------------------------------------
    def get_monitors_ws(self,monitor_ID=None):
        """ get pointer to a workspace containing monitors. 

           Explores different ways of finding monitor workspace in Mantid and returns the python pointer to the
           workspace which contains monitors.
        """
        data_ws = self.get_workspace()

        monWS_name = self.get_ws_name() + '_monitors'
        if monWS_name in mtd:
            mon_ws = mtd[monWS_name]
            monitors_separate = True
        else:
            mon_ws = data_ws
            monitors_separate = False

        spec_to_mon = RunDescriptor._holder.spectra_to_monitors_list
        if monitors_separate and spec_to_mon :
            for specID in spec_to_mon:
                mon_ws = self.copy_spectrum2monitors(data_ws,mon_ws,specID)

        if monitor_ID:
           try:
               ws_index = mon_ws.getIndexFromSpectrumNumber(monitor_ID) 
           except: #
               mon_ws = None
        else: 
            mon_list = self._holder.get_used_monitors_list()
            for monID in mon_list:
                try:
                    ws_ind = mon_ws.getIndexFromSpectrumNumber(int(monID))
                except:
                   mon_ws = None
                   break
        return mon_ws
#--------------------------------------------------------------------------------------------------------------------
    def is_existing_ws(self):
        """ method verifies if property value relates to workspace, present in ADS """ 
        if self._ws_name:
            if self._ws_name in mtd:
                return True
            else:
                return False
        else:
           return False
#--------------------------------------------------------------------------------------------------------------------
    def get_ws_name(self):
        """ return workspace name. If ws name is not defined, build it first and set up as the target ws name
        """ 
        if self._ws_name:
            if self._ws_name in mtd:
                return self._ws_name
            else:
                raise RuntimeError('Getting workspace name {0} for undefined workspace. Run get_workspace first'.format(self._ws_name)) 

        self._ws_name = self._build_ws_name()
        return self._ws_name
#--------------------------------------------------------------------------------------------------------------------
    def file_hint(self,run_num_str=None,filePath=None,fileExt=None,**kwargs):
        """ procedure to provide run file guess name from run properties
         
            main purpose -- to support customized order of file extensions
        """ 
        if not run_num_str:
           run_num_str = str(self.run_number())


        inst_name = RunDescriptor._holder.short_inst_name
        if 'file_hint' in kwargs:
            hint = kwargs['file_hint']
            fname,old_ext = os.path.splitext(hint)
            if len(old_ext) == 0:
                old_ext = self.get_file_ext()
        else:
            if fileExt:
               old_ext = fileExt
            else:
               old_ext = self.get_file_ext()

            hint = inst_name + run_num_str + old_ext
            if not filePath:
                filePath = self._run_file_path
            if os.path.exists(filePath):
                hint = os.path.join(filePath,hint)
        if os.path.exists(hint):
            return hint,old_ext
        else:
            fp,hint = os.path.split(hint)
        return hint,old_ext
#--------------------------------------------------------------------------------------------------------------------

    def find_file(self,inst_name=None,run_num=None,filePath=None,fileExt=None,**kwargs):
        """Use Mantid to search for the given run. """

        if not inst_name:
            inst_name = RunDescriptor._holder.short_inst_name

        if run_num:
            run_num_str = str(run_num)
        else:
            run_num_str = str(self.run_number())
        #
        file_hint,old_ext = self.file_hint(run_num_str,filePath,fileExt,**kwargs)

        try:
            file = FileFinder.findRuns(file_hint)[0]
            fname,fex = os.path.splitext(file)
            self._run_ext = fex
            if old_ext != fex:
                message = '*** Cannot find run-file with extension {0}.\n'\
                          '    Found file {1} instead'.format(old_ext,file)
                RunDescriptor._logger(message,'notice')
            self._run_file_path = os.path.dirname(fname)
            return (True,file)
        except RuntimeError:
             message = 'Cannot find file matching hint {0} on current search paths ' \
                       'for instrument {1}'.format(file_hint,inst_name)
<<<<<<< HEAD
             if not ('be_quet' in kwargs):
=======
            if not 'be_quet' in kwargs:
>>>>>>> 1fa16a37
                RunDescriptor._logger(message,'warning')
             return (False,message)
#--------------------------------------------------------------------------------------------------------------------

    def load_file(self,inst_name,ws_name,run_number=None,load_mon_with_workspace=False,filePath=None,fileExt=None,**kwargs):
        """ load run for the instrument name provided. If run_numner is None, look for the current run""" 
 
        ok,data_file = self.find_file(None,filePath,fileExt,**kwargs)
        if not ok:
           self._ws_name = None
           raise IOError(data_file)
                       
        if load_mon_with_workspace:
             mon_load_option = 'Include'
        else:
             mon_load_option = 'Separate'
        #
        try: # Hack: LoadEventNexus does not understand Separate at the moment and throws.
             # And event loader always loads monitors separately
             Load(Filename=data_file, OutputWorkspace=ws_name,LoadMonitors = mon_load_option)
        except ValueError:
             #mon_load_option =str(int(load_mon_with_workspace))
             Load(Filename=data_file, OutputWorkspace=ws_name,LoadMonitors = '1',MonitorsAsEvents='0')

        RunDescriptor._logger("Loaded {0}".format(data_file),'information')

        loaded_ws = mtd[ws_name]

        return loaded_ws
#--------------------------------------------------------------------------------------------------------------------

    def load_run(self,inst_name, calibration=None, force=False, mon_load_option=False,use_ws_calibration=True,\
                 filePath=None,fileExt=None,**kwargs):
        """Loads run into workspace with name provided.

           If force is true then the file is loaded regardless of whether this workspace already exists
        """
        # If a workspace with this name exists, then assume it is to be used in
        # place of a file
        if 'ws_name' in kwargs:
            ws_name = kwargs['ws_name']
            del kwargs['ws_name']
        else:
            try:
                ws_name = self.get_ws_name()
            except RuntimeError:
                self._ws_name = None
                ws_name = self.get_ws_name()
        #-----------------------------------
        if ws_name in mtd and not force:
            RunDescriptor._logger("{0} already loaded as workspace.".format(ws_name),'information')
        else:
            # If it doesn't exists as a workspace assume we have to try and
            # load a file
            loaded_ws = self.load_file(inst_name,ws_name,None,mon_load_option,filePath,fileExt,**kwargs)
        ######## Now we have the workspace
        self.apply_calibration(loaded_ws,calibration,use_ws_calibration)
        return loaded_ws
#--------------------------------------------------------------------------------------------------------------------
    def apply_calibration(self,loaded_ws,calibration=None,use_ws_calibration=True):
        """  If calibration is present, apply it to the workspace 
        
             use_ws_calibration -- if true, retrieve workspace property, which defines 
             calibration option (e.g. det_cal_file used a while ago) and try to use it
        """

        if not (calibration) or use_ws_calibration:
            return 
        if not isinstance(loaded_ws, api.Workspace):
           raise RuntimeError(' Calibration can be applied to a workspace only and got object of type {0}'.format(type(loaded_ws)))
        
        if loaded_ws.run().hasProperty("calibrated"):
            return # already calibrated

        ws_calibration = calibration
        if use_ws_calibration:
            try:
                ws_calibration = prop_helpers.get_default_parameter(loaded_ws.getInstrument(),'det_cal_file')
                if ws_calibration is None:
                    ws_calibration = calibration
                if isinstance(ws_calibration,str) and ws_calibration.lower() == 'none':
                    ws_calibration = calibration
                if ws_calibration :
                    test_name = ws_calibration
                    ws_calibration = FileFinder.getFullPath(ws_calibration)
                    if len(ws_calibration) == 0:
                       raise RuntimeError('Can not find defined in run {0} calibration file {1}\n'\
                                          'Define det_cal_file reduction parameter properly'.format(loaded_ws.name(),test_name))
                    RunDescriptor._logger('*** load_data: Calibrating data using workspace defined calibration file: {0}'.format(ws_calibration),'notice')
            except KeyError: # no det_cal_file defined in workspace
                if calibration:
                    ws_calibration = calibration
                else:
                    return

        if type(ws_calibration) == str : # It can be only a file (got it from calibration property)
            RunDescriptor._logger('load_data: Moving detectors to positions specified in cal file {0}'.format(ws_calibration),'debug')
            # Pull in pressures, thicknesses & update from cal file
            LoadDetectorInfo(Workspace=loaded_ws, DataFilename=ws_calibration, RelocateDets=True)
            AddSampleLog(Workspace=loaded_ws,LogName="calibrated",LogText=str(ws_calibration))
        elif isinstance(ws_calibration, api.Workspace):
            RunDescriptor._logger('load_data: Copying detectors positions from workspace {0}: '.format(ws_calibration.name()),'debug')
            CopyInstrumentParameters(InputWorkspace=ws_calibration,OutputWorkspace=loaded_ws)
            AddSampleLog(Workspace=loaded_ws,LogName="calibrated",LogText=str(ws_calibration))
#--------------------------------------------------------------------------------------------------------------------
    @staticmethod
    def copy_spectrum2monitors(data_ws,mon_ws,spectraID):
       """
        this routine copies a spectrum form workspace to monitor workspace and rebins it according to monitor workspace binning

        @param data_ws  -- the  event workspace which detector is considered as monitor or Mantid pointer to this workspace
        @param mon_ws   -- the  histogram workspace with monitors where one needs to place the detector's spectra 
        @param spectraID-- the ID of the spectra to copy.

       """
 
       # ----------------------------
       try:
           ws_index = mon_ws.getIndexFromSpectrumNumber(spectraID)
           # Spectra is already in the monitor workspace
           return mon_ws
       except:
           ws_index = data_ws.getIndexFromSpectrumNumber(spectraID)

       #
       x_param = mon_ws.readX(0)
       bins = [x_param[0],x_param[1] - x_param[0],x_param[-1]]
       ExtractSingleSpectrum(InputWorkspace=data_ws,OutputWorkspace='tmp_mon',WorkspaceIndex=ws_index)
       Rebin(InputWorkspace='tmp_mon',OutputWorkspace='tmp_mon',Params=bins,PreserveEvents='0')
       # should be vice versa but Conjoin invalidate ws pointers and hopefully
       # nothing could happen with workspace during conjoining
       #AddSampleLog(Workspace=monWS,LogName=done_log_name,LogText=str(ws_index),LogType='Number')
       mon_ws_name = mon_ws.getName()
       ConjoinWorkspaces(InputWorkspace1=mon_ws,InputWorkspace2='tmp_mon')
       mon_ws = mtd[mon_ws_name]

       if 'tmp_mon' in mtd:
           DeleteWorkspace(WorkspaceName='tmp_mon')
       return mon_ws
#--------------------------------------------------------------------------------------------------------------------
    def clear_monitors(self):
        """ method removes monitor workspace form analysis data service if it is there 
        
            (assuming it is not needed any more)
        """
        monWS_name = self._ws_name + '_monitors'
        if monWS_name in mtd:
            DeleteWorkspace(monWS_name)

#--------------------------------------------------------------------------------------------------------------------

    def _build_ws_name(self):

        instr_name = self._instr_name()

        sum_ext = RunDescriptor._PropMan.sum_runs.sum_ext()
        if self._run_number:
            ws_name = '{0}{1}{2}{3:0>#6d}{4}{5}'.format(self._prop_name,instr_name,self._ws_cname,self._run_number,sum_ext,self._ws_suffix)
        else:
            ws_name = '{0}{1}{2}{3}'.format(self._prop_name,self._ws_cname,sum_ext,self._ws_suffix)

        return ws_name 
#--------------------------------------------------------------------------------------------------------------------
    @staticmethod
    def rremove(thestr, trailing):
        thelen = len(trailing)
        if thestr[-thelen:] == trailing:
            return thestr[:-thelen]
        return thestr
    def _split_ws_name(self,ws_name):
        """ Method to split existing workspace name 
            into parts, in such a way that _build_name would restore the same name
        """
        # Remove suffix
        name = self.rremove(ws_name,self._ws_suffix)
        sumExt = RunDescriptor._PropMan.sum_runs.sum_ext()
        if len(sumExt) > 0:
            name = self.rremove(ws_name,sumExt)
        # remove _prop_name:
        name = name.replace(self._prop_name,'',1)

        try:
           part_ind = re.search('#(.+?)#', name).group(0)
           name     =name.replace(part_ind,'',1)
        except AttributeError:
           part_ind=''

        if self._run_number:
            instr_name = self._instr_name()
            name = name.replace(instr_name,'',1)
            self._ws_cname = part_ind+filter(lambda c: not c.isdigit(), name)

        else:
            self._ws_cname = part_ind+name
    #
    def _instr_name(self):
       if RunDescriptor._holder:
            instr_name = RunDescriptor._holder.short_inst_name
       else:
            instr_name = '_test_instrument'
       return instr_name 

    def _clear_old_ws(self,old_ws_name,new_name,clear_fext=False):
        """ helper method used in __set__. When new data (run or wod)  """
        if old_ws_name:
           if new_name != old_ws_name:
                if old_ws_name in mtd:
                   DeleteWorkspace(old_ws_name)
                old_mon_ws = old_ws_name + '_monitors'
                if old_mon_ws in mtd:
                    DeleteWorkspace(old_mon_ws)
                if clear_fext:
                   self._run_ext = None
                   self._run_file_path = ''

    def has_own_value(self):
        """ interface property used to verify if
            the class got its own values or been shadowed by 
            property, this one depends on 
            
        """ 
        return not(self._in_cash)
#-------------------------------------------------------------------------------------------------------------------------------
#-------------------------------------------------------------------------------------------------------------------------------
#-------------------------------------------------------------------------------------------------------------------------------
class RunDescriptorDependent(RunDescriptor):
    """ Simple RunDescriptor class dependent on another RunDescriptor,
        providing the host descriptor if current descriptor value is not defined
        or usual descriptor functionality if somebody sets current descriptor up   
    """

    def __init__(self,host_run,ws_preffix,DocString=None):
        RunDescriptor.__init__(self,ws_preffix,DocString)
        self._host = host_run
        self._has_own_value = False

    def __get__(self,instance,owner=None):
       """ return dependent run number which is host run number if this one has not been set 
           or this run number if it was
       """ 
       if instance is None: # this class functions and the host functions
          return self

       if self._has_own_value: # this allows to switch between 
          return super(RunDescriptorDependent,self).__get__(instance,owner)
       else:
          return self._host.__get__(instance,owner)


    def __set__(self,instance,value):
        if value is None:
           self._has_own_value = False
           return
        self._has_own_value = True
        super(RunDescriptorDependent,self).__set__(instance,value)


    def has_own_value(self):
        """ interface property used to verify if
            the class got its own values or been shadowed by 
            property, this one depends on           
        """ 
        return self._has_own_value
    #--------------------------------------------------------------
    # TODO -- how to automate all these functions below?
    def run_number(self):
        if self._has_own_value:
           return super(RunDescriptorDependent,self).run_number()
        else:
           return self._host.run_number()
    #
    def is_monws_separate(self):
        if self._has_own_value:
           return super(RunDescriptorDependent,self).is_monws_separate()
        else:
           return self._host.is_monws_separate()

    def get_run_list(self):
        if self._has_own_value:
            return super(RunDescriptorDependent,self).get_run_list()
        else:
            return self._host.get_run_list()

    def set_action_suffix(self,suffix=None):
        if self._has_own_value:
            return super(RunDescriptorDependent,self).set_action_suffix(suffix)
        else:
            return self._host.set_action_suffix(suffix)

    def synchronize_ws(self,workspace=None):
        if self._has_own_value:
            return super(RunDescriptorDependent,self).synchronize_ws(workspace)
        else:
            return self._host.synchronize_ws(workspace)

    def get_file_ext(self):
        if self._has_own_value:
            return super(RunDescriptorDependent,self).get_file_ext()
        else:
            return self._host.get_file_ext()

    def set_file_ext(self,val):
        if self._has_own_value:
            return super(RunDescriptorDependent,self).set_file_ex(val)
        else:
            return self._host.set_file_ex(val)

    def get_workspace(self):
        if self._has_own_value:
            return super(RunDescriptorDependent,self).get_workspace()
        else:
            return self._host.get_workspace()

    def get_ws_clone(self,clone_name='ws_clone'):
        if self._has_own_value:
            return super(RunDescriptorDependent,self).get_ws_clone()
        else:
            return self._host.get_ws_clone()

    def chop_ws_part(self,origin,tof_range,rebin,chunk_num,n_chunks):
        if self._has_own_value:
            return super(RunDescriptorDependent,self).chop_ws_part(origin,tof_range,rebin,chunk_num,n_chunks)
        else:
            return self._host.chop_ws_part(origin,tof_range,rebin,chunk_num,n_chunks)

    def get_monitors_ws(self,monitor_ID=None):
        if self._has_own_value:
            return super(RunDescriptorDependent,self).get_monitors_ws(monitor_ID)
        else:
            return self._host.get_monitors_ws(monitor_ID)

    def is_existing_ws(self):
        if self._has_own_value:
            return super(RunDescriptorDependent,self).is_existing_ws()
        else:
            return self._host.is_existing_ws()

    def get_ws_name(self):
        if self._has_own_value:
            return super(RunDescriptorDependent,self).get_ws_name()
        else:
            return self._host.get_ws_name()
       
    def file_hint(self,run_num_str=None,filePath=None,fileExt=None,**kwargs):
        if self._has_own_value:
            return super(RunDescriptorDependent,self).file_hint(run_num_str,filePath,fileExt,**kwargs)
        else:
            return self._host.file_hint(run_num_str,filePath,fileExt,**kwargs)

    def find_file(self,inst_name=None,run_num=None,filePath=None,fileExt=None,**kwargs):
        if self._has_own_value:
            return super(RunDescriptorDependent,self).find_file(inst_name,run_num,filePath,fileExt,**kwargs)
        else:
            return self._host.find_file(inst_name,run_num,filePath,fileExt,**kwargs)

    def load_file(self,inst_name,ws_name,run_number=None,load_mon_with_workspace=False,filePath=None,fileExt=None,**kwargs):
        if self._has_own_value:
            return super(RunDescriptorDependent,self).load_file(inst_name,ws_name,run_number,load_mon_with_workspace,filePath,fileExt,**kwargs)
        else:
            return self._host.load_file(inst_name,ws_name,run_number,load_mon_with_workspace,filePath,fileExt,**kwargs)

    def load_run(self,inst_name, calibration=None, force=False, mon_load_option=False,use_ws_calibration=True,\
                 filePath=None,fileExt=None,**kwargs):
        if self._has_own_value:
            return super(RunDescriptorDependent,self).load_run(inst_name,calibration, force, mon_load_option,use_ws_calibration,\
                 filePath,fileExt,**kwargs)
        else:
            return self._host.load_run(inst_name,calibration, force, mon_load_option,use_ws_calibration,\
                               filePath,fileExt,**kwargs)

    def apply_calibration(self,loaded_ws,calibration=None,use_ws_calibration=True):
        if self._has_own_value:
            return super(RunDescriptorDependent,self).apply_calibration(loaded_ws,calibration,use_ws_calibration)
        else:
            return self._host.apply_calibration(loaded_ws,calibration,use_ws_calibration)

    def clear_monitors(self):
        if self._has_own_value:
            return super(RunDescriptorDependent,self).clear_monitors()
        else:
            return self._host.clear_monitors()
    #--------------------------------------------------------------<|MERGE_RESOLUTION|>--- conflicted
+++ resolved
@@ -1,9 +1,5 @@
-<<<<<<< HEAD
-""" File contains Descriptors used describe run for direct inelastic reduction """ 
-=======
 #pylint: disable=invalid-name
-""" File contains Descriptors used describe run for direct inelastic reduction """
->>>>>>> 1fa16a37
+""" File contains Descriptors used to describe run for direct inelastic reduction """
 
 
 from mantid.simpleapi import *
@@ -312,17 +308,10 @@
 
 #--------------------------------------------------------------------------------------------------------------------
     def chop_ws_part(self,origin,tof_range,rebin,chunk_num,n_chunks):
-<<<<<<< HEAD
         """ chop part of the original workspace and sets it up as new original. 
             Return the old one """ 
-        if not(origin):
+        if not origin:
            origin = self.get_workspace()
-=======
-        """ chop part of the original workspace and sets it up as new original.
-            Return the old one """
-        if not origin:
-            origin = self.get_workspace()
->>>>>>> 1fa16a37
 
         origin_name = origin.name()
         try:
@@ -471,11 +460,7 @@
         except RuntimeError:
              message = 'Cannot find file matching hint {0} on current search paths ' \
                        'for instrument {1}'.format(file_hint,inst_name)
-<<<<<<< HEAD
-             if not ('be_quet' in kwargs):
-=======
             if not 'be_quet' in kwargs:
->>>>>>> 1fa16a37
                 RunDescriptor._logger(message,'warning')
              return (False,message)
 #--------------------------------------------------------------------------------------------------------------------
