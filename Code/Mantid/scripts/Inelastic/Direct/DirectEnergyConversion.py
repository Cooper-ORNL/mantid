#pylint: disable=invalid-name
from mantid.simpleapi import *
from mantid.kernel import funcreturns
from mantid import geometry,api

import os.path
import copy,math,time


import Direct.CommonFunctions  as common
import Direct.diagnostics      as diagnostics
from Direct.PropertyManager  import PropertyManager
from Direct.RunDescriptor    import RunDescriptor
from Direct.ReductionHelpers import extract_non_system_names


def setup_reducer(inst_name,reload_instrument=False):
    """
    Given an instrument name or prefix this sets up a converter
    object for the reduction
    """
    try:
        return DirectEnergyConversion(inst_name,reload_instrument)
    except RuntimeError:
        raise RuntimeError('Unknown instrument "%s" or wrong IDF file for this instrument, cannot continue' % inst_name)


class DirectEnergyConversion(object):
    """
    Performs a convert to energy assuming the provided instrument is 
    an direct inelastic geometry instrument

    The class defines various methods to allow users to convert their
    files to Energy transfer

    Usage:
    >>red = DirectEnergyConversion('InstrumentName')
      and then: 
    >>red.convert_to_energy(wb_run,sample_run,ei_guess,rebin)
      or
    >>red.convert_to_energy(wb_run,sample_run,ei_guess,rebin,**arguments)
      or
    >>red.convert_to_energy(wb_run,sample_run,ei_guess,rebin,mapfile,**arguments)
      or
    >>red.prop_man.sample_run = run number
    >>red.prop_man.wb_run     = Whitebeam 
    >>red.prop_man.incident_energy = energy guess
    >>red.prop_man.energy_bins = [min_val,step,max_val]
    >>red.convert_to_energy()

    Where:
    Whitebeam run number or file name or workspace
    sample_run  sample run number or file name or workspace
    ei_guess    suggested value for incident energy of neutrons in direct inelastic instrument
    energy_bins energy binning requested for resulting spe workspace. 
    mapfile     Mapfile -- if absent/'default' the defaults from IDF are used
    monovan_run If present will do the absolute units normalization. Number of additional parameters
                specified in **kwargs is usually requested for this. If they are absent,
                program uses defaults, but the defaults (e.g. sample_mass or sample_rmm )
                are usually incorrect for a particular run.
    arguments   The dictionary containing additional keyword arguments.
                The list of allowed additional arguments is defined in InstrName_Parameters.xml 
                file, located in:
                MantidPlot->View->Preferences->Mantid->Directories->Parameter Definitions

    Usage examples:
    with run numbers as input:
    >>red.convert_to_energy(1000,10001,80,[-10,.1,70])  # will run on default instrument

    >>red.convert_to_energy(1000,10001,80,[-10,.1,70],'mari_res', additional keywords as required)

    >>red.convert_to_energy(1000,10001,80,'-10,.1,70','mari_res',fixei=True)

    A detector calibration file must be specified if running the reduction with workspaces as input
    namely:
    >>w2=cred.onvert_to_energy('wb_wksp','run_wksp',ei,rebin_params,mapfile,det_cal_file=cal_file
                                        ,diag_remove_zero=False,norm_method='current')


     All available keywords are provided in InstName_Parameters.xml file

   Some samples are:
   norm_method =[monitor-1],[monitor-2][Current]
   background  =False , True
   fixei       =False , True
   save_format =['.spe'],['.nxspe'],'none'
   detector_van_range          =[20,40] in mev

   bkgd_range  =[15000,19000]  :integration range for background tests

   second_white     - If provided an additional set of tests is performed on this. 
                         (default = None)
   hardmaskPlus     - A file specifying those spectra that should be masked
                         without testing (default=None)
   tiny             - Minimum threshold for acceptance (default = 1e-10)
   large            - Maximum threshold for acceptance (default = 1e10)
   bkgd_range       - A list of two numbers indicating the background range 
                         (default=instrument defaults)
   diag_van_median_rate_limit_lo  - Lower bound defining outliers as fraction of median value (default = 0.01)
   diag_van_median_rate_limit_hi  - Upper bound defining outliers as fraction of median value (default = 100.)
   diag_van_median_sigma_lo       - Fraction of median to consider counting low for the white beam diag (default = 0.1)
   diag_van_median_sigma_hi       - Fraction of median to consider counting high for the white beam diag (default = 1.5)
   diag_van_sig  - Error criterion as a multiple of error bar i.e. to fail the test, the magnitude of the
                   difference with respect to the median value must also exceed this number of error bars (default=0.0)
   diag_remove_zero                - If true then zeroes in the vanadium data will count as failed (default = True)
   diag_samp_samp_median_sigma_lo  - Fraction of median to consider counting low for the white beam diag (default = 0)
   diag_samp_samp_median_sigma_hi  - Fraction of median to consider counting high for the white beam diag (default = 2.0)
   diag_samp_sig        - Error criterion as a multiple of error bar i.e. to fail the test, the magnitude of the
                          difference with respect to the median value must also exceed this number of
                          error bars (default=3.3)
   variation       - The number of medians the ratio of the first/second white beam can deviate from
                     the average by (default=1.1)
   bleed_test      - If true then the CreatePSDBleedMask algorithm is run
   bleed_maxrate   - If the bleed test is on then this is the maximum framerate allowed in a tube
   bleed_pixels    - If the bleed test is on then this is the number of pixels ignored within the
                       bleed test diagnostic
   print_diag_results - If True then the results are printed to the screen

   diag_remove_ero =True, False (default):Diag zero counts in background range
   bleed=True , turn bleed correction on and off on by default for Merlin and LET

   sum =True,False(default) , sum multiple files

   det_cal_file= a valid detector block file and path or a raw file. Setting this
                  will use the detector calibraion from the specified file NOT the
                  input raw file
   mask_run = RunNumber to use for diag instead of the input run number

   one2one =True, False :Reduction will not use a mapping file

   hardmaskPlus=Filename :load a hardmarkfile and apply together with diag mask

   hardmaskOnly=Filename :load a hardmask and use as only mask
   """
#-------------------------------------------------------------------------------
    def diagnose(self, white,diag_sample=None,**kwargs):
      """ run diagnostics on the provided workspaces.

     this method does some additional processing before moving on to the diagnostics:
      1) Computes the white beam integrals, converting to energy
      2) Computes the background integral using the instrument defined range
      3) Computes a total count from the sample

     these inputs are passed to the diagnostics functions

     required inputs:

      white  - A workspace, run number or filepath of a white beam run. A workspace is assumed to
               have simple been loaded and nothing else.

     optional inputs:

      diag_sample - A workspace, run number or filepath of additional (sample) run used for diagnostics.
                    A workspace is assumed to have simple been loaded and nothing else. (default = None)

      second_white - If provided an additional set of tests is performed on this. (default = None)
      hard_mask    - A file specifying those spectra that should be masked without testing (default=None)

      # IDF-based diagnostics parameters:
      tiny        - Minimum threshold for acceptance (default = 1e-10)
      huge        - Maximum threshold for acceptance (default = 1e10)
      background_test_range - A list of two numbers indicating the background range (default=instrument defaults)
      van_out_lo  - Lower bound defining outliers as fraction of median value (default = 0.01)
      van_out_hi  - Upper bound defining outliers as fraction of median value (default = 100.)
      van_lo      - Fraction of median to consider counting low for the white beam diag (default = 0.1)
      van_hi      - Fraction of median to consider counting high for the white beam diag (default = 1.5)
      van_sig  - Error criterion as a multiple of error bar i.e. to fail the test, the magnitude of the\n"
                  "difference with respect to the median value must also exceed this number of error bars (default=0.0)
      samp_zero    - If true then zeros in the vanadium data will count as failed (default = True)
      samp_lo      - Fraction of median to consider counting low for the white beam diag (default = 0)
      samp_hi      - Fraction of median to consider counting high for the white beam diag (default = 2.0)
      samp_sig  - Error criterion as a multiple of error bar i.e. to fail the test, the magnitude of the\n"
                  "difference with respect to the median value must also exceed this number of error bars (default=3.3)
      variation  - The number of medians the ratio of the first/second white beam can deviate from
                   the average by (default=1.1)
      bleed_test - If true then the CreatePSDBleedMask algorithm is run
      bleed_maxrate - If the bleed test is on then this is the maximum framerate allowed in a tube
      bleed_pixels - If the bleed test is on then this is the number of pixels ignored within the
                     bleed test diagnostic
      """
<<<<<<< HEAD
      # output workspace name.
      try:
          n,r = funcreturns.lhs_info('both')
          out_ws_name = r[0]
      except:
          out_ws_name = None
=======
      lhs_names = funcreturns.lhs_info('names')
      if len(lhs_names) > 0:
          var_name = lhs_names[0]
      else:
          var_name = "diag_mask"

>>>>>>> e575a222
      # modify properties using input arguments
      self.prop_man.set_input_parameters(**kwargs)
      # obtain proper run descriptor in case it is not a run descriptor but
      # something else
      white = self.get_run_descriptor(white)

      # return all diagnostics parameters
      diag_params = self.prop_man.get_diagnostics_parameters()

      if self.use_hard_mask_only:
<<<<<<< HEAD
         # build hard mask
         diag_mask,n_masks = white.get_masking()
         if diag_mask is None:
            # in this peculiar way we can obtain working mask which
            # accounts for initial data grouping in the
            # data file.  SNS or 1 to 1 maps may probably avoid this
            # stuff and can load masks directly
            white_data = white.get_ws_clone('white_ws_clone')

            diag_mask = LoadMask(Instrument=self.instr_name,InputFile=self.hard_mask_file,\
                                 OutputWorkspace='hard_mask_ws')
            MaskDetectors(Workspace=white_data, MaskedWorkspace=diag_mask)
            white.add_masked_ws(white_data)
            DeleteWorkspace(Workspace='white_ws_clone')
            diag_mask,n_masks  = white.get_masking()
         if not(out_ws_name is None):
            dm = CloneWorkspace(diag_mask,OutputWorkspace=out_ws_name)
            return dm
         else:
            return None
=======
         if mtd.doesExist('hard_mask_ws'):
            diag_mask = mtd['hard_mask_ws']
         else: # build hard mask
               # in this peculiar way we can obtain working mask which
                             # accounts for initial data grouping in the
                             # data file.  SNS or 1 to 1 maps may probably avoid this
                             # stuff and can load masks directly
            white_data = white.get_ws_clone('white_ws_clone')

            diag_mask = LoadMask(Instrument=self.instr_name,InputFile=self.hard_mask_file,\
                               OutputWorkspace='hard_mask_ws')
            MaskDetectors(Workspace=white_data, MaskedWorkspace=diag_mask)
            DeleteWorkspace(diag_mask)
            diag_mask,masked_list = ExtractMask(InputWorkspace=white_data)
            DeleteWorkspace(Workspace='white_ws_clone')

         return diag_mask

>>>>>>> e575a222

      # Get the white beam vanadium integrals
      whiteintegrals = self.do_white(white, None, None) # No grouping yet
      if self.second_white:
<<<<<<< HEAD
        #TODO: fix  THIS DOES NOT WORK! 
=======
>>>>>>> e575a222
         second_white = self.second_white
         other_whiteintegrals = self.do_white(PropertyManager.second_white, None, None) # No grouping yet
         self.second_white = other_whiteintegrals

      # Get the background/total counts from the sample run if present
<<<<<<< HEAD
      if not(diag_sample is None): 
         diag_sample = self.get_run_descriptor(diag_sample)
         sample_mask,n_sam_masked = diag_sample.get_masking()
         if sample_mask is None:
            # If the bleed test is requested then we need to pass in the
            # sample_run as well
            if self.bleed_test:
                # initiate reference to reducer to be able to work with Run
                # Descriptors
                diagnostics.__Reducer__ = self
                diag_params['sample_run'] = diag_sample

            # Set up the background integrals for diagnostic purposes
            result_ws = self.normalise(diag_sample, self.normalise_method)

            #>>> here result workspace is being processed -- not touching
            #result ws
            bkgd_range = self.background_test_range
            background_int = Integration(result_ws,\
=======
      if diag_sample: 
         diag_sample = self.get_run_descriptor(diag_sample)
         # If the bleed test is requested then we need to pass in the
         # sample_run as well
         if self.bleed_test:
            # initiate reference to reducer to be able to work with Run
            # Descriptors
            diagnostics.__Reducer__ = self
            diag_params['sample_run'] = diag_sample

         # Set up the background integrals for diagnostic purposes
         result_ws = self.normalise(diag_sample, self.normalise_method)

         #>>> here result workspace is being processed -- not touching
         #result ws
         bkgd_range = self.background_test_range
         background_int = Integration(result_ws,\
>>>>>>> e575a222
                           RangeLower=bkgd_range[0],RangeUpper=bkgd_range[1],\
                           IncludePartialBins=True)
         total_counts = Integration(result_ws, IncludePartialBins=True)
         background_int = ConvertUnits(background_int, Target="Energy",EMode='Elastic', AlignBins=0)
         self.prop_man.log("Diagnose: finished convertUnits ",'information')

         background_int *= self.scale_factor
         diagnostics.normalise_background(background_int, whiteintegrals,\
                                           diag_params.get('second_white',None))
<<<<<<< HEAD
            diag_params['background_int'] = background_int
            diag_params['sample_counts']  = total_counts


      # extract existing white mask if one is defined and provide it for 
      # diagnose to use instead of constantly diagnosing the same vanadium
      white_mask,num_masked = white.get_masking()
      if not(white_mask is None) and not(sample_mask is None):
         # nothing to do then 
         total_mask = sample_mask+white_mask
         return total_mask
      else:
         pass # have to run diagnostics after all

      # Check how we should run diag
      diag_spectra_blocks = self.diag_spectra

      if not(white_mask is None):
         diag_params['white_mask']=white
      # keep white mask workspace for further usage
      if diag_spectra_blocks is None:
         # Do the whole lot at once
         white_masked_ws =diagnostics.diagnose(whiteintegrals, **diag_params)
         if white_masked_ws:
            white.add_masked_ws(white_masked_ws)
            DeleteWorkspace(white_masked_ws)
=======
         diag_params['background_int'] = background_int
         diag_params['sample_counts'] = total_counts

      # Check how we should run diag
      diag_spectra_blocks = self.diag_spectra
      if diag_spectra_blocks is None:
         # Do the whole lot at once
         diagnostics.diagnose(whiteintegrals, **diag_params)
>>>>>>> e575a222
      else:
         for index, bank in enumerate(diag_spectra_blocks):
             diag_params['start_index'] = bank[0] - 1
             diag_params['end_index'] = bank[1] - 1
<<<<<<< HEAD
             white_masked_ws=diagnostics.diagnose(whiteintegrals, **diag_params)
             if white_masked_ws:
                white.add_masked_ws(white_masked_ws)
                DeleteWorkspace(white_masked_ws)

      if out_ws_name:
        if not(diag_sample is None):
            diag_sample.add_masked_ws(whiteintegrals)
            mask,n_removed = diag_sample.get_masking()
            diag_mask = CloneWorkspace(mask,OutputWorkspace=out_ws_name)
        else: # either WB was diagnosed or WB masks were applied to it
            # Extract a mask workspace
            diag_mask, det_ids = ExtractMask(InputWorkspace=whiteintegrals,OutputWorkspace=out_ws_name)
      else:
          diag_mask=None
      # Clean up
=======
             diagnostics.diagnose(whiteintegrals, **diag_params)

>>>>>>> e575a222
      if 'sample_counts' in diag_params:
          DeleteWorkspace(Workspace='background_int')
          DeleteWorkspace(Workspace='total_counts')
      if 'second_white' in diag_params:
           DeleteWorkspace(Workspace=diag_params['second_white'])
<<<<<<< HEAD
      DeleteWorkspace(Workspace=whiteintegrals)

=======
        # Extract a mask workspace
      diag_mask, det_ids = ExtractMask(InputWorkspace=whiteintegrals,OutputWorkspace=var_name)

      DeleteWorkspace(Workspace=whiteintegrals)
      #TODO do we need this?
      #self.spectra_masks = diag_mask
>>>>>>> e575a222
      return diag_mask

#-------------------------------------------------------------------------------
    def convert_to_energy(self,wb_run=None,sample_run=None,ei_guess=None,rebin=None,map_file=None,
                          monovan_run=None,wb_for_monovan_run=None,**kwargs):
      """ One step conversion of run into workspace containing information about energy transfer

      """ 
      # Support for old reduction interface:
      self.prop_man.set_input_parameters_ignore_nan\
           (wb_run=wb_run,sample_run=sample_run,incident_energy=ei_guess,energy_bins=rebin,
            map_file=map_file,monovan_run=monovan_run,wb_for_monovan_run=wb_for_monovan_run)
      #
      self.prop_man.set_input_parameters(**kwargs)

      # output workspace name.
      try:
          n,r = funcreturns.lhs_info('both')
          out_ws_name = r[0]
      except:
          out_ws_name = None
      prop_man = self.prop_man

     # check if reducer can find all non-run files necessary for the reduction
<<<<<<< HEAD
     # and verify some other properties which can be wrong before starting a long run.
=======
     # and verify some other properties which can be wrong before starting long run.
>>>>>>> e575a222
      prop_man.log("****************************************************************")
      prop_man.validate_properties()
      prop_man.log("****************************************************************")

      # inform user on what parameters have changed from script or gui
      # if monovan present, check if abs_norm_ parameters are set
      self.prop_man.log_changed_values('notice')


<<<<<<< HEAD
      start_time = time.time()


=======


      start_time = time.time()


>>>>>>> e575a222
      PropertyManager.sample_run.set_action_suffix('')
      sample_ws = PropertyManager.sample_run.get_workspace()

      # Update reduction properties which may change in the workspace but have
      # not been modified from input parameters.
      # E.g.  detector number have changed
      oldChanges = self.prop_man.getChangedProperties()
      allChanges = self.prop_man.update_defaults_from_instrument(sample_ws.getInstrument())
      workspace_defined_prop = allChanges.difference(oldChanges)
      if len(workspace_defined_prop) > 0:
          prop_man.log("****************************************************************")
          prop_man.log('*** Sample run {0} properties change default reduction properties: '.\
<<<<<<< HEAD
                       format(PropertyManager.sample_run.get_workspace().name()))
=======
                       format(PropertyManager.sample_run.get_ws_name()))
>>>>>>> e575a222
          prop_man.log_changed_values('notice',False,oldChanges)
          prop_man.log("****************************************************************")



      masking = None
      masks_done = False
      if not prop_man.run_diagnostics:
          header = "*** Diagnostics including hard masking is skipped "
          masks_done = True
      #if Reducer.save_and_reuse_masks :
      # SAVE AND REUSE MASKS
      if self.spectra_masks:
         masks_done = True
#--------------------------------------------------------------------------------------------------
#  Diagnostics here
# -------------------------------------------------------------------------------------------------
     # diag the sample and detector vanadium.  It will deal with hard mask only
     # if it is set that way
      if not masks_done:
        prop_man.log("======== Run diagnose for sample run ===========================",'notice')
        masking = self.diagnose(PropertyManager.wb_run,PropertyManager.mask_run,\
                                second_white=None,print_diag_results=True)
        if prop_man.use_hard_mask_only:
            header = "*** Hard mask file applied to workspace with {0:d} spectra masked {1:d} spectra"
        else:
            header = "*** Diagnostics processed workspace with {0:d} spectra and masked {1:d} bad spectra"


        # diagnose absolute units:
        if self.monovan_run != None :
            if self.mono_correction_factor == None :
                if self.use_sam_msk_on_monovan == True:
                    prop_man.log('  Applying sample run mask to mono van')
                else:
                    if not self.use_hard_mask_only : # in this case the masking2 is different but
<<<<<<< HEAD
                                                     # points to the same workspace
                                                     # Should be better solution for that.
                        prop_man.log("======== Run diagnose for monochromatic vanadium run ===========",'notice')
=======
                                                     #points to the same
                                                                                                         #workspace
                                                     # Should be better
                                                                                                         # solution for that.
                        prop_man.log("======== Run diagnose for monochromatic vanadium run ===========",'notice')

>>>>>>> e575a222
                        masking2 = self.diagnose(PropertyManager.wb_for_monovan_run,PropertyManager.monovan_run,\
                                         second_white = None,print_diag_results=True)
                        masking +=  masking2
                        DeleteWorkspace(masking2)
<<<<<<< HEAD
            else: # if Reducer.mono_correction_factor != None :
                pass
        else:
            pass
=======


            else: # if Reducer.mono_correction_factor != None :
                pass
>>>>>>> e575a222
        # Very important statement propagating masks for further usage in
        # convert_to_energy.
        # This property is also directly accessible from GUI.
        self.spectra_masks = masking
         # save mask if it does not exist and has been already loaded
         #if Reducer.save_and_reuse_masks and not masks_done:
         #    SaveMask(InputWorkspace=masking,OutputFile =
         #    mask_file_name,GroupedDetectors=True)
      else:
          header = '*** Using stored mask file for workspace with  {0} spectra and {1} masked spectra'
<<<<<<< HEAD
          masking = self.spectra_masks 

      # estimate and report the number of failing detectors
      nMaskedSpectra = get_failed_spectra_list_from_masks(masking)
=======
          masking = self.spectra_masks
 
      # estimate and report the number of failing detectors
      failed_sp_list,nMaskedSpectra = get_failed_spectra_list_from_masks(masking)
>>>>>>> e575a222
      if masking:
         nSpectra = masking.getNumberHistograms()
      else:
         nSpectra = 0
      prop_man.log(header.format(nSpectra,nMaskedSpectra),'notice')

#--------------------------------------------------------------------------------------------------
#  now reduction
#--------------------------------------------------------------------------------------------------
      # SNS or GUI motor stuff
      self.calculate_rotation(PropertyManager.sample_run.get_workspace())
      #
      if self.monovan_run != None:
         MonovanCashNum = PropertyManager.monovan_run.run_number()
         if self.mono_correction_factor:
            calculate_abs_units = False # correction factor given, so no calculations
         else:
            calculate_abs_units = True
      else:
          MonovanCashNum = None
          calculate_abs_units = False
      PropertyManager.mono_correction_factor.set_cash_mono_run_number(MonovanCashNum)


      if PropertyManager.incident_energy.multirep_mode():
         self._multirep_mode = True
         ws_base = None
         mono_ws_base = None
         num_ei_cuts = len(self.incident_energy)
         if self.check_background:
            # find the count rate seen in the regions of the histograms
            # defined as the background regions, if the user defined such
            # region
            ws_base = PropertyManager.sample_run.get_workspace()
            bkgd_range = self.bkgd_range
            bkgr_ws=self._find_or_build_bkgr_ws(ws_base,bkgd_range[0],bkgd_range[1])
            RenameWorkspace(InputWorkspace=bkgr_ws, OutputWorkspace='bkgr_ws_source')
<<<<<<< HEAD
         # initialize list to store resulting workspaces to return
=======
         # initialize list to store resulting workspaces to return 
>>>>>>> e575a222
         result = []
      else:
         self._multirep_mode = False
         num_ei_cuts = 0
<<<<<<< HEAD

=======
 
>>>>>>> e575a222
      cut_ind = 0 # do not do enumerate if it generates all sequence at once
      #  -- code below uses current energy state from
                       #  PropertyManager.incident_energy
      for ei_guess in PropertyManager.incident_energy:
         cut_ind +=1
         #---------------
         if self._multirep_mode:
            tof_range = self.find_tof_range_for_multirep(ws_base)
            ws_base = PropertyManager.sample_run.chop_ws_part(ws_base,tof_range,self._do_early_rebinning,cut_ind,num_ei_cuts)
            prop_man.log("*** Processing multirep chunk: #{0}/{1} for provisional energy: {2} meV".format(cut_ind,num_ei_cuts,ei_guess),'notice')
         #---------------

         #Run the conversion first on the sample
         deltaE_ws_sample = self.mono_sample(PropertyManager.sample_run,ei_guess,PropertyManager.wb_run,\
                                             self.map_file,masking)
 
         # calculate absolute units integral and apply it to the workspace
         cashed_mono_int = PropertyManager.mono_correction_factor.get_val_from_cash(prop_man)
         if MonovanCashNum != None or self.mono_correction_factor or cashed_mono_int :
            # do not remove background from vanadium (sample background is not fit for that anyway)
            current_bkg_opt = self.check_background
            self.check_background= False
<<<<<<< HEAD
            # what we want to do with absolute units:
            if self.mono_correction_factor: # Correction provided. Just apply it
               deltaE_ws_sample = self.apply_absolute_normalization(deltaE_ws_sample,PropertyManager.monovan_run,\
                                                                    ei_guess,PropertyManager.wb_for_monovan_run,
                                                                    ' provided ')
            elif cashed_mono_int:  # Correction cashed from previous run
               self.mono_correction_factor = cashed_mono_int
               deltaE_ws_sample = self.apply_absolute_normalization(deltaE_ws_sample,PropertyManager.monovan_run,\
                                                                    ei_guess,PropertyManager.wb_for_monovan_run,
                                                                     ' -cached- ')
               self.mono_correction_factor = None
            else:   # Calculate corrections
               if self._multirep_mode and calculate_abs_units:
                   mono_ws_base = PropertyManager.monovan_run.chop_ws_part(mono_ws_base,tof_range,self._do_early_rebinning,\
                                                                           cut_ind,num_ei_cuts)
               deltaE_ws_sample = self.apply_absolute_normalization(deltaE_ws_sample,PropertyManager.monovan_run,\
                                                                    ei_guess,PropertyManager.wb_for_monovan_run,
                                                                    'calculated')
               # monovan workspace has been certainly deleted from memory after calculations
               PropertyManager.monovan_run._in_cash = True
            self.check_background = current_bkg_opt


=======
            # what we want to do with absolute units: 
            if self.mono_correction_factor: # Correction provided. Just apply it
                    deltaE_ws_sample = self.apply_absolute_normalization(deltaE_ws_sample,PropertyManager.monovan_run,\
                                                                      ei_guess,PropertyManager.wb_for_monovan_run)
            elif cashed_mono_int:  # Correction cashed from previous run
                self.mono_correction_factor = cashed_mono_int
                deltaE_ws_sample = self.apply_absolute_normalization(deltaE_ws_sample,PropertyManager.monovan_run,\
                                                                      ei_guess,PropertyManager.wb_for_monovan_run)
                self.mono_correction_factor = None
            else:   # Calculate corrections
                if self._multirep_mode and calculate_abs_units:
                        mono_ws_base = PropertyManager.monovan_run.chop_ws_part(mono_ws_base,tof_range,self._do_early_rebinning,\
                                                                          cut_ind,num_ei_cuts)
                deltaE_ws_sample = self.apply_absolute_normalization(deltaE_ws_sample,PropertyManager.monovan_run,\
                                                                      ei_guess,PropertyManager.wb_for_monovan_run)
            self.check_background = current_bkg_opt
         PropertyManager.monovan_run._in_cash = True # monovan run has been certainly deleted from memory
>>>>>>> e575a222

         # ensure that the sample_run name is intact with workspace
         PropertyManager.sample_run.synchronize_ws(deltaE_ws_sample)
         #
         ei = (deltaE_ws_sample.getRun().getLogData("Ei").value)
         # PropertyManager.incident_energy.set_current(ei) # let's not do it --
         # this makes subsequent calls to this method depend on
         #                                                 # previous calls

         prop_man.log("*** Incident energy found for sample run: {0} meV".format(ei),'notice')
         #
         self.save_results(deltaE_ws_sample)
<<<<<<< HEAD
         # prepare output workspace
         if out_ws_name:
            if self._multirep_mode:
               result.append(deltaE_ws_sample)
            else:
               results_name = deltaE_ws_sample.name()
               if results_name != out_ws_name:
                  RenameWorkspace(InputWorkspace=results_name,OutputWorkspace=out_ws_name)
               result = mtd[out_ws_name]
=======
         if out_ws_name: 
            if self._multirep_mode: 
               result.append(deltaE_ws_sample)
>>>>>>> e575a222
         else: # delete workspace if no output is requested
            self.sample_run = None


      end_time = time.time()
      prop_man.log("*** Elapsed time = {0} sec".format(end_time - start_time),'notice')

<<<<<<< HEAD
      # CLEAR existing workspaces only if it is not run within loop
      #prop_man.monovan_run = None
      #prop_man.wb_run = None
      self.spectra_masks = None
      if 'masking' in mtd:
          DeleteWorkspace(masking)



=======
      results_name = deltaE_ws_sample.name()
      if out_ws_name and not self._multirep_mode:
         if results_name != out_ws_name:
            RenameWorkspace(InputWorkspace=results_name,OutputWorkspace=out_ws_name)
         result = mtd[out_ws_name]
      else:
        pass

      end_time = time.time()
      prop_man.log("*** Elapsed time = {0} sec".format(end_time - start_time),'notice')

    # Hack for multirep mode?
#    if mtd.doesExist('hard_mask_ws') == True:
 #       DeleteWorkspace(Workspace='hard_mask_ws')

      #
      # CLEAN-up (may be worth to do in separate procedure)
      # Currently clear masks unconditionally TODO: cash masks with appropriate
      # precautions
      self.spectra_masks = None
      #self.prop_man.wb_run = None # clean up memory of the wb run (only in
      #case of file based wb)

      if 'bkgr_ws_source' in mtd:
          DeleteWorkspace('bkgr_ws_source')


>>>>>>> e575a222
      return result

    def do_white(self, run, spectra_masks=None, map_file=None):
        """
        Create the workspace, which each spectra containing the correspondent white beam integral (single value)

        These integrals are used as estimate for detector efficiency in wide range of energies
        (rather the detector electronic's efficiency as the geuger counters are very different in efficiency)
        and is used to remove the influence of this efficiency to the different detectors.
        """
        white_ws = self._get_wb_inegrals(run)
        # Masks may change in different runs
        # Masking and grouping
        white_ws = self.remap(white_ws, spectra_masks, map_file)

        # White beam scale factor
        white_ws *= self.wb_scale_factor
        return white_ws

    def mono_sample(self, mono_run, ei_guess, white_run=None, map_file=None,
                    spectra_masks=None, result_name=None, Tzero=None):
        """Convert a mono-chromatic sample run to DeltaE.

        """
        mono_run = self.get_run_descriptor(mono_run)
        if white_run:
            white_run = self.get_run_descriptor(white_run)


        mono_s = self._do_mono(mono_run, ei_guess,\
                             white_run, map_file, spectra_masks, Tzero)
        # at this stage we would never need monitors for this workspace if they
        # were actually there
        mono_run.clear_monitors()
        return mono_s

#-------------------------------------------------------------------------------
    def calculate_rotation(self,sample_wkspace,motor=None, offset=None):
        """calculate psi from sample environment motor and offset
       
           TODO: should probably go to properties
        """

        self.prop_man.set_input_parameters_ignore_nan(motor_name=motor,offset=offset)
        motor = self.prop_man.motor_name
        offset = self.prop_man.motor_offset

        #
        if offset is None:
            motor_offset = float('nan')
        else:
            motor_offset = float(offset)

        if motor:
        # Check if motor name exists
            if sample_wkspace.getRun().hasProperty(motor):
                motor_rotation = sample_wkspace.getRun()[motor].value[0]
                self.prop_man.log("Motor {0} rotation is {1}".format(motor,motor_rotation))
            else:
                self.prop_man.log("Could not find such sample environment log. Will use psi=motor_offset")
                motor_rotation = 0
        else:
           motor_rotation = float('nan')
        self.prop_man.psi = motor_rotation + motor_offset
#-------------------------------------------------------------------------------
    def get_ei(self, data_run, ei_guess):
        """ Calculate incident energy of neutrons and the time of the of the
            peak in the monitor spectrum

        The X data is corrected to set the first monitor peak at t=0 by subtracting
            t_mon + t_det_delay
        where the detector delay time is retrieved from the the instrument
        The position of the "source" component is also moved to match the position of
        the first monitor
        """
        data_run = self.get_run_descriptor(data_run)

        fix_ei = self.fix_ei
        ei_mon_spectra = self.ei_mon_spectra

        data_ws = data_run.get_workspace()
        monitor_ws = data_run.get_monitors_ws()
        if not monitor_ws:
           raise RuntimeError("Can not find monitors workspace for workspace {0}, run N{1}".\
                 format(data_ws.name(),data_ws.getRunNumber()))
        separate_monitors = data_run.is_monws_separate()
        data_run.set_action_suffix('_shifted')


        # Calculate the incident energy
        ei,mon1_peak,mon1_index,tzero = \
            GetEi(InputWorkspace=monitor_ws, Monitor1Spec=int(ei_mon_spectra[0]),
                  Monitor2Spec=int(ei_mon_spectra[1]),
                  EnergyEstimate=ei_guess,FixEi=fix_ei)

        # Store found incident energy in the class itself
        if self.prop_man.normalise_method == 'monitor-2' and not separate_monitors:
           # monitor-2 normalization ranges have to be identified before the
           # instrument is shifted in case it is shifted to this monitor (usual
           # case)
           #Find TOF range, correspondent to incident energy monitor peak
           energy_rage = self.mon2_norm_energy_range
           self._mon2_norm_time_range = self.get_TOF_for_energies(monitor_ws,energy_rage,\
                                                                 [self.mon2_norm_spec],None,self._debug_mode)
        #end
        if separate_monitors:
            # copy incident energy obtained on monitor workspace to detectors
            # workspace
            AddSampleLog(Workspace=data_ws,LogName='Ei',LogText=str(ei),LogType='Number')


        resultws_name = data_ws.name()
        # Adjust the TOF such that the first monitor peak is at t=0
        ScaleX(InputWorkspace=data_ws,OutputWorkspace=resultws_name,Operation="Add",Factor=-mon1_peak,
               InstrumentParameter="DelayTime",Combine=True)

        # shift to monitor used to calculate energy transfer
        spec_num = monitor_ws.getIndexFromSpectrumNumber(int(ei_mon_spectra[0])) 
        mon1_det = monitor_ws.getDetector(spec_num)
        mon1_pos = mon1_det.getPos()
        src_name = data_ws.getInstrument().getSource().getName()
        MoveInstrumentComponent(Workspace=resultws_name,ComponentName= src_name, X=mon1_pos.getX(), 
                                Y=mon1_pos.getY(), Z=mon1_pos.getZ(), RelativePosition=False)
 
        #
        data_run.synchronize_ws(mtd[resultws_name])
        return ei, mon1_peak

#-------------------------------------------------------------------------------
    def remap(self, result_ws, spec_masks, map_file):
        """
        Mask and group detectors based on input parameters
        """
        ws_name = result_ws.getName()
        if not spec_masks is None:
            MaskDetectors(Workspace=ws_name, MaskedWorkspace=spec_masks)
        if not map_file is None:
            GroupDetectors(InputWorkspace=ws_name,OutputWorkspace=ws_name,\
                           MapFile= map_file, KeepUngroupedSpectra=0, Behaviour='Average')

        return mtd[ws_name]
#-------------------------------------------------------------------------------
    def normalise(self, run, method, range_offset=0.0,external_monitors_ws=None):
        """ Apply normalization using specified source
        """
        run = self.get_run_descriptor(run)

        data_ws = run.get_workspace()
        old_ws_name = data_ws.name()

        result_name = run.set_action_suffix('_normalized')


        # Make sure we don't call this twice
        done_log = "DirectInelasticReductionNormalisedBy"
        if done_log in data_ws.getRun() or method is None:
            run.synchronize_ws(data_ws)
            output = mtd[result_name]
            return output

        method = method.lower()
        for case in common.switch(method):
            if case('monitor-1'):
               method,old_ws_name = self._normalize_to_monitor1(run,old_ws_name, range_offset,external_monitors_ws)
               break
            if case('monitor-2'):
               method,old_ws_name = self._normalize_to_monitor2(run,old_ws_name, range_offset,external_monitors_ws)
               break
            if case('current'):
                NormaliseByCurrent(InputWorkspace=old_ws_name,OutputWorkspace=old_ws_name)
                break
            if case(): # default
               raise RuntimeError('Normalization method {0} not found. It must be one of monitor-1, monitor-2, current, or None'.format(method))
        #endCase


        # Add a log to the workspace to say that the normalization has been
        # done
        output = mtd[old_ws_name]
        AddSampleLog(Workspace=output, LogName=done_log,LogText=method)
        run.synchronize_ws(output)
        return output
    #
    def _normalize_to_monitor1(self,run,old_name,range_offset=0.0,external_monitor_ws=None):
        """ Helper method implementing  normalize_to_monitor1 """ 

        # get monitor's workspace
        separate_monitors = run.is_monws_separate()
        if external_monitor_ws:
           separate_monitors = True
           mon_ws = external_monitor_ws
        else:
           mon_ws = run.get_monitors_ws()

        if not mon_ws: # no monitors
           if self.__in_white_normalization: # we can normalize wb integrals by current separately as they often do not
                                             # have monitors
              self.normalise(run,'current',range_offset)
<<<<<<< HEAD
              ws = run.get_workspace()
              new_name = ws.name()
              return ('current',new_name)
           else:
              raise RuntimeError('Normalise by monitor-1:: Workspace {0} for run {1} does not have monitors in it'\
                   .format(ws.name(),run.run_number()))
=======
              new_name = run.get_ws_name()
              return ('current',new_name)
           else:
              raise RuntimeError('Normalise by monitor-1:: Workspace {0} for run {1} does not have monitors in it'\
                   .format(run.get_ws_name(),run.__get__()))
>>>>>>> e575a222


        range = self.norm_mon_integration_range
        if self._debug_mode:
           kwargs = {'NormFactorWS':'NormMon1_WS' + data_ws.getName()}
        else:
           kwargs = {}

        mon_spect = self.prop_man.mon1_norm_spec
        if separate_monitors:
            kwargs['MonitorWorkspace'] = mon_ws
            kwargs['MonitorWorkspaceIndex'] = int(mon_ws.getIndexFromSpectrumNumber(int(mon_spect)))
            range_min = float(range[0])
            range_max = float(range[1])
        else:
            kwargs['MonitorSpectrum'] = int(mon_spect) # shame TODO: change c++ algorithm, which need float monitor ID
            range_min = float(range[0] + range_offset)
<<<<<<< HEAD
            range_max = float(range[1] + range_offset)   # Normalize to monitor 2
        # Normalize to monitor 1
        NormaliseToMonitor(InputWorkspace=old_name,OutputWorkspace=old_name,IntegrationRangeMin=range_min,
=======
            range_max = float(range[1] + range_offset)



        NormaliseToMonitor(InputWorkspace=old_name,OutputWorkspace=old_name, IntegrationRangeMin=range_min, 
>>>>>>> e575a222
                           IntegrationRangeMax=range_max,IncludePartialBins=True,**kwargs)
        return ('monitor-1',old_name)
    #
    def _normalize_to_monitor2(self,run,old_name, range_offset=0.0,external_monitor_ws=None):
        """ Helper method implementing  normalize_to_monitor_2 """ 

      # get monitor's workspace
        separate_monitors = run.is_monws_separate()
        if external_monitor_ws:
           separate_monitors = True
           mon_ws = external_monitor_ws
        else:
           mon_ws = run.get_monitors_ws()
<<<<<<< HEAD

=======
>>>>>>> e575a222

 
        if not mon_ws: # no monitors
           if self.__in_white_normalization: # we can normalize wb integrals by current separately as they often do not
                                             # have monitors
              self.normalise(run,'current',range_offset)
<<<<<<< HEAD
              ws = run.get_workspace()
              new_name =ws.name()
              return ('current',new_name)
           else:
              ws = run.get_workspace()
              raise RuntimeError('Normalize by monitor-2:: Workspace {0} for run {1} does not have monitors in it'\
                   .format(ws.name(),run.run_number()))
=======
              new_name = run.get_ws_name()
              return ('current',new_name)
           else:
              raise RuntimeError('Normalize by monitor-2:: Workspace {0} for run {1} does not have monitors in it'\
                   .format(run.get_ws_name(),run.__get__()))
>>>>>>> e575a222
        #
        if self._debug_mode:
           kwargs = {'NormFactorWS':'NormMon2_WS' + mon_ws.getName()}
        else:
           kwargs = {}

        mon_spect = self.prop_man.mon2_norm_spec
        mon_index = int(mon_ws.getIndexFromSpectrumNumber(mon_spect))
        if separate_monitors:
            kwargs['MonitorWorkspace'] = mon_ws
            kwargs['MonitorWorkspaceIndex'] = mon_index
        else:
            kwargs['MonitorSpectrum'] = mon_spect

        #Find TOF range, correspondent to incident energy monitor peak
        if self._mon2_norm_time_range: # range has been found during ei-calculations
           range = self._mon2_norm_time_range
           range_min = range[0] + range_offset
           range_max = range[1] + range_offset
           self._mon2_norm_time_range = None
        else:
           mon_ws_name = mon_ws.name() #monitor's workspace and detector's workspace are e
           if mon_ws_name.find('_shifted') != -1:
              # monitor-2 normalization ranges have to be identified before the
              # instrument is shifted
<<<<<<< HEAD
                raise RuntimeError("Instrument have been shifted but no time range has been identified. Monitor-2 normalization can not be performed ")
=======
              raise RuntimeError("Instrument have been shifted but no time range has been identified. Monitor-2 normalization can not be performed ") 
>>>>>>> e575a222
           else:
              # instrument and workspace shifted, so TOF will be calculated wrt
              # shifted instrument
              energy_rage = self.mon2_norm_energy_range
              TOF_range = self.get_TOF_for_energies(mon_ws,energy_rage,[mon_spect],None,self._debug_mode)
              range_min = TOF_range[0]
              range_max = TOF_range[1]
<<<<<<< HEAD
=======

>>>>>>> e575a222
       # Normalize to monitor 2
        NormaliseToMonitor(InputWorkspace=old_name,OutputWorkspace=old_name,IntegrationRangeMin=range_min, 
                           IntegrationRangeMax=range_max,IncludePartialBins=True,**kwargs)
        return ('monitor-2',old_name)
#-------------------------------------------------------------------------------
#-------------------------------------------------------------------------------
    def find_tof_range_for_multirep(self,workspace):
        """ Find range of tof-s (and time bin size) corresponding to the 
            energy range requested
        """ 
        if not workspace:
           workspace = PropertyManager.sample_run.get_workspace()

        spectra_id = self.prop_man.multirep_tof_specta_list
        if not spectra_id:
            spectra_id = [1]

        eMin,dE,eMax = PropertyManager.energy_bins.get_abs_range(self.prop_man)
        ei = PropertyManager.incident_energy.get_current()
        en_list = [eMin,eMin + dE,eMax - dE,eMax]
        TOF_range = DirectEnergyConversion.get_TOF_for_energies(workspace,en_list,spectra_id,ei)


        def process_block(tof_range):
            tof_range = filter(lambda x: not(math.isnan(x)), tof_range)
            dt = map(lambda x,y : abs(x - y),tof_range[1:],tof_range[:-1])
            t_step = min(dt)
            tof_min = min(tof_range)
            tof_max = max(tof_range)
            return (tof_min,t_step,tof_max)


        nBlocks = len(spectra_id)
        if nBlocks > 1:
           tof_min,t_step,tof_max = process_block(TOF_range[0])
           for ind in xrange(1,nBlocks):
               tof_min1,t_step1,tof_max1 = process_block(TOF_range[ind])
               tof_min = min(tof_min,tof_min1)
               tof_max = max(tof_max,tof_max1)
               t_step = min(t_step,t_step1)
        else:
               tof_min,t_step,tof_max = process_block(TOF_range)
        #end
        return (tof_min,t_step,tof_max)
    #
    @staticmethod
    def get_TOF_for_energies(workspace,energy_list,specID_list,ei=None,debug_mode=False):
        """ Method to find what TOF range corresponds to given energy range             
           for given workspace and detectors.

           Input:
           workspace    pointer to workspace with instrument attached. 
           energy_list  the list of input energies to process
           detID_list   list of detectors to find 
           ei           incident energy. If present, TOF range is calculated in direct mode, 
                        if not -- elastic mode

           Returns: 
           list of TOF corresponding to input energies list. 
        """ 
        template_ws_name = '_energy_range_ws'
        range_ws_name = '_TOF_range_ws'
        y = [1] * (len(energy_list) - 1)
        TOF_range = []
        for specID in specID_list:
            ind = workspace.getIndexFromSpectrumNumber(specID)
            ExtractSingleSpectrum(InputWorkspace=workspace, OutputWorkspace=template_ws_name, WorkspaceIndex=ind)
            if ei:
                CreateWorkspace(OutputWorkspace=range_ws_name,NSpec = 1,DataX=energy_list,DataY=y,UnitX='DeltaE',ParentWorkspace=template_ws_name)
                range_ws = ConvertUnits(InputWorkspace=range_ws_name,OutputWorkspace=range_ws_name,Target='TOF',EMode='Direct',EFixed=ei)
            else:
                CreateWorkspace(OutputWorkspace=range_ws_name,NSpec = 1,DataX=energy_list,DataY=y,UnitX='Energy',ParentWorkspace=template_ws_name)
                range_ws = ConvertUnits(InputWorkspace=range_ws_name,OutputWorkspace=range_ws_name,Target='TOF',EMode='Elastic')
            x = range_ws.dataX(0)
            TOF_range.append(x.tolist())

        if not debug_mode:
            DeleteWorkspace(template_ws_name)
            DeleteWorkspace(range_ws_name)
        #
        if len(specID_list) == 1:
            TOF_range = TOF_range[0]

        return TOF_range

    def save_results(self, workspace, save_file=None, formats=None):
        """
        Save the result workspace to the specified filename using the list of formats specified in
        formats. If formats is None then the default list is used
        """
        if formats:# clear up existing save formats as one is defined in parameters
           self.prop_man.save_format = None

        self.prop_man.set_input_parameters_ignore_nan(save_file_name=save_file,save_format=formats)
        formats = self.prop_man.save_format

        if save_file:
           save_file,ext = os.path.splitext(save_file)
           if len(ext) > 1:
               formats.add(ext[1:])
        else:
           save_file = self.prop_man.save_file_name

        if save_file is None:
            save_file = workspace.getName()
        elif os.path.isdir(save_file):
            save_file = os.path.join(save_file, workspace.getName())
        elif save_file == '':
            raise ValueError('Empty filename is not allowed for saving')
        else:
            pass

<<<<<<< HEAD
        prop_man = self.prop_man
=======
        prop_man = self.prop_man 
         
        save_file,ext = os.path.splitext(save_file)
        if len(ext) > 1:
            formats.add(ext[1:])

>>>>>>> e575a222
        name_orig = workspace.name()
        for file_format  in formats:
            for case in common.switch(file_format):
                if case('nxspe'):
                   filename = save_file + '.nxspe'
<<<<<<< HEAD
                   # nxspe can not write workspace with / in the name (something to do with folder names inside nxspe)
                   name_supported = name_orig.replace('/','of')
                   if name_supported != name_orig:
                      RenameWorkspace(InputWorkspace=name_orig,OutputWorkspace=name_supported)
                   SaveNXSPE(InputWorkspace=name_supported,Filename= filename,\
                             KiOverKfScaling=prop_man.apply_kikf_correction,psi=prop_man.psi)
=======
                   name_supported = name_orig.replace('/','of')
                   if name_supported != name_orig:
                      RenameWorkspace(InputWorkspace=name_orig,OutputWorkspace=name_supported)
                   SaveNXSPE(InputWorkspace=name_supported,Filename= filename, KiOverKfScaling=prop_man.apply_kikf_correction,psi=prop_man.psi)
>>>>>>> e575a222
                   if name_supported != name_orig:
                      RenameWorkspace(InputWorkspace=name_supported,OutputWorkspace=name_orig)
                   break
                if case('spe'):
                   filename = save_file + '.spe'
                   SaveSPE(InputWorkspace=workspace,Filename= filename)
                   break
                if case('nxs'):
                   filename = save_file + '.nxs'
                   SaveNexus(InputWorkspace=workspace,Filename= filename)
                   break
                if case(): # default, could also just omit condition or 'if True'
<<<<<<< HEAD
                   prop_man.log("Unknown file format {0} requested to save results. No saving performed this format".\
                               format(file_format))
=======
                   prop_man.log("Unknown file format {0} requested to save results. No saving performed this format".format(file_format))

>>>>>>> e575a222
    #########
    @property 
    def prop_man(self):
        """ Return property manager containing DirectEnergyConversion parameters """
        return self._propMan

    @prop_man.setter
    def prop_man(self,value):
        """ Assign new instance of direct property manager to provide DirectEnergyConversion parameters """
        if isinstance(value,PropertyManager):
            self._propMan = value
        else:
            raise KeyError("Property manager can be initialized by an instance of ProperyManager only")
    #########
    @property
    def spectra_masks(self):
        """ The property keeps a workspace with masks, stored for further usage """ 

        # check if spectra masks is defined
        if hasattr(self,'_spectra_masks'):
            return self._spectra_masks
        else:
            return None

    @spectra_masks.setter
    def spectra_masks(self,value):
        """ set up spectra masks """ 
        self._spectra_masks = value
#-------------------------------------------------------------------------------
    def apply_absolute_normalization(self,sample_ws,monovan_run=None,ei_guess=None,wb_mono=None,abs_norm_factor_is=None):
        """  Function applies absolute normalization factor to the target workspace
             and calculates this factor if necessary

            Inputs:
            Reducer           --    properly initialized class which performs reduction
            deltaE_wkspace_sample-- the workspace which should be modified
            monovan_run          -- run number for monochromatic vanadium sample at current energy
            ei_guess             -- estimated neutrons incident energy
            wb_mono              -- white bean vanadium run number.
        """
        # Old interface support
        prop_man = self.prop_man
        prop_man.log('*** Running absolute units corrections ****************************************************','notice')

        if prop_man.mono_correction_factor:
            absnorm_factor = float(prop_man.mono_correction_factor)
            prop_man.log('*** Using supplied workspace correction factor                           ******','notice')
            if not abs_norm_factor_is:
                abs_norm_factor_is = ' provided '

        else:
            mvir = prop_man.monovan_integr_range
            prop_man.log('*** Evaluating the integral from the monovan run and calculate the correction factor ******','notice')
            prop_man.log('    Using absolute units vanadium integration range : [{0:8f}:{1:8f}]         ******'.format(mvir[0],mvir[1]),'notice')
            if not abs_norm_factor_is:
                abs_norm_factor_is = 'calculated'

            # convert to monovanadium to energy
            deltaE_wkspace_monovan = self.mono_sample(monovan_run,ei_guess,wb_mono,
                                                      self.monovan_mapfile,self.spectra_masks)


            ei_monovan = deltaE_wkspace_monovan.getRun().getLogData("Ei").value
            prop_man.log('    Incident energy found for monovanadium run: ' + str(ei_monovan) + ' meV','notice')


            (anf_LibISIS,anf_SS2,anf_Puas,anf_TGP) = self.get_abs_normalization_factor(monovan_run,ei_monovan)

            prop_man.log('*** Absolute correction factor(s): S^2: {0:10.4f}\n*** LibISIS: {1:10.4f} Poisson: {2:10.4f}  TGP: {3:10.4f} '\
                .format(anf_LibISIS,anf_SS2,anf_Puas,anf_TGP),'notice')
            prop_man.log('*** If these factors are substantially different, something is wrong                    ***','notice')
            absnorm_factor = anf_TGP
            # Store the factor for further usage
            PropertyManager.mono_correction_factor.set_val_to_cash(prop_man,anf_TGP)
            # reset current monovan run to run number (if it makes sense) --
<<<<<<< HEAD
            ## workspace is not good for further processing any more        #end
=======
            # workspace is not good for further processing any more
            mono_run_num = PropertyManager.monovan_run.run_number()
            prop_man.monovan_run = None # delete everything from memory
            prop_man.monovan_run = mono_run_num 
        #end
>>>>>>> e575a222
        prop_man.log('*** Using {0} value : {1} of absolute units correction factor (TGP)'.format(abs_norm_factor_is,absnorm_factor),'notice')
        prop_man.log('*******************************************************************************************','notice')

        sample_ws = sample_ws / absnorm_factor

        return sample_ws
#-------------------------------------------------------------------------------
    def get_abs_normalization_factor(self,monovan_run,ei_monovan):
        """get absolute normalization factor for monochromatic vanadium

          Inputs:
          @param: monvan_run   -- run descriptor of converted to energy monovan workspace
          @param: ei_monovan   -- monovan sample incident energy

          @returns the value of monovan absolute normalization factor.
                   deletes monovan workspace (deltaE_wkspace) if abs norm factor was calculated successfully

          Detailed explanation:
          The algorithm takes the monochromatic vanadium workspace normalized by WB vanadium and calculates
          average modified monochromatic vanadium (MV) integral considering that the efficiency of detectors
          are different and accounted for by dividing each MV value by corresponding WBV value,
          the signal on a detector has poison distribution and the error for a detector is the square
          root of correspondent signal on a detector.
          Error for WBV considered negligibly small wrt. the error on MV
         """

        propman = self.prop_man
        van_mass = propman.van_mass
        # list of two number representing the minimal (ei_monovan[0])
        # and the maximal (ei_monovan[1]) energy to integrate the spectra
        minmax = propman.monovan_integr_range
        mono_vs = monovan_run.get_workspace()
        ws_name = mono_vs.name()

<<<<<<< HEAD
        data_ws = Integration(InputWorkspace=mono_vs,OutputWorkspace='van_int',
                              RangeLower=minmax[0],RangeUpper=minmax[1],IncludePartialBins='1')

=======

        data_ws = Integration(InputWorkspace=deltaE_wkspaceName,OutputWorkspace='van_int',RangeLower=minmax[0],RangeUpper=minmax[1],IncludePartialBins='1')
 
>>>>>>> e575a222
        nhist = data_ws.getNumberHistograms()
        # extract wb integrals for combined spectra
        signal = []
        error = []
        izerc = 0
        for i in range(nhist):
           try:
             det = data_ws.getDetector(i)
           except Exception:
             continue
           if det.isMasked():
             continue
           sig = data_ws.readY(i)[0]
           err = data_ws.readE(i)[0]
           if sig != sig:     #ignore NaN (hopefully it will mean mask some day)
               continue
<<<<<<< HEAD
           if (err <= 0) or (sig <= 0):  # count Inf and negative||zero readings.  
              izerc+=1                   # Presence of this indicates that
              continue                   # something went wrong
           signal.append(sig)
=======
           if (err <= 0) or (sig <= 0):   # count Inf and negative||zero readings.  Presence of this indicates that
                                            # something went wrong
              izerc+=1
              continue

           signal.append(sig) 
>>>>>>> e575a222
           error.append(err)
        #---------------- Loop finished

        norm_factor = {}
        # Various prior probabilities.
        #-------------------------------------------------------------------------
        # Guess which minimizes the value sum(n_i-n)^2/Sigma_i -- this what
        # Libisis had
        signal_sum = sum(map(lambda s,e: s / e,signal,error))
        weight_sum = sum(map(lambda e: 1. / e, error))
        norm_factor['LibISIS'] = signal_sum / weight_sum
        #-------------------------------------------------------------------------
        # Guess which minimizes the value sum(n_i-n)^2/Sigma_i^2
        signal_sum = sum(map(lambda s,e: s / (e * e),signal,error))
        weight_sum = sum(map(lambda e: 1. / (e * e), error))
        norm_factor['SigSq'] = signal_sum / weight_sum
        #-------------------------------------------------------------------------
        # Guess which assumes Poisson distribution with Err=Sqrt(signal) and
        # calculates
        # the function: N_avrg =
        # 1/(DetEfficiency_avrg^-1)*sum(n_i*DetEfficiency_i^-1)
        # where the DetEfficiency = WB_signal_i/WB_average WB_signal_i is the
        # White Beam Vanadium
        # signal on i-th detector and the WB_average -- average WB vanadium
        # signal.
        # n_i is the modified signal
        signal_sum = sum(map(lambda e: e * e,error))
        weight_sum = sum(map(lambda s,e: e * e / s,signal,error))
        if weight_sum == 0.0:
            prop_man.log("WB integral has been calculated incorrectly, look at van_int workspace: {0}".format(ws_name),'error')
            raise ArithmeticError("Division by 0 weight when calculating WB integrals from workspace {0}".format(ws_name))
        norm_factor['Poisson'] = signal_sum / weight_sum
        #-------------------------------------------------------------------------
        # Guess which estimates value sum(n_i^2/Sigma_i^2)/sum(n_i/Sigma_i^2)
        # TGP suggestion from 12-2012
        signal_sum = sum(map(lambda s,e: s * s / (e * e),signal,error))
        weight_sum = sum(map(lambda s,e: s / (e * e),signal,error))
        if weight_sum == 0.0:
            prop_man.log("WB integral has been calculated incorrectly, look at van_int workspace: {0}".format(ws_name),'error')
            raise ArithmeticError("Division by 0 weight when calculating WB integrals from workspace {0}".format(ws_name))
        norm_factor['TGP'] = signal_sum / weight_sum
        #
        #
        #integral_monovan=signal_sum /(wbVan_sum)
        van_multiplier = (float(propman.van_rmm) / float(van_mass))
        if ei_monovan >= 210.0:
            xsection = 421  # vanadium cross-section in mBarn/sR (402 mBarn/Sr) (!!!modified to fit high
                            # energy limit?!!!)
        else: # old textbook cross-section for vanadium for ei=20mEv
            xsection = 400 + (ei_monovan / 10)
        sample_multiplier = (float(propman.sample_mass) / float(propman.sample_rmm))

        scale_factor = van_multiplier * sample_multiplier / xsection

        for type,val in norm_factor.iteritems():
            norm_factor[type] = val * scale_factor

        # check for NaN
        if (norm_factor['LibISIS'] != norm_factor['LibISIS']) | (izerc != 0):    # It is an error, print diagnostics:
           if norm_factor['LibISIS'] != norm_factor['LibISIS']:
               log_value = '\n--------> Absolute normalization factor is NaN <----------------------------------------------\n'
           else:
               log_value = '\n--------> Warning, Monovanadium has zero spectra <--------------------------------------------\n'
               log1_value = \
               "--------> Processing workspace: {0}\n"\
               "--------> Monovan Integration range : min={1}, max={2} (meV)\n"\
               "--------> Summed:  {3} spectra with total signal: {4} and error: {5}\n"\
               "--------> Dropped: {6} zero spectra\n"\
               "--------> Using  mBarn/sR*fu normalization factor = {7} resulting in:\n"\
               "--------> Abs norm factors: LibISIS: {8}\n"\
               "--------> Abs norm factors: Sigma^2: {9}\n"\
               "--------> Abs norm factors: Poisson: {10}\n"\
               "--------> Abs norm factors: TGP    : {11}\n"\
               .format(ws_name,minmax[0],minmax[1],nhist,sum(signal),sum(error),izerc,scale_factor,
                          norm_factor['LibISIS'],norm_factor['SigSq'],norm_factor['Poisson'],norm_factor['TGP'])
           log_value = log_value + log1_value
           propman.log(log_value,'error')
        else:
            if not self._debug_mode:
                monovan_run.clear_resulting_ws()
                DeleteWorkspace(Workspace=data_ws)
        return (norm_factor['LibISIS'],norm_factor['SigSq'],norm_factor['Poisson'],norm_factor['TGP'])

    #---------------------------------------------------------------------------
    # Behind the scenes stuff
    #---------------------------------------------------------------------------
    def __init__(self, instr_name=None,reload_instrument=False):
        """Constructor """

        object.__setattr__(self,'_descriptors',[])
        object.__setattr__(self,'_propMan',None)
        # Debug parameter.  Usually True unless investigating a problem
        object.__setattr__(self,'_keep_wb_workspace',True)
        object.__setattr__(self,'_do_ISIS_reduction',True)
        object.__setattr__(self,'_spectra_masks',None)
        # if normalized by monitor-2, range have to be established before
        # shifting the instrument
        object.__setattr__(self,'_mon2_norm_time_range',None)
        object.__setattr__(self,'_debug_mode',False)
        # method used in debug mode and requesting event workspace to be
        # rebinned first
        object.__setattr__(self,'_do_early_rebinning',False)
        # internal parameter, specifying work in multirep mode.  If True, some
        # auxiliary workspaces should not be deleted until used for each
        # workspace
        # processed
        object.__setattr__(self,'_multirep_mode',False)

        all_methods = dir(self)
        # define list of all existing properties, which have descriptors
        object.__setattr__(self,'_descriptors',extract_non_system_names(all_methods))

        if instr_name:
            self.initialise(instr_name,reload_instrument)
        #end

    def __getattr__(self,attr_name):
<<<<<<< HEAD
       """  overloaded to return values of properties non-existing in the class dictionary
            from the property manager class except this
            property already have descriptor in self class
       """
=======
       """  overloaded to return values of properties non-existing in the class dictionary 
            from the property manager class except this
            property already have descriptor in self class
       """ 
>>>>>>> e575a222
       if attr_name in self._descriptors:
          return object.__getattr__(self,attr_name)
       else:
          return getattr(self._propMan,attr_name)

    def __setattr__(self,attr_name,attr_value):
       """ overloaded to prohibit adding non-starting with _properties to the class instance
            and add all other properties to property manager except this property already
           have a descriptor
       """
       if attr_name[0] == '_':
            object.__setattr__(self,attr_name,attr_value)
<<<<<<< HEAD
       else:
         if attr_name in self._descriptors:
            object.__setattr__(self,attr_name,attr_value)
         else:
            setattr(self._propMan,attr_name,attr_value)

=======
        else:
            if attr_name in self._descriptors:
                object.__setattr__(self,attr_name,attr_value)
            else:
                setattr(self._propMan,attr_name,attr_value)
          
>>>>>>> e575a222
    def initialise(self, instr,reload_instrument=False):
        """
        Initialize the private attributes of the class and the nullify the attributes which expected
        to be always set-up from a calling script
        """
        # Internal properties and keys
        self._keep_wb_workspace = True # for the time being.  May be auto-calculated later but should it?
        self._do_ISIS_reduction = True
        # if normalized by monitor-2, range have to be established before
        # shifting the instrument
        self._mon2_norm_time_range = None
        self._debug_mode = False
        self.spectra_masks = None


        # Instrument and default parameter setup
        # formats available for saving.  As the reducer has to have a method to
        # process one of this, it is private property
        if not hasattr(self,'_propMan') or self._propMan is None:
            if isinstance(instr,PropertyManager):
                self._propMan = instr
            else:
                self._propMan = PropertyManager(instr)
        else:
            old_name = self._propMan.instrument.getName()
            if isinstance(instr,geometry._geometry.Instrument):
                new_name = self._propMan.instrument.getName()
            elif isinstance(instr,PropertyManager):
                new_name = instr.instr_name
            else:
                new_name = instr
            #end if
            if old_name != new_name or reload_instrument:
                self._propMan = PropertyManager(new_name)
            #end if
        #

    def setup_instrument_properties(self, workspace=None,reload_instrument=False):
        if workspace != None:
            instrument = workspace.getInstrument()
            name = instrument.getName()
            if name != self.prop_man.instr_name:
               self.prop_man = PropertyManager(name,workspace)
<<<<<<< HEAD

=======
>>>>>>> e575a222

                
    def get_run_descriptor(self,run):
       """ Spawn temporary run descriptor for input data given in format,
<<<<<<< HEAD
           different from run descriptor. Return existing run descriptor,
=======
           different from run descriptor. Return existing run descriptor, 
>>>>>>> e575a222
           if it is what provided.
       """
       if not isinstance(run,RunDescriptor):
          tRun = copy.copy(PropertyManager._tmp_run)
<<<<<<< HEAD
          tRun.__set__(None,run)
=======
          tRun.__set__(None,run)      
>>>>>>> e575a222
          return tRun
       else:
           return run
    #
# -------------------------------------------------------------------------------------------
#         This actually does the conversion for the mono-sample and
#         mono-vanadium runs
#
# -------------------------------------------------------------------------------------------
    def _do_mono_SNS(self, data_ws, result_name, ei_guess,\
                 white_run=None, map_file=None, spectra_masks=None, Tzero=None):
        # does not work -- retrieve from repo and fix
        raise NotImplementedError("Non currently implemented. Retrieve from repository"
                                  " if necessary and fix")
        return
#-------------------------------------------------------------------------------
    def _do_mono_ISIS(self, data_run, ei_guess,\
                 white_run=None, map_file=None, spectra_masks=None, Tzero=None):

        # Do ISIS stuff for Ei
        ei_value, mon1_peak = self.get_ei(data_run, ei_guess)



        # As we've shifted the TOF so that mon1 is at t=0.0 we need to account
        # for this in CalculateFlatBackground and normalization
        bin_offset = -mon1_peak
        result_name = data_run.set_action_suffix('_spe')

        if self.check_background == True:
            # Remove the count rate seen in the regions of the histograms
            # defined as the background regions, if the user defined such
            # region
            result_ws = data_run.get_workspace()
            bkgd_range = self.bkgd_range
            bkg_range_min = bkgd_range[0] + bin_offset
            bkg_range_max = bkgd_range[1] + bin_offset
            if isinstance(result_ws,api.IEventWorkspace):
                bkgr_ws = self._find_or_build_bkgr_ws(result_ws,bkg_range_min,bkg_range_max,bin_offset)
            else:
                bkgr_ws = None
                CalculateFlatBackground(InputWorkspace=result_ws,OutputWorkspace=result_ws,
                                        StartX= bkg_range_min,EndX= bkg_range_max,
                                        WorkspaceIndexList= '',Mode= 'Mean',SkipMonitors='1')
        else:
            bkgr_ws = None
            result_ws = data_run.get_workspace()
        data_run.synchronize_ws(result_ws)


        # Normalize using the chosen method+group
        norm_ws = self.normalise(data_run, self.normalise_method, range_offset=bin_offset)
        # normalized workspace can go out with different name, so here we
        # reinforce one expected here
        result_name = data_run.set_action_suffix('_spe')
        data_run.synchronize_ws(norm_ws)

        #
        ConvertUnits(InputWorkspace=result_name,OutputWorkspace=result_name, Target="DeltaE",EMode='Direct')
        self.prop_man.log("_do_mono: finished ConvertUnits for : " + result_name,'information')

        energy_bins = PropertyManager.energy_bins.get_abs_range(self.prop_man)
        if energy_bins:
           Rebin(InputWorkspace=result_name,OutputWorkspace=result_name,Params= energy_bins,PreserveEvents=False)
           if bkgr_ws: # remove background after converting units and rebinning
              RemoveBackground(InputWorkspace=result_name,OutputWorkspace=result_name,BkgWorkspace=bkgr_ws,EMode='Direct')
              DeleteWorkspace(bkgr_ws)
        else:
            pass # TODO: investigate way of removing background from event workspace if we want
                 # result to be an event workspace
            # what to do with event workspace having negative events?  will
                            # further algorithms work with these events ?

        if self.apply_detector_eff and energy_bins: #should detector efficiency work on event workspace too?  At the moment it is
                                                    #not (01/02/2015)
           DetectorEfficiencyCor(InputWorkspace=result_name,OutputWorkspace=result_name)
           self.prop_man.log("_do_mono: finished DetectorEfficiencyCor for : " + result_name,'information')
        #############
        data_run.synchronize_ws(mtd[result_name])

        return 
#-------------------------------------------------------------------------------
    def _find_or_build_bkgr_ws(self,result_ws,bkg_range_min=None,bkg_range_max=None,time_shift=0):
        """ Method calculates  background workspace or restore workspace with 
            the same name as the one produced by this method from ADS
        """ 
        if not bkg_range_min or not bkg_range_max:
            bkg_range_min,bkg_range_max = self.bkgd_range
        bkg_range_min += time_shift
        bkg_range_max += time_shift

        # has to have specific name for this all working. This ws is build at the beginning of 
        # multirep run
        if 'bkgr_ws_source' in mtd:
            bkgr_ws = CloneWorkspace(InputWorkspace='bkgr_ws_source',OutputWorkspace='bkgr_ws')
            if time_shift != 0: # Workspace has probably been shifted, so to have correct units conversion 
                                # one needs to do appropriate shift here as well
              CopyInstrumentParameters(result_ws,bkgr_ws)
             # Adjust the TOF such that the first monitor peak is at t=0
              ScaleX(InputWorkspace=bkgr_ws,OutputWorkspace='bkgr_ws',Operation="Add",Factor=time_shift,\
                     InstrumentParameter="DelayTime",Combine=True)
        else:
           bkgr_ws = Rebin(result_ws,Params=[bkg_range_min,(bkg_range_max - bkg_range_min) * 1.001,bkg_range_max],PreserveEvents=False)
           bkgr_ws = self.normalise(bkgr_ws, self.normalise_method, time_shift)


        return bkgr_ws
#-------------------------------------------------------------------------------
    def _do_mono(self, run,  ei_guess,
                 white_run=None, map_file=None, spectra_masks=None, Tzero=None):
        """
        Convert units of a given workspace to deltaE, including possible
        normalization to a white-beam vanadium run.
        """

        if self._do_ISIS_reduction:
            self._do_mono_ISIS(run,ei_guess,\
                              white_run, map_file, spectra_masks, Tzero)
        else:
          result_name = run.set_action_suffix('_spe')
          self._do_mono_SNS(run,result_name,ei_guess,\
                         white_run, map_file, spectra_masks, Tzero)
          run.synchronize_ws()

        prop_man = self.prop_man
        ws = run.get_workspace()
        result_name = ws.name()
        #######################
        # Ki/Kf Scaling...
        if prop_man.apply_kikf_correction:
            prop_man.log('Start Applying ki/kf corrections to the workspace : ' + result_name,'information')
            CorrectKiKf(InputWorkspace=result_name,OutputWorkspace= result_name, EMode='Direct')
            prop_man.log('finished applying ki/kf corrections for : ' + result_name,'information')

        # Make sure that our binning is consistent
        if prop_man.energy_bins:
           bins = PropertyManager.energy_bins.get_abs_range(prop_man)
           Rebin(InputWorkspace=result_name,OutputWorkspace= result_name,Params=bins)

        # Masking and grouping
        result_ws = mtd[result_name]
        result_ws = self.remap(result_ws, spectra_masks, map_file)

        if prop_man.energy_bins: # It should already be a distribution.
            ConvertToDistribution(Workspace=result_ws)
        # White beam correction
        if white_run is not None:
            white_ws = self.do_white(white_run, spectra_masks, map_file)
            result_ws /= white_ws
            DeleteWorkspace(white_ws)

        # Overall scale factor
        result_ws *= prop_man.scale_factor
        return result_ws
#-------------------------------------------------------------------------------
    def _get_wb_inegrals(self,run):
        """ """
        run = self.get_run_descriptor(run)
        white_ws = run.get_workspace()
        # This both integrates the workspace into one bin spectra and sets up
        # common bin boundaries for all spectra
        done_Log = 'DET_EFFICIENCY_calculated'

        # set action suffix and check if such workspace is already present
        new_ws_name = run.set_action_suffix('_norm_white')

        # Check if the work has been already done
        if new_ws_name in mtd:
            targ_ws = mtd[new_ws_name]
            if done_Log in targ_ws.getRun():
                old_log_val = targ_ws.getRun().getLogData(done_Log).value
                done_log_VAL = self._build_white_tag()
                if old_log_val == done_log_VAL:
                   run.synchronize_ws(targ_ws)
                   if self._keep_wb_workspace:
                        result = run.get_ws_clone()
                   else:
                        result = run.get_workspace()
<<<<<<< HEAD
                   return result
=======
                   return result 
>>>>>>> e575a222
                else:
                    DeleteWorkspace(Workspace=new_ws_name)
            else:
                DeleteWorkspace(Workspace=new_ws_name)
        #end
        done_log_VAL = self._build_white_tag()

        # Normalize
        self.__in_white_normalization = True
        white_ws = self.normalise(run, self.normalise_method,0.0)
        self.__in_white_normalization = False
        new_ws_name = run.set_action_suffix('_norm_white')
        old_name = white_ws.name()

        # Units conversion
        ConvertUnits(InputWorkspace=old_name,OutputWorkspace=old_name, Target= "Energy", AlignBins=0)
        self.prop_man.log("do_white: finished converting Units",'information')

        low,upp = self.wb_integr_range
        if low > upp:
            raise ValueError("White beam integration range is inconsistent. low=%d, upp=%d" % (low,upp))

        delta = 2.0 * (upp - low)
        white_ws = Rebin(InputWorkspace=old_name,OutputWorkspace=old_name, Params=[low, delta, upp])
        # Why aren't we doing this...
        #Integration(white_ws, white_ws, RangeLower=low, RangeUpper=upp)
        AddSampleLog(white_ws,LogName = done_Log,LogText=done_log_VAL,LogType='String')
        run.synchronize_ws(white_ws)
        if self._keep_wb_workspace:
            result = run.get_ws_clone()
        else:
            result = run.get_workspace()
        return result
#-------------------------------------------------------------------------------
    def _build_white_tag(self):
        """ build tag indicating wb-integration ranges """ 
        low,upp = self.wb_integr_range
        white_tag = 'NormBy:{0}_IntergatedIn:{1:0>10.2f}:{2:0>10.2f}'.format(self.normalise_method,low,upp)
        return white_tag

def get_failed_spectra_list_from_masks(masked_wksp):
    """Compile a list of spectra numbers that are marked as
       masked in the masking workspace

       Input:
       masking_workspace - A special masking workspace containing masking data
    """
    #TODO: get rid of this and use data, obtained form diagnostics
    failed_spectra = []
    if masked_wksp is None:
       return (failed_spectra,0)

    masking_wksp,sp_list = ExtractMask(masked_wksp)
    DeleteWorkspace(masking_wksp)

    n_spectra = len(sp_list)
    return n_spectra
#-----------------------------------------------------------------
if __name__ == "__main__":
    pass
    #unittest.main()<|MERGE_RESOLUTION|>--- conflicted
+++ resolved
@@ -27,7 +27,7 @@
 
 class DirectEnergyConversion(object):
     """
-    Performs a convert to energy assuming the provided instrument is 
+    Performs a convert to energy assuming the provided instrument is
     an direct inelastic geometry instrument
 
     The class defines various methods to allow users to convert their
@@ -35,7 +35,7 @@
 
     Usage:
     >>red = DirectEnergyConversion('InstrumentName')
-      and then: 
+      and then:
     >>red.convert_to_energy(wb_run,sample_run,ei_guess,rebin)
       or
     >>red.convert_to_energy(wb_run,sample_run,ei_guess,rebin,**arguments)
@@ -43,7 +43,7 @@
     >>red.convert_to_energy(wb_run,sample_run,ei_guess,rebin,mapfile,**arguments)
       or
     >>red.prop_man.sample_run = run number
-    >>red.prop_man.wb_run     = Whitebeam 
+    >>red.prop_man.wb_run     = Whitebeam
     >>red.prop_man.incident_energy = energy guess
     >>red.prop_man.energy_bins = [min_val,step,max_val]
     >>red.convert_to_energy()
@@ -52,14 +52,14 @@
     Whitebeam run number or file name or workspace
     sample_run  sample run number or file name or workspace
     ei_guess    suggested value for incident energy of neutrons in direct inelastic instrument
-    energy_bins energy binning requested for resulting spe workspace. 
+    energy_bins energy binning requested for resulting spe workspace.
     mapfile     Mapfile -- if absent/'default' the defaults from IDF are used
     monovan_run If present will do the absolute units normalization. Number of additional parameters
                 specified in **kwargs is usually requested for this. If they are absent,
                 program uses defaults, but the defaults (e.g. sample_mass or sample_rmm )
                 are usually incorrect for a particular run.
     arguments   The dictionary containing additional keyword arguments.
-                The list of allowed additional arguments is defined in InstrName_Parameters.xml 
+                The list of allowed additional arguments is defined in InstrName_Parameters.xml
                 file, located in:
                 MantidPlot->View->Preferences->Mantid->Directories->Parameter Definitions
 
@@ -94,7 +94,7 @@
                          without testing (default=None)
    tiny             - Minimum threshold for acceptance (default = 1e-10)
    large            - Maximum threshold for acceptance (default = 1e10)
-   bkgd_range       - A list of two numbers indicating the background range 
+   bkgd_range       - A list of two numbers indicating the background range
                          (default=instrument defaults)
    diag_van_median_rate_limit_lo  - Lower bound defining outliers as fraction of median value (default = 0.01)
    diag_van_median_rate_limit_hi  - Upper bound defining outliers as fraction of median value (default = 100.)
@@ -178,21 +178,12 @@
       bleed_pixels - If the bleed test is on then this is the number of pixels ignored within the
                      bleed test diagnostic
       """
-<<<<<<< HEAD
       # output workspace name.
       try:
           n,r = funcreturns.lhs_info('both')
           out_ws_name = r[0]
       except:
           out_ws_name = None
-=======
-      lhs_names = funcreturns.lhs_info('names')
-      if len(lhs_names) > 0:
-          var_name = lhs_names[0]
-      else:
-          var_name = "diag_mask"
-
->>>>>>> e575a222
       # modify properties using input arguments
       self.prop_man.set_input_parameters(**kwargs)
       # obtain proper run descriptor in case it is not a run descriptor but
@@ -203,7 +194,6 @@
       diag_params = self.prop_man.get_diagnostics_parameters()
 
       if self.use_hard_mask_only:
-<<<<<<< HEAD
          # build hard mask
          diag_mask,n_masks = white.get_masking()
          if diag_mask is None:
@@ -224,41 +214,17 @@
             return dm
          else:
             return None
-=======
-         if mtd.doesExist('hard_mask_ws'):
-            diag_mask = mtd['hard_mask_ws']
-         else: # build hard mask
-               # in this peculiar way we can obtain working mask which
-                             # accounts for initial data grouping in the
-                             # data file.  SNS or 1 to 1 maps may probably avoid this
-                             # stuff and can load masks directly
-            white_data = white.get_ws_clone('white_ws_clone')
-
-            diag_mask = LoadMask(Instrument=self.instr_name,InputFile=self.hard_mask_file,\
-                               OutputWorkspace='hard_mask_ws')
-            MaskDetectors(Workspace=white_data, MaskedWorkspace=diag_mask)
-            DeleteWorkspace(diag_mask)
-            diag_mask,masked_list = ExtractMask(InputWorkspace=white_data)
-            DeleteWorkspace(Workspace='white_ws_clone')
-
-         return diag_mask
-
->>>>>>> e575a222
 
       # Get the white beam vanadium integrals
       whiteintegrals = self.do_white(white, None, None) # No grouping yet
       if self.second_white:
-<<<<<<< HEAD
         #TODO: fix  THIS DOES NOT WORK! 
-=======
->>>>>>> e575a222
          second_white = self.second_white
          other_whiteintegrals = self.do_white(PropertyManager.second_white, None, None) # No grouping yet
          self.second_white = other_whiteintegrals
 
       # Get the background/total counts from the sample run if present
-<<<<<<< HEAD
-      if not(diag_sample is None): 
+      if not diag_sample is None:
          diag_sample = self.get_run_descriptor(diag_sample)
          sample_mask,n_sam_masked = diag_sample.get_masking()
          if sample_mask is None:
@@ -277,35 +243,15 @@
             #result ws
             bkgd_range = self.background_test_range
             background_int = Integration(result_ws,\
-=======
-      if diag_sample: 
-         diag_sample = self.get_run_descriptor(diag_sample)
-         # If the bleed test is requested then we need to pass in the
-         # sample_run as well
-         if self.bleed_test:
-            # initiate reference to reducer to be able to work with Run
-            # Descriptors
-            diagnostics.__Reducer__ = self
-            diag_params['sample_run'] = diag_sample
-
-         # Set up the background integrals for diagnostic purposes
-         result_ws = self.normalise(diag_sample, self.normalise_method)
-
-         #>>> here result workspace is being processed -- not touching
-         #result ws
-         bkgd_range = self.background_test_range
-         background_int = Integration(result_ws,\
->>>>>>> e575a222
                            RangeLower=bkgd_range[0],RangeUpper=bkgd_range[1],\
                            IncludePartialBins=True)
-         total_counts = Integration(result_ws, IncludePartialBins=True)
-         background_int = ConvertUnits(background_int, Target="Energy",EMode='Elastic', AlignBins=0)
-         self.prop_man.log("Diagnose: finished convertUnits ",'information')
-
-         background_int *= self.scale_factor
-         diagnostics.normalise_background(background_int, whiteintegrals,\
+            total_counts = Integration(result_ws, IncludePartialBins=True)
+            background_int = ConvertUnits(background_int, Target="Energy",EMode='Elastic', AlignBins=0)
+            self.prop_man.log("Diagnose: finished convertUnits ",'information')
+
+            background_int *= self.scale_factor
+            diagnostics.normalise_background(background_int, whiteintegrals,\
                                            diag_params.get('second_white',None))
-<<<<<<< HEAD
             diag_params['background_int'] = background_int
             diag_params['sample_counts']  = total_counts
 
@@ -332,21 +278,10 @@
          if white_masked_ws:
             white.add_masked_ws(white_masked_ws)
             DeleteWorkspace(white_masked_ws)
-=======
-         diag_params['background_int'] = background_int
-         diag_params['sample_counts'] = total_counts
-
-      # Check how we should run diag
-      diag_spectra_blocks = self.diag_spectra
-      if diag_spectra_blocks is None:
-         # Do the whole lot at once
-         diagnostics.diagnose(whiteintegrals, **diag_params)
->>>>>>> e575a222
       else:
          for index, bank in enumerate(diag_spectra_blocks):
              diag_params['start_index'] = bank[0] - 1
              diag_params['end_index'] = bank[1] - 1
-<<<<<<< HEAD
              white_masked_ws=diagnostics.diagnose(whiteintegrals, **diag_params)
              if white_masked_ws:
                 white.add_masked_ws(white_masked_ws)
@@ -363,26 +298,13 @@
       else:
           diag_mask=None
       # Clean up
-=======
-             diagnostics.diagnose(whiteintegrals, **diag_params)
-
->>>>>>> e575a222
       if 'sample_counts' in diag_params:
           DeleteWorkspace(Workspace='background_int')
           DeleteWorkspace(Workspace='total_counts')
       if 'second_white' in diag_params:
            DeleteWorkspace(Workspace=diag_params['second_white'])
-<<<<<<< HEAD
       DeleteWorkspace(Workspace=whiteintegrals)
 
-=======
-        # Extract a mask workspace
-      diag_mask, det_ids = ExtractMask(InputWorkspace=whiteintegrals,OutputWorkspace=var_name)
-
-      DeleteWorkspace(Workspace=whiteintegrals)
-      #TODO do we need this?
-      #self.spectra_masks = diag_mask
->>>>>>> e575a222
       return diag_mask
 
 #-------------------------------------------------------------------------------
@@ -390,7 +312,7 @@
                           monovan_run=None,wb_for_monovan_run=None,**kwargs):
       """ One step conversion of run into workspace containing information about energy transfer
 
-      """ 
+      """
       # Support for old reduction interface:
       self.prop_man.set_input_parameters_ignore_nan\
            (wb_run=wb_run,sample_run=sample_run,incident_energy=ei_guess,energy_bins=rebin,
@@ -407,11 +329,7 @@
       prop_man = self.prop_man
 
      # check if reducer can find all non-run files necessary for the reduction
-<<<<<<< HEAD
      # and verify some other properties which can be wrong before starting a long run.
-=======
-     # and verify some other properties which can be wrong before starting long run.
->>>>>>> e575a222
       prop_man.log("****************************************************************")
       prop_man.validate_properties()
       prop_man.log("****************************************************************")
@@ -421,17 +339,9 @@
       self.prop_man.log_changed_values('notice')
 
 
-<<<<<<< HEAD
       start_time = time.time()
 
 
-=======
-
-
-      start_time = time.time()
-
-
->>>>>>> e575a222
       PropertyManager.sample_run.set_action_suffix('')
       sample_ws = PropertyManager.sample_run.get_workspace()
 
@@ -444,11 +354,7 @@
       if len(workspace_defined_prop) > 0:
           prop_man.log("****************************************************************")
           prop_man.log('*** Sample run {0} properties change default reduction properties: '.\
-<<<<<<< HEAD
                        format(PropertyManager.sample_run.get_workspace().name()))
-=======
-                       format(PropertyManager.sample_run.get_ws_name()))
->>>>>>> e575a222
           prop_man.log_changed_values('notice',False,oldChanges)
           prop_man.log("****************************************************************")
 
@@ -485,33 +391,17 @@
                     prop_man.log('  Applying sample run mask to mono van')
                 else:
                     if not self.use_hard_mask_only : # in this case the masking2 is different but
-<<<<<<< HEAD
                                                      # points to the same workspace
                                                      # Should be better solution for that.
                         prop_man.log("======== Run diagnose for monochromatic vanadium run ===========",'notice')
-=======
-                                                     #points to the same
-                                                                                                         #workspace
-                                                     # Should be better
-                                                                                                         # solution for that.
-                        prop_man.log("======== Run diagnose for monochromatic vanadium run ===========",'notice')
-
->>>>>>> e575a222
                         masking2 = self.diagnose(PropertyManager.wb_for_monovan_run,PropertyManager.monovan_run,\
                                          second_white = None,print_diag_results=True)
                         masking +=  masking2
                         DeleteWorkspace(masking2)
-<<<<<<< HEAD
             else: # if Reducer.mono_correction_factor != None :
                 pass
         else:
             pass
-=======
-
-
-            else: # if Reducer.mono_correction_factor != None :
-                pass
->>>>>>> e575a222
         # Very important statement propagating masks for further usage in
         # convert_to_energy.
         # This property is also directly accessible from GUI.
@@ -522,17 +412,10 @@
          #    mask_file_name,GroupedDetectors=True)
       else:
           header = '*** Using stored mask file for workspace with  {0} spectra and {1} masked spectra'
-<<<<<<< HEAD
           masking = self.spectra_masks 
 
       # estimate and report the number of failing detectors
       nMaskedSpectra = get_failed_spectra_list_from_masks(masking)
-=======
-          masking = self.spectra_masks
- 
-      # estimate and report the number of failing detectors
-      failed_sp_list,nMaskedSpectra = get_failed_spectra_list_from_masks(masking)
->>>>>>> e575a222
       if masking:
          nSpectra = masking.getNumberHistograms()
       else:
@@ -570,20 +453,12 @@
             bkgd_range = self.bkgd_range
             bkgr_ws=self._find_or_build_bkgr_ws(ws_base,bkgd_range[0],bkgd_range[1])
             RenameWorkspace(InputWorkspace=bkgr_ws, OutputWorkspace='bkgr_ws_source')
-<<<<<<< HEAD
          # initialize list to store resulting workspaces to return
-=======
-         # initialize list to store resulting workspaces to return 
->>>>>>> e575a222
          result = []
       else:
          self._multirep_mode = False
          num_ei_cuts = 0
-<<<<<<< HEAD
-
-=======
- 
->>>>>>> e575a222
+
       cut_ind = 0 # do not do enumerate if it generates all sequence at once
       #  -- code below uses current energy state from
                        #  PropertyManager.incident_energy
@@ -599,14 +474,13 @@
          #Run the conversion first on the sample
          deltaE_ws_sample = self.mono_sample(PropertyManager.sample_run,ei_guess,PropertyManager.wb_run,\
                                              self.map_file,masking)
- 
+
          # calculate absolute units integral and apply it to the workspace
          cashed_mono_int = PropertyManager.mono_correction_factor.get_val_from_cash(prop_man)
          if MonovanCashNum != None or self.mono_correction_factor or cashed_mono_int :
             # do not remove background from vanadium (sample background is not fit for that anyway)
             current_bkg_opt = self.check_background
             self.check_background= False
-<<<<<<< HEAD
             # what we want to do with absolute units:
             if self.mono_correction_factor: # Correction provided. Just apply it
                deltaE_ws_sample = self.apply_absolute_normalization(deltaE_ws_sample,PropertyManager.monovan_run,\
@@ -630,25 +504,6 @@
             self.check_background = current_bkg_opt
 
 
-=======
-            # what we want to do with absolute units: 
-            if self.mono_correction_factor: # Correction provided. Just apply it
-                    deltaE_ws_sample = self.apply_absolute_normalization(deltaE_ws_sample,PropertyManager.monovan_run,\
-                                                                      ei_guess,PropertyManager.wb_for_monovan_run)
-            elif cashed_mono_int:  # Correction cashed from previous run
-                self.mono_correction_factor = cashed_mono_int
-                deltaE_ws_sample = self.apply_absolute_normalization(deltaE_ws_sample,PropertyManager.monovan_run,\
-                                                                      ei_guess,PropertyManager.wb_for_monovan_run)
-                self.mono_correction_factor = None
-            else:   # Calculate corrections
-                if self._multirep_mode and calculate_abs_units:
-                        mono_ws_base = PropertyManager.monovan_run.chop_ws_part(mono_ws_base,tof_range,self._do_early_rebinning,\
-                                                                          cut_ind,num_ei_cuts)
-                deltaE_ws_sample = self.apply_absolute_normalization(deltaE_ws_sample,PropertyManager.monovan_run,\
-                                                                      ei_guess,PropertyManager.wb_for_monovan_run)
-            self.check_background = current_bkg_opt
-         PropertyManager.monovan_run._in_cash = True # monovan run has been certainly deleted from memory
->>>>>>> e575a222
 
          # ensure that the sample_run name is intact with workspace
          PropertyManager.sample_run.synchronize_ws(deltaE_ws_sample)
@@ -661,21 +516,15 @@
          prop_man.log("*** Incident energy found for sample run: {0} meV".format(ei),'notice')
          #
          self.save_results(deltaE_ws_sample)
-<<<<<<< HEAD
          # prepare output workspace
          if out_ws_name:
             if self._multirep_mode:
                result.append(deltaE_ws_sample)
             else:
-               results_name = deltaE_ws_sample.name()
+              results_name = deltaE_ws_sample.name()
                if results_name != out_ws_name:
                   RenameWorkspace(InputWorkspace=results_name,OutputWorkspace=out_ws_name)
                result = mtd[out_ws_name]
-=======
-         if out_ws_name: 
-            if self._multirep_mode: 
-               result.append(deltaE_ws_sample)
->>>>>>> e575a222
          else: # delete workspace if no output is requested
             self.sample_run = None
 
@@ -683,7 +532,6 @@
       end_time = time.time()
       prop_man.log("*** Elapsed time = {0} sec".format(end_time - start_time),'notice')
 
-<<<<<<< HEAD
       # CLEAR existing workspaces only if it is not run within loop
       #prop_man.monovan_run = None
       #prop_man.wb_run = None
@@ -693,35 +541,6 @@
 
 
 
-=======
-      results_name = deltaE_ws_sample.name()
-      if out_ws_name and not self._multirep_mode:
-         if results_name != out_ws_name:
-            RenameWorkspace(InputWorkspace=results_name,OutputWorkspace=out_ws_name)
-         result = mtd[out_ws_name]
-      else:
-        pass
-
-      end_time = time.time()
-      prop_man.log("*** Elapsed time = {0} sec".format(end_time - start_time),'notice')
-
-    # Hack for multirep mode?
-#    if mtd.doesExist('hard_mask_ws') == True:
- #       DeleteWorkspace(Workspace='hard_mask_ws')
-
-      #
-      # CLEAN-up (may be worth to do in separate procedure)
-      # Currently clear masks unconditionally TODO: cash masks with appropriate
-      # precautions
-      self.spectra_masks = None
-      #self.prop_man.wb_run = None # clean up memory of the wb run (only in
-      #case of file based wb)
-
-      if 'bkgr_ws_source' in mtd:
-          DeleteWorkspace('bkgr_ws_source')
-
-
->>>>>>> e575a222
       return result
 
     def do_white(self, run, spectra_masks=None, map_file=None):
@@ -761,7 +580,7 @@
 #-------------------------------------------------------------------------------
     def calculate_rotation(self,sample_wkspace,motor=None, offset=None):
         """calculate psi from sample environment motor and offset
-       
+
            TODO: should probably go to properties
         """
 
@@ -839,13 +658,13 @@
                InstrumentParameter="DelayTime",Combine=True)
 
         # shift to monitor used to calculate energy transfer
-        spec_num = monitor_ws.getIndexFromSpectrumNumber(int(ei_mon_spectra[0])) 
+        spec_num = monitor_ws.getIndexFromSpectrumNumber(int(ei_mon_spectra[0]))
         mon1_det = monitor_ws.getDetector(spec_num)
         mon1_pos = mon1_det.getPos()
         src_name = data_ws.getInstrument().getSource().getName()
-        MoveInstrumentComponent(Workspace=resultws_name,ComponentName= src_name, X=mon1_pos.getX(), 
+        MoveInstrumentComponent(Workspace=resultws_name,ComponentName= src_name, X=mon1_pos.getX(),
                                 Y=mon1_pos.getY(), Z=mon1_pos.getZ(), RelativePosition=False)
- 
+
         #
         data_run.synchronize_ws(mtd[resultws_name])
         return ei, mon1_peak
@@ -906,7 +725,7 @@
         return output
     #
     def _normalize_to_monitor1(self,run,old_name,range_offset=0.0,external_monitor_ws=None):
-        """ Helper method implementing  normalize_to_monitor1 """ 
+        """ Helper method implementing  normalize_to_monitor1 """
 
         # get monitor's workspace
         separate_monitors = run.is_monws_separate()
@@ -920,20 +739,12 @@
            if self.__in_white_normalization: # we can normalize wb integrals by current separately as they often do not
                                              # have monitors
               self.normalise(run,'current',range_offset)
-<<<<<<< HEAD
               ws = run.get_workspace()
               new_name = ws.name()
               return ('current',new_name)
            else:
               raise RuntimeError('Normalise by monitor-1:: Workspace {0} for run {1} does not have monitors in it'\
                    .format(ws.name(),run.run_number()))
-=======
-              new_name = run.get_ws_name()
-              return ('current',new_name)
-           else:
-              raise RuntimeError('Normalise by monitor-1:: Workspace {0} for run {1} does not have monitors in it'\
-                   .format(run.get_ws_name(),run.__get__()))
->>>>>>> e575a222
 
 
         range = self.norm_mon_integration_range
@@ -951,22 +762,15 @@
         else:
             kwargs['MonitorSpectrum'] = int(mon_spect) # shame TODO: change c++ algorithm, which need float monitor ID
             range_min = float(range[0] + range_offset)
-<<<<<<< HEAD
-            range_max = float(range[1] + range_offset)   # Normalize to monitor 2
+            range_max = float(range[1] + range_offset)
+
         # Normalize to monitor 1
         NormaliseToMonitor(InputWorkspace=old_name,OutputWorkspace=old_name,IntegrationRangeMin=range_min,
-=======
-            range_max = float(range[1] + range_offset)
-
-
-
-        NormaliseToMonitor(InputWorkspace=old_name,OutputWorkspace=old_name, IntegrationRangeMin=range_min, 
->>>>>>> e575a222
                            IntegrationRangeMax=range_max,IncludePartialBins=True,**kwargs)
         return ('monitor-1',old_name)
     #
     def _normalize_to_monitor2(self,run,old_name, range_offset=0.0,external_monitor_ws=None):
-        """ Helper method implementing  normalize_to_monitor_2 """ 
+        """ Helper method implementing  normalize_to_monitor_2 """
 
       # get monitor's workspace
         separate_monitors = run.is_monws_separate()
@@ -975,17 +779,12 @@
            mon_ws = external_monitor_ws
         else:
            mon_ws = run.get_monitors_ws()
-<<<<<<< HEAD
-
-=======
->>>>>>> e575a222
-
- 
+
+
         if not mon_ws: # no monitors
            if self.__in_white_normalization: # we can normalize wb integrals by current separately as they often do not
                                              # have monitors
               self.normalise(run,'current',range_offset)
-<<<<<<< HEAD
               ws = run.get_workspace()
               new_name =ws.name()
               return ('current',new_name)
@@ -993,13 +792,6 @@
               ws = run.get_workspace()
               raise RuntimeError('Normalize by monitor-2:: Workspace {0} for run {1} does not have monitors in it'\
                    .format(ws.name(),run.run_number()))
-=======
-              new_name = run.get_ws_name()
-              return ('current',new_name)
-           else:
-              raise RuntimeError('Normalize by monitor-2:: Workspace {0} for run {1} does not have monitors in it'\
-                   .format(run.get_ws_name(),run.__get__()))
->>>>>>> e575a222
         #
         if self._debug_mode:
            kwargs = {'NormFactorWS':'NormMon2_WS' + mon_ws.getName()}
@@ -1025,11 +817,7 @@
            if mon_ws_name.find('_shifted') != -1:
               # monitor-2 normalization ranges have to be identified before the
               # instrument is shifted
-<<<<<<< HEAD
                 raise RuntimeError("Instrument have been shifted but no time range has been identified. Monitor-2 normalization can not be performed ")
-=======
-              raise RuntimeError("Instrument have been shifted but no time range has been identified. Monitor-2 normalization can not be performed ") 
->>>>>>> e575a222
            else:
               # instrument and workspace shifted, so TOF will be calculated wrt
               # shifted instrument
@@ -1037,20 +825,16 @@
               TOF_range = self.get_TOF_for_energies(mon_ws,energy_rage,[mon_spect],None,self._debug_mode)
               range_min = TOF_range[0]
               range_max = TOF_range[1]
-<<<<<<< HEAD
-=======
-
->>>>>>> e575a222
        # Normalize to monitor 2
-        NormaliseToMonitor(InputWorkspace=old_name,OutputWorkspace=old_name,IntegrationRangeMin=range_min, 
+        NormaliseToMonitor(InputWorkspace=old_name,OutputWorkspace=old_name,IntegrationRangeMin=range_min,
                            IntegrationRangeMax=range_max,IncludePartialBins=True,**kwargs)
         return ('monitor-2',old_name)
 #-------------------------------------------------------------------------------
 #-------------------------------------------------------------------------------
     def find_tof_range_for_multirep(self,workspace):
-        """ Find range of tof-s (and time bin size) corresponding to the 
+        """ Find range of tof-s (and time bin size) corresponding to the
             energy range requested
-        """ 
+        """
         if not workspace:
            workspace = PropertyManager.sample_run.get_workspace()
 
@@ -1088,19 +872,19 @@
     #
     @staticmethod
     def get_TOF_for_energies(workspace,energy_list,specID_list,ei=None,debug_mode=False):
-        """ Method to find what TOF range corresponds to given energy range             
+        """ Method to find what TOF range corresponds to given energy range
            for given workspace and detectors.
 
            Input:
-           workspace    pointer to workspace with instrument attached. 
+           workspace    pointer to workspace with instrument attached.
            energy_list  the list of input energies to process
-           detID_list   list of detectors to find 
-           ei           incident energy. If present, TOF range is calculated in direct mode, 
+           detID_list   list of detectors to find
+           ei           incident energy. If present, TOF range is calculated in direct mode,
                         if not -- elastic mode
 
-           Returns: 
-           list of TOF corresponding to input energies list. 
-        """ 
+           Returns:
+           list of TOF corresponding to input energies list.
+        """
         template_ws_name = '_energy_range_ws'
         range_ws_name = '_TOF_range_ws'
         y = [1] * (len(energy_list) - 1)
@@ -1131,9 +915,10 @@
         Save the result workspace to the specified filename using the list of formats specified in
         formats. If formats is None then the default list is used
         """
-        if formats:# clear up existing save formats as one is defined in parameters
+        if formats:
+           # clear up existing save formats as one is defined in parameters
            self.prop_man.save_format = None
-
+        # set up internal format variable from method parameters
         self.prop_man.set_input_parameters_ignore_nan(save_file_name=save_file,save_format=formats)
         formats = self.prop_man.save_format
 
@@ -1153,34 +938,17 @@
         else:
             pass
 
-<<<<<<< HEAD
         prop_man = self.prop_man
-=======
-        prop_man = self.prop_man 
-         
-        save_file,ext = os.path.splitext(save_file)
-        if len(ext) > 1:
-            formats.add(ext[1:])
-
->>>>>>> e575a222
-        name_orig = workspace.name()
         for file_format  in formats:
             for case in common.switch(file_format):
                 if case('nxspe'):
                    filename = save_file + '.nxspe'
-<<<<<<< HEAD
                    # nxspe can not write workspace with / in the name (something to do with folder names inside nxspe)
                    name_supported = name_orig.replace('/','of')
                    if name_supported != name_orig:
                       RenameWorkspace(InputWorkspace=name_orig,OutputWorkspace=name_supported)
                    SaveNXSPE(InputWorkspace=name_supported,Filename= filename,\
                              KiOverKfScaling=prop_man.apply_kikf_correction,psi=prop_man.psi)
-=======
-                   name_supported = name_orig.replace('/','of')
-                   if name_supported != name_orig:
-                      RenameWorkspace(InputWorkspace=name_orig,OutputWorkspace=name_supported)
-                   SaveNXSPE(InputWorkspace=name_supported,Filename= filename, KiOverKfScaling=prop_man.apply_kikf_correction,psi=prop_man.psi)
->>>>>>> e575a222
                    if name_supported != name_orig:
                       RenameWorkspace(InputWorkspace=name_supported,OutputWorkspace=name_orig)
                    break
@@ -1193,15 +961,10 @@
                    SaveNexus(InputWorkspace=workspace,Filename= filename)
                    break
                 if case(): # default, could also just omit condition or 'if True'
-<<<<<<< HEAD
                    prop_man.log("Unknown file format {0} requested to save results. No saving performed this format".\
                                format(file_format))
-=======
-                   prop_man.log("Unknown file format {0} requested to save results. No saving performed this format".format(file_format))
-
->>>>>>> e575a222
     #########
-    @property 
+    @property
     def prop_man(self):
         """ Return property manager containing DirectEnergyConversion parameters """
         return self._propMan
@@ -1216,7 +979,7 @@
     #########
     @property
     def spectra_masks(self):
-        """ The property keeps a workspace with masks, stored for further usage """ 
+        """ The property keeps a workspace with masks, stored for further usage """
 
         # check if spectra masks is defined
         if hasattr(self,'_spectra_masks'):
@@ -1226,7 +989,7 @@
 
     @spectra_masks.setter
     def spectra_masks(self,value):
-        """ set up spectra masks """ 
+        """ set up spectra masks """
         self._spectra_masks = value
 #-------------------------------------------------------------------------------
     def apply_absolute_normalization(self,sample_ws,monovan_run=None,ei_guess=None,wb_mono=None,abs_norm_factor_is=None):
@@ -1275,15 +1038,8 @@
             # Store the factor for further usage
             PropertyManager.mono_correction_factor.set_val_to_cash(prop_man,anf_TGP)
             # reset current monovan run to run number (if it makes sense) --
-<<<<<<< HEAD
-            ## workspace is not good for further processing any more        #end
-=======
-            # workspace is not good for further processing any more
-            mono_run_num = PropertyManager.monovan_run.run_number()
-            prop_man.monovan_run = None # delete everything from memory
-            prop_man.monovan_run = mono_run_num 
+            ## workspace is not good for further processing any more        
         #end
->>>>>>> e575a222
         prop_man.log('*** Using {0} value : {1} of absolute units correction factor (TGP)'.format(abs_norm_factor_is,absnorm_factor),'notice')
         prop_man.log('*******************************************************************************************','notice')
 
@@ -1318,15 +1074,9 @@
         mono_vs = monovan_run.get_workspace()
         ws_name = mono_vs.name()
 
-<<<<<<< HEAD
         data_ws = Integration(InputWorkspace=mono_vs,OutputWorkspace='van_int',
                               RangeLower=minmax[0],RangeUpper=minmax[1],IncludePartialBins='1')
 
-=======
-
-        data_ws = Integration(InputWorkspace=deltaE_wkspaceName,OutputWorkspace='van_int',RangeLower=minmax[0],RangeUpper=minmax[1],IncludePartialBins='1')
- 
->>>>>>> e575a222
         nhist = data_ws.getNumberHistograms()
         # extract wb integrals for combined spectra
         signal = []
@@ -1343,19 +1093,10 @@
            err = data_ws.readE(i)[0]
            if sig != sig:     #ignore NaN (hopefully it will mean mask some day)
                continue
-<<<<<<< HEAD
            if (err <= 0) or (sig <= 0):  # count Inf and negative||zero readings.  
               izerc+=1                   # Presence of this indicates that
               continue                   # something went wrong
            signal.append(sig)
-=======
-           if (err <= 0) or (sig <= 0):   # count Inf and negative||zero readings.  Presence of this indicates that
-                                            # something went wrong
-              izerc+=1
-              continue
-
-           signal.append(sig) 
->>>>>>> e575a222
            error.append(err)
         #---------------- Loop finished
 
@@ -1473,17 +1214,10 @@
         #end
 
     def __getattr__(self,attr_name):
-<<<<<<< HEAD
        """  overloaded to return values of properties non-existing in the class dictionary
             from the property manager class except this
             property already have descriptor in self class
        """
-=======
-       """  overloaded to return values of properties non-existing in the class dictionary 
-            from the property manager class except this
-            property already have descriptor in self class
-       """ 
->>>>>>> e575a222
        if attr_name in self._descriptors:
           return object.__getattr__(self,attr_name)
        else:
@@ -1496,21 +1230,12 @@
        """
        if attr_name[0] == '_':
             object.__setattr__(self,attr_name,attr_value)
-<<<<<<< HEAD
        else:
          if attr_name in self._descriptors:
             object.__setattr__(self,attr_name,attr_value)
          else:
             setattr(self._propMan,attr_name,attr_value)
 
-=======
-        else:
-            if attr_name in self._descriptors:
-                object.__setattr__(self,attr_name,attr_value)
-            else:
-                setattr(self._propMan,attr_name,attr_value)
-          
->>>>>>> e575a222
     def initialise(self, instr,reload_instrument=False):
         """
         Initialize the private attributes of the class and the nullify the attributes which expected
@@ -1554,28 +1279,16 @@
             name = instrument.getName()
             if name != self.prop_man.instr_name:
                self.prop_man = PropertyManager(name,workspace)
-<<<<<<< HEAD
-
-=======
->>>>>>> e575a222
-
-                
+
+
     def get_run_descriptor(self,run):
        """ Spawn temporary run descriptor for input data given in format,
-<<<<<<< HEAD
            different from run descriptor. Return existing run descriptor,
-=======
-           different from run descriptor. Return existing run descriptor, 
->>>>>>> e575a222
            if it is what provided.
        """
        if not isinstance(run,RunDescriptor):
           tRun = copy.copy(PropertyManager._tmp_run)
-<<<<<<< HEAD
           tRun.__set__(None,run)
-=======
-          tRun.__set__(None,run)      
->>>>>>> e575a222
           return tRun
        else:
            return run
@@ -1656,22 +1369,22 @@
         #############
         data_run.synchronize_ws(mtd[result_name])
 
-        return 
+        return
 #-------------------------------------------------------------------------------
     def _find_or_build_bkgr_ws(self,result_ws,bkg_range_min=None,bkg_range_max=None,time_shift=0):
-        """ Method calculates  background workspace or restore workspace with 
+        """ Method calculates  background workspace or restore workspace with
             the same name as the one produced by this method from ADS
-        """ 
+        """
         if not bkg_range_min or not bkg_range_max:
             bkg_range_min,bkg_range_max = self.bkgd_range
         bkg_range_min += time_shift
         bkg_range_max += time_shift
 
-        # has to have specific name for this all working. This ws is build at the beginning of 
+        # has to have specific name for this all working. This ws is build at the beginning of
         # multirep run
         if 'bkgr_ws_source' in mtd:
             bkgr_ws = CloneWorkspace(InputWorkspace='bkgr_ws_source',OutputWorkspace='bkgr_ws')
-            if time_shift != 0: # Workspace has probably been shifted, so to have correct units conversion 
+            if time_shift != 0: # Workspace has probably been shifted, so to have correct units conversion
                                 # one needs to do appropriate shift here as well
               CopyInstrumentParameters(result_ws,bkgr_ws)
              # Adjust the TOF such that the first monitor peak is at t=0
@@ -1754,11 +1467,7 @@
                         result = run.get_ws_clone()
                    else:
                         result = run.get_workspace()
-<<<<<<< HEAD
                    return result
-=======
-                   return result 
->>>>>>> e575a222
                 else:
                     DeleteWorkspace(Workspace=new_ws_name)
             else:
@@ -1794,7 +1503,7 @@
         return result
 #-------------------------------------------------------------------------------
     def _build_white_tag(self):
-        """ build tag indicating wb-integration ranges """ 
+        """ build tag indicating wb-integration ranges """
         low,upp = self.wb_integr_range
         white_tag = 'NormBy:{0}_IntergatedIn:{1:0>10.2f}:{2:0>10.2f}'.format(self.normalise_method,low,upp)
         return white_tag
