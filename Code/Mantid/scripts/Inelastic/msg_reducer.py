--- conflicted
+++ resolved
@@ -96,17 +96,8 @@
         if not isinstance(instrument, str):
             raise ValueError("Instrument name must be given.")
         self._instrument_name = instrument
-<<<<<<< HEAD
 
     def set_parameter_file(self, file_name):
-=======
-        self._load_empty_instrument()
-        self._get_monitor_index()
-        if ( self._monitor_index is None ):
-            raise RuntimeError("Could not find Monitor in Instrument.")
-
-    def set_parameter_file(self, file):
->>>>>>> 7f79926c
         """Sets the parameter file to be used in the reduction. The parameter
         file will contain some settings that are used throughout the reduction
         process.
@@ -114,13 +105,7 @@
         but, rather, the additional parameter file.
         """
         self._parameter_file = \
-<<<<<<< HEAD
             os.path.join(config["parameterDefinition.directory"], file_name)
-=======
-            os.path.join(config["parameterDefinition.directory"], file)
-        LoadParameterFile(Workspace=self._workspace_instrument,Filename=
-            self._parameter_file)
->>>>>>> 7f79926c
 
     def set_rebin_string(self, rebin):
         """Sets the rebin string to be used with the Rebin algorithm.
@@ -190,29 +175,7 @@
                 raise RuntimeError("None of the reduction steps implement "
                     "the get_result_workspaces() method.")
 
-<<<<<<< HEAD
     def _get_monitor_index(self, workspace):
-=======
-    def _load_empty_instrument(self):
-        """Returns an empty workspace for the instrument.
-        Raises:
-            * ValueError if no instrument is selected.
-            * RuntimeError if there is a problem with the IDF.
-        """
-        if self._instrument_name is None:
-            raise ValueError('No instrument selected.')
-        self._workspace_instrument = '__empty_' + self._instrument_name
-        if not mtd.doesExist(self._workspace_instrument):
-            idf_dir = config.getString('instrumentDefinition.directory')
-            idf = idf_dir + self._instrument_name + '_Definition.xml'
-            try:
-                LoadEmptyInstrument(Filename=idf,OutputWorkspace= self._workspace_instrument)
-            except RuntimeError:
-                raise ValueError('Invalid IDF')
-        return mtd[self._workspace_instrument]
-
-    def _get_monitor_index(self):
->>>>>>> 7f79926c
         """Determine the workspace index of the first monitor spectrum.
         """
         inst = workspace.getInstrument()
