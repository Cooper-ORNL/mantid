#pylint: disable=invalid-name
#########################################################
# This module contains utility functions common to the
# SANS data reduction scripts
########################################################
from mantid.simpleapi import *
from mantid.api import IEventWorkspace, MatrixWorkspace, WorkspaceGroup
import mantid
from mantid.kernel import time_duration
import inspect
import math
import os
import re
import types

sanslog = Logger("SANS")

ADDED_EVENT_DATA_TAG = '_added_event_data'

REG_DATA_NAME = '-add' + ADDED_EVENT_DATA_TAG + '[_1-9]*$'
REG_DATA_MONITORS_NAME = '-add_monitors' + ADDED_EVENT_DATA_TAG + '[_1-9]*$'

ZERO_ERROR_DEFAULT = 1e6

INCIDENT_MONITOR_TAG = '_incident_monitor'

def deprecated(obj):
    """
    Decorator to apply to functions or classes that we think are not being (or
    should not be) used anymore.  Prints a warning to the log.
    """
    if inspect.isfunction(obj) or inspect.ismethod(obj):
        if inspect.isfunction(obj):
            obj_desc = "\"%s\" function" % obj.__name__
        else:
            obj_desc = "\"%s\" class" % obj.im_class.__name__
        def print_warning_wrapper(*args, **kwargs):
            sanslog.warning("The %s has been marked as deprecated and may be "\
                            "removed in a future version of Mantid.  If you "\
                            "believe this to have been marked in error, please "\
                            "contact the member of the Mantid team responsible "\
                            "for ISIS SANS." % obj_desc)
            return obj(*args, **kwargs)
        return print_warning_wrapper

    # Add a @deprecated decorator to each of the member functions in the class
    # (by recursion).
    if inspect.isclass(obj):
        for name, fn in inspect.getmembers(obj):
            if isinstance(fn, types.UnboundMethodType):
                setattr(obj, name, deprecated(fn))
        return obj

    assert False, "Programming error.  You have incorrectly applied the "\
                  "@deprecated decorator.  This is only for use with functions "\
                  "or classes."

def GetInstrumentDetails(instrum):
    """
        Return the details specific to the instrument's current detector bank
        @return number of pixels ac, first spectrum in the current detector, its last spectrum
    """
    det = instrum.cur_detector()
    #LOQ HAB is not a square detector and so has no width
    #for backwards compatibility we have to return a width
    if instrum.name() == 'LOQ' and instrum.cur_detector().name() == 'HAB':
        if det.n_columns is None :
            return 128, det.get_first_spec_num(), det.last_spec_num

    first_spectrum = det.get_first_spec_num()
    last_spectrum = det.last_spec_num
    if instrum.name() == 'SANS2D':
        first_spectrum += 4
        last_spectrum += 4

    return det.n_columns, first_spectrum, last_spectrum

def InfinitePlaneXML(id_name, plane_pt, normal_pt):
    return '<infinite-plane id="' + str(id_name) + '">' + \
        '<point-in-plane x="' + str(plane_pt[0]) + '" y="' + str(plane_pt[1]) + '" z="' + str(plane_pt[2]) + '" />' + \
        '<normal-to-plane x="' + str(normal_pt[0]) + '" y="' + str(normal_pt[1]) + '" z="' + str(normal_pt[2]) + '" />'+ \
        '</infinite-plane>'

def InfiniteCylinderXML(id_name, centre, radius, axis):
    return  '<infinite-cylinder id="' + str(id_name) + '">' + \
    '<centre x="' + str(centre[0]) + '" y="' + str(centre[1]) + '" z="' + str(centre[2]) + '" />' + \
    '<axis x="' + str(axis[0]) + '" y="' + str(axis[1]) + '" z="' + str(axis[2]) + '" />' + \
    '<radius val="' + str(radius) + '" />' + \
    '</infinite-cylinder>\n'

# Mask a cylinder, specifying the algebra to use
def MaskWithCylinder(workspace, radius, xcentre, ycentre, algebra):
    '''Mask a cylinder on the input workspace.'''
    xmldef = InfiniteCylinderXML('shape', [xcentre, ycentre, 0.0], radius, [0,0,1])
    xmldef += '<algebra val="' + algebra + 'shape" />'
    # Apply masking
    MaskDetectorsInShape(Workspace=workspace,ShapeXML=xmldef)

# Mask such that the remainder is that specified by the phi range
def LimitPhi(workspace, centre, phimin, phimax, use_mirror=True):
    # convert all angles to be between 0 and 360
    while phimax > 360 :
        phimax -= 360
    while phimax < 0 :
        phimax += 360
    while phimin > 360 :
        phimin -= 360
    while phimin < 0 :
        phimin += 360
    while phimax<phimin :
        phimax += 360

    #Convert to radians
    phimin = math.pi*phimin/180.0
    phimax = math.pi*phimax/180.0
    xmldef =  InfinitePlaneXML('pla',centre, [math.cos(-phimin + math.pi/2.0),math.sin(-phimin + math.pi/2.0),0]) + \
    InfinitePlaneXML('pla2',centre, [-math.cos(-phimax + math.pi/2.0),-math.sin(-phimax + math.pi/2.0),0]) + \
    InfinitePlaneXML('pla3',centre, [math.cos(-phimax + math.pi/2.0),math.sin(-phimax + math.pi/2.0),0]) + \
    InfinitePlaneXML('pla4',centre, [-math.cos(-phimin + math.pi/2.0),-math.sin(-phimin + math.pi/2.0),0])

    if use_mirror :
        xmldef += '<algebra val="#((pla pla2):(pla3 pla4))" />'
    else:
        #the formula is different for acute verses obstruse angles
        if phimax-phimin > math.pi :
            # to get an obtruse angle, a wedge that's more than half the area, we need to add the semi-inifinite volumes
            xmldef += '<algebra val="#(pla:pla2)" />'
        else :
            # an acute angle, wedge is more less half the area, we need to use the intesection of those semi-inifinite volumes
            xmldef += '<algebra val="#(pla pla2)" />'

    MaskDetectorsInShape(Workspace=workspace,ShapeXML= xmldef)

# Work out the spectra IDs for block of detectors
def spectrumBlock(base, ylow, xlow, ydim, xdim, det_dimension, orientation):
    '''Compile a list of spectrum IDs for rectangular block of size xdim by ydim'''
    output = ''
    if orientation == Orientation.Horizontal:
        start_spec = base + ylow*det_dimension + xlow
        for y in range(0, ydim):
            for x in range(0, xdim):
                output += str(start_spec + x + (y*det_dimension)) + ','
    elif orientation == Orientation.Vertical:
        start_spec = base + xlow*det_dimension + ylow
        for x in range(det_dimension - 1, det_dimension - xdim-1,-1):
            for y in range(0, ydim):
                std_i = start_spec + y + ((det_dimension-x-1)*det_dimension)
                output += str(std_i ) + ','
    elif orientation == Orientation.Rotated:
        # This is the horizontal one rotated so need to map the xlow and vlow to their rotated versions
        start_spec = base + ylow*det_dimension + xlow
        max_spec = det_dimension*det_dimension + base - 1
        for y in range(0, ydim):
            for x in range(0, xdim):
                std_i = start_spec + x + (y*det_dimension)
                output += str(max_spec - (std_i - base)) + ','

    return output.rstrip(",")

# Mask by bin range
def MaskByBinRange(workspace, timemask):
    # timemask should be a ';' separated list of start/end values
    ranges = timemask.split(';')
    for r in ranges:
        limits = r.split()
        if len(limits) == 2:
            MaskBins(InputWorkspace=workspace,OutputWorkspace= workspace, XMin= limits[0] ,XMax=limits[1])

def QuadrantXML(centre,rmin,rmax,quadrant):
    cin_id = 'cyl-in'
    xmlstring = InfiniteCylinderXML(cin_id, centre, rmin, [0,0,1])
    cout_id = 'cyl-out'
    xmlstring+= InfiniteCylinderXML(cout_id, centre, rmax, [0,0,1])
    plane1Axis=None
    plane2Axis=None
    if quadrant == 'Left':
        plane1Axis = [-1,1,0]
        plane2Axis = [-1,-1,0]
    elif quadrant == 'Right':
        plane1Axis = [1,-1,0]
        plane2Axis = [1,1,0]
    elif quadrant == 'Up':
        plane1Axis = [1,1,0]
        plane2Axis = [-1,1,0]
    elif quadrant == 'Down':
        plane1Axis = [-1,-1,0]
        plane2Axis = [1,-1,0]
    else:
        return ''
    p1id = 'pl-a'
    xmlstring += InfinitePlaneXML(p1id, centre, plane1Axis)
    p2id = 'pl-b'
    xmlstring += InfinitePlaneXML(p2id, centre, plane2Axis)
    xmlstring += '<algebra val="(#((#(' + cout_id + ':(#' + cin_id  + '))) ' + p1id + ' ' + p2id + '))"/>\n'
    return xmlstring

def getWorkspaceReference(ws_pointer):
    if isinstance(ws_pointer, str):
        ws_pointer = mtd[ws_pointer]
    if str(ws_pointer) not in mtd:
        raise RuntimeError("Invalid workspace name input: " + str(ws_pointer))
    return ws_pointer

def isEventWorkspace(ws_reference):
    return isinstance(getWorkspaceReference(ws_reference),IEventWorkspace)

def getBinsBoundariesFromWorkspace(ws_reference):
    ws_reference = getWorkspaceReference(ws_reference)
    Xvalues = ws_reference.dataX(0)
    binning = str(Xvalues[0])
    binGap = Xvalues[1] - Xvalues[0]
    binning = binning + ',' + str(binGap)
    for j in range(2, len(Xvalues)):
        nextBinGap = Xvalues[j] - Xvalues[j-1]
        if nextBinGap != binGap:
            binGap = nextBinGap
            binning = binning + ',' + str(Xvalues[j-1]) + ',' + str(binGap)
    binning = binning + "," + str(Xvalues[-1])
    return binning

def getFilePathFromWorkspace(ws):
    ws_pointer = getWorkspaceReference(ws)
    file_path = None

    try:
        for hist in ws_pointer.getHistory():
            try:
                if 'Load' in hist.name():
                    file_path = hist.getPropertyValue('Filename')
            except:
                pass
    except:
        try:
            hist = ws_pointer.getHistory().lastAlgorithm()
            file_path = hist.getPropertyValue('Filename')
        except:
            raise RuntimeError("Failed while looking for file in workspace: " + str(ws))

    if not file_path:
        raise RuntimeError("Can not find the file name for workspace " + str(ws))
    return file_path

def fromEvent2Histogram(ws_event, ws_monitor, binning = ""):
    """Transform an event mode workspace into a histogram workspace.
    It does conjoin the monitor and the workspace as it is expected from the current
    SANS data inside ISIS.

    A non-empty binning string will specify a rebin param list to use instead of using
    the binning of the monitor ws.

    Finally, it copies the parameter map from the workspace to the resulting histogram
    in order to preserve the positions of the detectors components inside the workspace.

    It will finally, replace the input workspace with the histogram equivalent workspace.
    """
    assert ws_monitor != None

    name = '__monitor_tmp'

    if binning != "":
        aux_hist = Rebin(ws_event, binning, False)
        Rebin(ws_monitor, binning, False, OutputWorkspace=name)
    else:
        aux_hist = RebinToWorkspace(ws_event, ws_monitor, False)
        ws_monitor.clone(OutputWorkspace=name)

    ConjoinWorkspaces(name, aux_hist, CheckOverlapping=True)
    CopyInstrumentParameters(ws_event, OutputWorkspace=name)

    ws_hist = RenameWorkspace(name, OutputWorkspace=str(ws_event))

    return ws_hist

def getChargeAndTime(ws_event):
    r = ws_event.getRun()
    charges = r.getLogData('proton_charge')
    total_charge = sum(charges.value)
    time_passed = (charges.times[-1] - charges.times[0]).total_microseconds()
    time_passed /= 1e6
    return total_charge, time_passed

def sliceByTimeWs(ws_event, time_start=None, time_stop=None):
    def formatTime(time_val):
        return "_T%.1f" % time_val
    params = dict()
    outname=str(ws_event)
    if time_start:
        outname +=formatTime(time_start)
        params['StartTime'] = time_start
    if time_stop:
        outname += formatTime(time_stop)
        params['StopTime'] = time_stop

    params['OutputWorkspace'] = outname
    sliced_ws = FilterByTime(ws_event, **params)
    return sliced_ws

def slice2histogram(ws_event, time_start, time_stop, monitor, binning=""):
    """Return the histogram of the sliced event and a tuple with the following:
       - total time of the experiment
       - total charge
       - time of sliced data
       - charge of sliced data
       @param ws_event pointer to the event workspace
       @param time_start: the minimum value to filter. Pass -1 to get the minimum available
       @param time_stop: the maximum value to filter. Pass -1 to get the maximum available
       @param monitor: pointer to the monitor workspace
       @param binning: optional binning string to use instead of the binning from the monitor
    """
    if not isEventWorkspace(ws_event):
        raise RuntimeError("The workspace "+str(ws_event)+ " is not a valid Event workspace")

    tot_c, tot_t = getChargeAndTime(ws_event)

    if (time_start == -1) and (time_stop == -1):
        hist = fromEvent2Histogram(ws_event, monitor, binning)
        return hist, (tot_t, tot_c, tot_t, tot_c)

    if time_start == -1:
        time_start = 0.0
    if time_stop == -1:
        time_stop = tot_t+0.001

    sliced_ws = sliceByTimeWs(ws_event, time_start, time_stop)
    sliced_ws = RenameWorkspace(sliced_ws, OutputWorkspace=ws_event.name())

    part_c, part_t = getChargeAndTime(sliced_ws)
    scaled_monitor = monitor * (part_c/tot_c)


    hist = fromEvent2Histogram(sliced_ws, scaled_monitor, binning)
    return hist, (tot_t, tot_c, part_t, part_c)


def sliceParser(str_to_parser):
    """
    Create a list of boundaries from a string defing the slices.
    Valid syntax is:
      * From 8 to 9 > '8-9' --> return [[8,9]]
      * From 8 to 9 and from 10 to 12 > '8-9, 10-12' --> return [[8,9],[10,12]]
      * From 5 to 10 in steps of 1 > '5:1:10' --> return [[5,6],[6,7],[7,8],[8,9],[9,10]]
      * From 5 > '>5' --> return [[5,-1]]
      * Till 5 > '<5' --> return [[-1,5]]

    Any combination of these syntax separated by comma is valid.
    A special mark is used to signalize no limit: -1,
    As, so, for an empty string, it will return: [[-1, -1]].

    It does not accept negative values.

    """
    num_pat = r'(\d+(?:\.\d+)?(?:[eE][+-]\d+)?)' # float without sign
    slice_pat = num_pat + r'-' + num_pat
    lowbound = '>'+num_pat
    upbound = '<'+num_pat
    sss_pat = num_pat+r':'+num_pat+r':'+num_pat
    exception_pattern = 'Invalid input for Slicer: %s'
    MARK = -1

    def _check_match(inpstr, patternstr, qtde_nums):
        match = re.match(patternstr, inpstr)
        if match:
            answer = match.groups()
            if len(answer) != qtde_nums:
                raise SyntaxError(exception_pattern %(inpstr))
            return [float(answer[i]) for i in range(qtde_nums)]
        else:
            return False

    def _parse_slice(inpstr):
        return _check_match(inpstr, slice_pat, 2)

    def _parse_lower(inpstr):
        val = _check_match(inpstr, lowbound, 1)
        if not val:
            return val
        return [val[0], MARK]

    def _parse_upper(inpstr):
        val = _check_match(inpstr, upbound, 1)
        if not val:
            return val
        return [MARK, val[0]]

    def _parse_start_step_stop(inpstr):
        val = _check_match(inpstr, sss_pat, 3)
        if not val:
            return val
        start = val[0]
        step = val[1]
        stop = val[2]
        curr_value = start

        vallist = []
        while True:

            next_value = curr_value + step

            if next_value >= stop:
                vallist.append([curr_value, stop])
                return vallist
            else:
                vallist.append([curr_value, next_value])

            curr_value = next_value



    def _extract_simple_input(inpstr):
        for fun in _parse_slice, _parse_lower, _parse_upper:
            val = fun(inpstr)
            if val:
                return val

        return False

    def _extract_composed_input(inpstr):
        return _parse_start_step_stop(inpstr)

    if not str_to_parser:
        return [[MARK, MARK]]

    parts = str_to_parser.split(',')
    result = []
    for inps in parts:
        inps = inps.replace(' ','')
        aux_res = _extract_simple_input(inps)
        if aux_res:
            result.append(aux_res)
            continue
        aux_res = _extract_composed_input(inps)
        if aux_res:
            result += aux_res
            continue
        raise SyntaxError('Invalid input '+ str_to_parser +'. Failed caused by this term:'+inps)

    return result

def getFileAndName(incomplete_path):
    this_path = FileFinder.getFullPath(incomplete_path)
    if not this_path:
        # do not catch exception, let it goes.
        this_path = FileFinder.findRuns(incomplete_path)
        # if list, get first value
        if hasattr(this_path, '__iter__'):
            this_path = this_path[0]

    # this_path contains the full_path
    basename = os.path.basename(this_path)
    # remove extension
    basename = os.path.splitext(basename)[0]

    return this_path, basename

def _merge_to_ranges(ints):
    """
    Given an integer list, will "merge" adjacent integers into "ranges".
    Assumes that the given list will already be sorted and that it contains no
    duplicates.  Best explained with examples:

    Input:  [1, 2, 3, 4]
    Output: [[1, 4]]

    Input:  [1, 2, 3, 5, 6, 7]
    Output: [[1, 3], [5, 7]]

    Input:  [1, 2, 3, 5, 7, 8, 9]
    Output: [[1, 3], [5, 5], [7, 9]]

    Input:  [1, 2, 7, 5, 6, 3, 2, 2]
    Output: Unknown -- the input contains duplicates and is unsorted.

    @params ints :: the integer list to merge, sorted and without duplicates

    @returns a list of ranges
    """
    ranges = []
    current_range = []
    for i in ints:
        if current_range == []:
            current_range = [i, i]
        elif current_range[1] + 1 == i:
            current_range[1] = i
        else:
            ranges.append(current_range)
            current_range = [i, i]
    if not current_range in ranges:
        ranges.append(current_range)
    return ranges

def _yield_masked_det_ids(masking_ws):
    """
    For some reason Detector.isMasked() does not work for MaskingWorkspaces.
    We use masking_ws.readY(ws_index)[0] == 1 instead.
    """
    for ws_index in range(masking_ws.getNumberHistograms()):
        if masking_ws.readY(ws_index)[0] == 1:
            yield masking_ws.getDetector(ws_index).getID()

def get_masked_det_ids_from_mask_file(mask_file_path, idf_path):
    """
    Given a mask file and the (necessary) path to the corresponding IDF, will
    load in the file and return a list of detector IDs that are masked.

    @param mask_file_path :: the path of the mask file to read in
    @param idf_path :: the path to the corresponding IDF. Necessary so that we
                       know exactly which instrument to use, and therefore know
                       the correct detector IDs.

    @returns the list of detector IDs that were masked in the file
    """
    mask_ws_name = "__temp_mask"
    LoadMask(
        Instrument=idf_path,
        InputFile=mask_file_path,
        OutputWorkspace=mask_ws_name)
    det_ids = list(_yield_masked_det_ids(mtd[mask_ws_name]))
    DeleteWorkspace(Workspace=mask_ws_name)

    return det_ids

def mask_detectors_with_masking_ws(ws_name, masking_ws_name):
    """
    Rolling our own MaskDetectors wrapper since masking is broken in a couple
    of places that affect us here.

    Calling MaskDetectors(Workspace=ws_name, MaskedWorkspace=mask_ws_name) is
    not something we can do because the algorithm masks by ws index rather than
    detector id, and unfortunately for SANS the detector table is not the same
    for MaskingWorkspaces as it is for the workspaces containing the data to be
    masked.  Basically, we get a mirror image of what we expect.  Instead, we
    have to extract the det IDs and use those via the DetectorList property.

    @param ws :: the workspace to be masked.
    @param masking_ws :: the masking workspace that contains masking info.
    """
    ws, masking_ws = mtd[ws_name], mtd[masking_ws_name]

    masked_det_ids = list(_yield_masked_det_ids(masking_ws))

    MaskDetectors(Workspace=ws, DetectorList=masked_det_ids)


def check_child_ws_for_name_and_type_for_added_eventdata(wsGroup):
    '''
    Ensure that the while loading added event data, we are dealing with
    1. The correct naming convention. For event data this is the run number,
       an add tag and possibly underscores and numbers when the same workspace
       is reloaded. For monitor data it is the run number, an add tag, a monitor
       tag and the possibly underscores and numbers when the same workspace is
       reloaded
    2. The correct workspace types.
    @param wsGroup ::  workspace group.
    '''
    hasData = False
    hasMonitors = False

    # Check if there are only two children in the group workspace
    if len(wsGroup) != 2:
        return False

    assert isinstance(wsGroup, WorkspaceGroup)

    for index in range(len(wsGroup)):
        childWorkspace = wsGroup.getItem(index)
        if re.search(REG_DATA_NAME, childWorkspace.getName()):
            if isinstance(childWorkspace, IEventWorkspace):
                hasData = True
        elif re.search(REG_DATA_MONITORS_NAME, childWorkspace.getName()):
            if isinstance(childWorkspace, MatrixWorkspace):
                hasMonitors = True

    return hasData and hasMonitors

def extract_child_ws_for_added_eventdata(ws_group, appendix):
    '''
    Extract the the child workspaces from a workspace group which was
    created by adding event data. The workspace group must contains a data
    workspace which is an EventWorkspace and a monitor workspace which is a
    matrix workspace.
    @param ws_group :: workspace group.
    @param appendix :: what to append to the names of the child workspaces
    '''
    # Store the name of the group workspace in a string
    ws_group_name = ws_group.getName()

    # Get a handle on each child workspace
    ws_handles = []
    for index in range(len(ws_group)):
        ws_handles.append(ws_group.getItem(index))

    if len(ws_handles) != 2:
        raise RuntimeError("Expected two child workspaces when loading added event data."
                           "Please make sure that you have loaded added event data which was generated by the Add tab of the SANS Gui."
                          )

    # Now ungroup the group
    UnGroupWorkspace(ws_group)

    # Rename the child workspaces to be of the expected format. (see _get_workspace_name in sans_reduction_steps)
    for ws_handle in ws_handles:
        # Check if the child is an event data workspace or a monitor workspace
        if appendix in ws_handle.getName():
            new_name = ws_group_name + appendix
            RenameWorkspace(InputWorkspace = ws_handle.getName(), OutputWorkspace = new_name)
        else:
            new_name = ws_group_name
            RenameWorkspace(InputWorkspace = ws_handle.getName(), OutputWorkspace = new_name)

def bundle_added_event_data_as_group(out_file_name, out_file_monitors_name):
    """
    We load an added event data file and its associated monitor file. Combine
    the data in a group workspace and delete the original files.
    @param out_file_name :: the file name of the event data file
    @param out_file_monitors_name :: the file name of the monitors file
    @return the name fo the new group workspace file
    """
    # Extract the file name and the extension
    file_name, file_extension = os.path.splitext(out_file_name)

    event_data_temp = file_name + ADDED_EVENT_DATA_TAG
    Load(Filename = out_file_name, OutputWorkspace = event_data_temp)
    event_data_ws = mtd[event_data_temp]

    monitor_temp = file_name + '_monitors' + ADDED_EVENT_DATA_TAG
    Load(Filename = out_file_monitors_name, OutputWorkspace = monitor_temp)

    monitor_ws = mtd[monitor_temp]

    out_group_file_name = file_name + file_extension
    out_group_ws_name = file_name

    # Delete the intermediate files
    full_data_path_name = get_full_path_for_added_event_data(out_file_name)
    full_monitor_path_name = get_full_path_for_added_event_data(out_file_monitors_name)

    if os.path.exists(full_data_path_name):
        os.remove(full_data_path_name)
    if os.path.exists(full_monitor_path_name):
        os.remove(full_monitor_path_name)

    # Create a grouped workspace with the data and the monitor child workspaces
    GroupWorkspaces(InputWorkspaces = [event_data_ws, monitor_ws], OutputWorkspace = out_group_ws_name)
    group_ws = mtd[out_group_ws_name]

    # Save the group
    SaveNexusProcessed(InputWorkspace = group_ws, Filename = out_group_file_name, Append=False)
    # Delete the files and the temporary workspaces
    DeleteWorkspace(event_data_ws)
    DeleteWorkspace(monitor_ws)

    return out_group_file_name

def get_full_path_for_added_event_data(file_name):
    path,base = os.path.split(file_name)
    if path == '' or base not in os.listdir(path):
        path = config['defaultsave.directory'] + path
        # If the path is still an empty string check in the current working directory
        if path == '':
            path = os.getcwd()
        assert base in os.listdir(path)
    full_path_name = os.path.join(path, base)

    return full_path_name

def extract_spectra(ws, det_ids, output_ws_name):
    """
    A more generic version of ExtactSingleSpectrum.  Accepts an arbitrary list
    of ws indices to keep.  Everything else is ignored.
<<<<<<< HEAD

=======
>>>>>>> 6d719bfc
    @param ws :: the workspace from which to extract spectra
    @param det_ids :: the detector IDs corresponding to the spectra to extract
    @param output_ws_name :: the name of the resulting workspace
    @returns :: a workspace containing the extracted spectra
    """
    ExtractSpectra(InputWorkspace=ws,OutputWorkspace=output_ws_name, DetectorList=det_ids)
    return mtd[output_ws_name]

def get_masked_det_ids(ws):
    """
    Given a workspace, will return a list of all the IDs that correspond to
    detectors that have been masked.

    @param ws :: the workspace to extract the det IDs from

    @returns a list of IDs for masked detectors
    """
    for ws_index in range(ws.getNumberHistograms()):
        try:
            det = ws.getDetector(ws_index)
        except RuntimeError:
            # Skip the rest after finding the first spectra with no detectors,
            # which is a big speed increase for SANS2D.
            break
        if det.isMasked():
            yield det.getID()
def create_zero_error_free_workspace(input_workspace_name, output_workspace_name):
    '''
    Creates a cloned workspace where all zero-error values have been replaced with a large value
    @param input_workspace_name :: The input workspace name
    @param output_workspace_name :: The output workspace name
    @returns a message and a completion flag
    '''
    # Load the input workspace
    message = ""
    complete = False
    if not input_workspace_name in mtd:
        message = 'Failed to create a zero error free cloned workspace: The input workspace does not seem to exist.'
        return message, complete

    # Create a cloned workspace
    ws_in = mtd[input_workspace_name]

    # Remove all zero errors from the cloned workspace
    CloneWorkspace(InputWorkspace=ws_in, OutputWorkspace=output_workspace_name)
    if not output_workspace_name in mtd:
        message = 'Failed to create a zero error free cloned workspace: A clone could not be created.'
        return message, complete

    ws_out = mtd[output_workspace_name]
    try:
        remove_zero_errors_from_workspace(ws_out)
        complete = True
    except ValueError:
        DeleteWorkspace(Workspace=output_workspace_name)
        message = 'Failed to create a zero error free cloned workspace: Could not remove the zero errors.'

    return message, complete

def remove_zero_errors_from_workspace(ws):
    '''
    Removes the zero errors from a Matrix workspace
    @param ws :: The input workspace
    '''
    # Make sure we are dealing with a MatrixWorkspace
    if not isinstance(ws, MatrixWorkspace) or isinstance(ws,IEventWorkspace):
        raise ValueError('Cannot remove zero errors from a workspace which is not of type MatrixWorkspace.')
    # Iterate over the workspace and replace the zero values with a large default value
    numSpectra = ws.getNumberHistograms()
    errors = ws.dataE
    for index in range(0,numSpectra):
        spectrum = errors(index)
        spectrum[spectrum <= 0.0] = ZERO_ERROR_DEFAULT

def delete_zero_error_free_workspace(input_workspace_name):
    '''
    Deletes the zero-error free workspace
    @param ws :: The input workspace
    '''
    complete = False
    message = ""
    if input_workspace_name in mtd:
        DeleteWorkspace(Workspace=input_workspace_name)
        complete = True
    else:
        message = 'Failed to delete a zero-error free workspace'
    return message, complete

def is_valid_ws_for_removing_zero_errors(input_workspace_name):
    '''
    Check if a workspace has been created via Q1D or Qxy.
    @param ws :: The input workspace
    '''
    isValid = False
    message = ""

    ws = mtd[input_workspace_name]
    workspaceHistory= ws.getHistory()
    histories = workspaceHistory.getAlgorithmHistories()
    for history in histories:
        name = history.name()
        if name == 'Q1D' or name == 'Qxy':
            isValid = True
            break

    if not isValid:
        message = ("Workspace does not seem valid for zero error removal."
                   "It must have been reduced with Q1D or Qxy."
                  )

    return message, isValid

<<<<<<< HEAD
def is_convertible_to_int(input_value):
    '''
    Check if the input can be converted to int
    @param input_value :: a general input
    '''
    try:
        dummy_converted = int(input_value)
    except ValueError:
        return False
    return True

def is_convertible_to_float(input_value):
    '''
    Check if the input can be converted to float
    @param input_value :: a general input
    '''
    try:
        dummy_converted = float(input_value)
    except ValueError:
        return False
    return True

def is_valid_xml_file_list(input_value):
    '''
    Check if the input is a valid xml file list. We only check
    the form and not the existence of the file
    @param input :: a list input
    '''
    if not isinstance(input_value, list) or not input or len(input_value) == 0:
        return False
    for element in input_value:
        if not isinstance(element, str) or not element.endswith('.xml'):
            return False
    return True

def convert_from_string_list(to_convert):
    '''
    Convert a Python string list to a comma-separted string
    @param to_convert :: a string list input
    '''
    return ','.join(element.replace(" ", "") for element in to_convert)

def convert_to_string_list(to_convert):
    '''
    Convert a comma-separted string to a Python string list in a string form
    "file1.xml, file2.xml" -> "['file1.xml','file2.xml']"
    @param to_convert :: a comma-spearated string
    '''
    string_list = to_convert.replace(" ", "").split(",")
    output_string = "[" + ','.join("'"+element+"'" for element in string_list) + "]"
    sanslog.warning("##################################################")
    sanslog.warning(output_string)
    return output_string
=======
class AddOperation(object):
    """
    The AddOperation allows to add two workspaces at a time.
    """
    def __init__(self,isOverlay, time_shifts):
        """
        The AddOperation requires to know if the workspaces are to
        be plainly added or to be overlayed. Additional time shifts can be
        specified
        @param isOverlay :: true if the operation is an overlay operation
        @param time_shifts :: a string with comma-separted time shift values
        """
        super(AddOperation, self).__init__()
        factory = CombineWorkspacesFactory()
        self.adder = factory.create_add_algorithm(isOverlay)
        self.time_shifter = TimeShifter(time_shifts)

    def add(self, LHS_workspace, RHS_workspace, output_workspace, run_to_add):
        """
        Add two workspaces together and place the result into the outputWorkspace.
        The user needs to specify which run is being added in order to determine
        the correct time shift
        @param LHS_workspace :: first workspace, this workspace is a reference workspace
                                and hence never shifted
        @param RHS_workspace :: second workspace which can be shifted in time
        @param run_to_add :: the number of the nth added workspace
        """
        current_time_shift = self.time_shifter.get_Nth_time_shift(run_to_add)
        self.adder.add(LHS_workspace=LHS_workspace,
                       RHS_workspace= RHS_workspace,
                       output_workspace= output_workspace,
                       time_shift = current_time_shift)

class CombineWorkspacesFactory(object):
    """
    Factory to determine how to add workspaces
    """
    def __init__(self):
        super(CombineWorkspacesFactory, self).__init__()
    def create_add_algorithm(self, isOverlay):
        """
        @param isOverlay :: if true we provide the OverlayWorkspaces functionality
        """
        if isOverlay:
            return OverlayWorkspaces()
        else:
            return PlusWorkspaces()
>>>>>>> 6d719bfc

class PlusWorkspaces(object):
    """
    Wrapper for the Plus algorithm
    """
    def __init__(self):
        super(PlusWorkspaces, self).__init__()

    def add(self, LHS_workspace, RHS_workspace, output_workspace, time_shift = 0.0):
        """
        @param LHS_workspace :: the first workspace
        @param RHS_workspace :: the second workspace
        @param output_workspace :: the output workspace
        @param time_shift :: unused parameter
        """
        dummy_shift = time_shift
        Plus(LHSWorkspace=LHS_workspace,RHSWorkspace= RHS_workspace,OutputWorkspace= output_workspace)

class OverlayWorkspaces(object):
    """
    Overlays (in time) a workspace  on top of another workspace. The two
    workspaces overlayed such that the first time entry of their proton_charge entry matches.
    This overlap can be shifted by the specified time_shift in seconds
    """
    def __init__(self):
        super(OverlayWorkspaces, self).__init__()

    def add(self, LHS_workspace, RHS_workspace, output_workspace, time_shift = 0.0):
        """
        @param LHS_workspace :: the first workspace
        @param RHS_workspace :: the second workspace
        @param output_workspace :: the output workspace
        @param time_shift :: an additional time shift for the overlay procedure
        """
        rhs_ws = self._get_workspace(RHS_workspace)
        lhs_ws = self._get_workspace(LHS_workspace)
        # Find the time difference between LHS and RHS workspaces and add optional time shift
        time_difference = self._extract_time_difference_in_seconds(lhs_ws, rhs_ws)
        total_time_shift = time_difference + time_shift

        # Create a temporary workspace with shifted time values from RHS, if the shift is necesary
        temp = rhs_ws
        temp_ws_name = 'shifted'
        if total_time_shift != 0.0:
            temp = ChangeTimeZero(InputWorkspace=rhs_ws, OutputWorkspace=temp_ws_name, RelativeTimeOffset=total_time_shift)

        # Add the LHS and shifted workspace
        Plus(LHSWorkspace=LHS_workspace,RHSWorkspace= temp ,OutputWorkspace= output_workspace)

        # Remove the shifted workspace
        if mtd.doesExist(temp_ws_name):
            mtd.remove(temp_ws_name)

    def _extract_time_difference_in_seconds(self, ws1, ws2):
        # The times which need to be compared are the first entry in the proton charge log
        time_1 = self._get_time_from_proton_charge_log(ws1)
        time_2 = self._get_time_from_proton_charge_log(ws2)

        return time_duration.total_nanoseconds(time_1- time_2)/1e9

    def _get_time_from_proton_charge_log(self, ws):
        times = ws.getRun().getProperty("proton_charge").times
        if len(times) == 0:
            raise ValueError("The proton charge does not have any time entry")
        return times[0]

    def _get_workspace(self, workspace):
        if isinstance(workspace, MatrixWorkspace):
            return workspace
        elif isinstance(workspace, basestring) and mtd.doesExist(workspace):
            return mtd[workspace]

class TimeShifter(object):
    """
    The time shifter stores all time shifts for all runs which are to be added. If there is
    a mismatch the time shifts are set to 0.0 seconds.
    """
    def __init__(self, time_shifts):
        super(TimeShifter, self).__init__()
        self._time_shifts = time_shifts
    def get_Nth_time_shift(self, n):
        """
        Retrieves the specified additional time shift for the nth addition in seconds.
        @param n :: the nth addition
        """
        if len(self._time_shifts) >= (n+1):
            return self._cast_to_float(self._time_shifts[n])
        else:
            return 0.0
    def _cast_to_float(self, element):
        float_element = 0.0
        try:
            float_element = float(element)
        except ValueError:
            pass# Log here
        return float_element

def load_monitors_for_multiperiod_event_data(workspace, data_file, monitor_appendix):
    '''
    Takes a multi-period event workspace and loads the monitors
    as a group workspace
    @param workspace: Multi-period event workspace
    @param data_file: The data file
    @param monitor_appendix: The appendix for monitor data
    '''
    # Load all monitors
    mon_ws_group_name = "temp_ws_group"
    LoadNexusMonitors(Filename=data_file, OutputWorkspace=mon_ws_group_name)
    mon_ws = mtd["temp_ws_group"]
    # Rename all monitor workspces
    rename_monitors_for_multiperiod_event_data(monitor_workspace = mon_ws, workspace=workspace, appendix=monitor_appendix)

def rename_monitors_for_multiperiod_event_data(monitor_workspace, workspace, appendix):
    '''
    Takes a multi-period event workspace and loads the monitors
    as a group workspace
    @param workspace: Multi-period event workspace
    @param data_file: The data file
    @param monitor_appendix: The appendix for monitor data
    '''
    if len(monitor_workspace) != len(workspace):
        raise RuntimeError("The workspace and monitor workspace lengths do not match.")
    for index in range(0,len(monitor_workspace)):
        monitor_name = workspace[index].name() + appendix
        RenameWorkspace(InputWorkspace=monitor_workspace[index], OutputWorkspace=monitor_name)
    # Finally rename the group workspace
    monitor_group_ws_name = workspace.name() + appendix
    RenameWorkspace(InputWorkspace=monitor_workspace, OutputWorkspace=monitor_group_ws_name)
###############################################################################
######################### Start of Deprecated Code ############################
###############################################################################

# Parse a log file containing run information and return the detector positions
@deprecated
def parseLogFile(logfile):
    logkeywords = {'Rear_Det_X':0.0, 'Rear_Det_Z':0.0, 'Front_Det_X':0.0, 'Front_Det_Z':0.0, \
        'Front_Det_Rot':0.0}
    if logfile == None:
        return tuple(logkeywords.values())
    file_log = open(logfile, 'rU')
    for line in file_log:
        entry = line.split()[1]
        if entry in logkeywords.keys():
            logkeywords[entry] = float(line.split()[2])

    return tuple(logkeywords.values())

@deprecated
def normalizePhi(phi):
    if phi > 90.0:
        phi -= 180.0
    elif phi < -90.0:
        phi += 180.0
    else:
        pass
    return phi

# Mask the inside of a cylinder
@deprecated
def MaskInsideCylinder(workspace, radius, xcentre = '0.0', ycentre = '0.0'):
    '''Mask out the inside of a cylinder or specified radius'''
    MaskWithCylinder(workspace, radius, xcentre, ycentre, '')

# Mask the outside of a cylinder
@deprecated
def MaskOutsideCylinder(workspace, radius, xcentre = '0.0', ycentre = '0.0'):
    '''Mask out the outside of a cylinder or specified radius'''
    MaskWithCylinder(workspace, radius, xcentre, ycentre, '#')

# Convert a mask string to a spectra list
# 6/8/9 RKH attempt to add a box mask e.g.  h12+v34 (= one pixel at intersection), h10>h12+v101>v123 (=block 3 wide, 23 tall)
@deprecated
def ConvertToSpecList(maskstring, firstspec, dimension, orientation):
    '''Compile spectra ID list'''
    if maskstring == '':
        return ''
    masklist = maskstring.split(',')
    speclist = ''
    for x in masklist:
        x = x.lower()
        if '+' in x:
            bigPieces = x.split('+')
            if '>' in bigPieces[0]:
                pieces = bigPieces[0].split('>')
                low = int(pieces[0].lstrip('hv'))
                upp = int(pieces[1].lstrip('hv'))
            else:
                low = int(bigPieces[0].lstrip('hv'))
                upp = low
            if '>' in bigPieces[1]:
                pieces = bigPieces[1].split('>')
                low2 = int(pieces[0].lstrip('hv'))
                upp2 = int(pieces[1].lstrip('hv'))
            else:
                low2 = int(bigPieces[1].lstrip('hv'))
                upp2 = low2
            if 'h' in bigPieces[0] and 'v' in bigPieces[1]:
                ydim=abs(upp-low)+1
                xdim=abs(upp2-low2)+1
                speclist += spectrumBlock(firstspec,low, low2,ydim, xdim, dimension,orientation) + ','
            elif 'v' in bigPieces[0] and 'h' in bigPieces[1]:
                xdim=abs(upp-low)+1
                ydim=abs(upp2-low2)+1
                speclist += spectrumBlock(firstspec,low2, low,nstrips, dimension, dimension,orientation)+ ','
            else:
                print "error in mask, ignored:  " + x
        elif '>' in x:
            pieces = x.split('>')
            low = int(pieces[0].lstrip('hvs'))
            upp = int(pieces[1].lstrip('hvs'))
            if 'h' in pieces[0]:
                nstrips = abs(upp - low) + 1
                speclist += spectrumBlock(firstspec,low, 0,nstrips, dimension, dimension,orientation)  + ','
            elif 'v' in pieces[0]:
                nstrips = abs(upp - low) + 1
                speclist += spectrumBlock(firstspec,0,low, dimension, nstrips, dimension,orientation)  + ','
            else:
                for i in range(low, upp + 1):
                    speclist += str(i) + ','
        elif 'h' in x:
            speclist += spectrumBlock(firstspec,int(x.lstrip('h')), 0,1, dimension, dimension,orientation) + ','
        elif 'v' in x:
            speclist += spectrumBlock(firstspec,0,int(x.lstrip('v')), dimension, 1, dimension,orientation) + ','
        else:
            speclist += x.lstrip('s') + ','

    return speclist

# Mask by detector number
@deprecated
def MaskBySpecNumber(workspace, speclist):
    speclist = speclist.rstrip(',')
    if speclist == '':
        return ''
    MaskDetectors(Workspace=workspace, SpectraList = speclist)

@deprecated
def SetupTransmissionWorkspace(inputWS, spec_list, backmon_start, backmon_end, wavbining, interpolate, loqremovebins):
    tmpWS = inputWS + '_tmp'
    CropWorkspace(InputWorkspace=inputWS,OutputWorkspace=tmpWS, StartWorkspaceIndex=0, EndWorkspaceIndex=2)

    if loqremovebins == True:
        RemoveBins(InputWorkspace=tmpWS,OutputWorkspace=tmpWS,XMin= 19900,XMax= 20500, Interpolation='Linear')
    if backmon_start != None and backmon_end != None:
        CalculateFlatBackground(InputWorkspace=tmpWS,OutputWorkspace= tmpWS, StartX = backmon_start, EndX = backmon_end, WorkspaceIndexList = spec_list, Mode='Mean')

    # Convert and rebin
    ConvertUnits(InputWorkspace=tmpWS,OutputWorkspace=tmpWS,Target="Wavelength")

    if interpolate :
        InterpolatingRebin(InputWorkspace=tmpWS,OutputWorkspace= tmpWS,Params= wavbining)
    else :
        Rebin(InputWorkspace=tmpWS,OutputWorkspace= tmpWS,Params= wavbining)

    return tmpWS

# Setup the transmission workspace
# Correct of for the volume of the sample/can. Dimensions should be in order: width, height, thickness
@deprecated
def ScaleByVolume(inputWS, scalefactor, geomid, width, height, thickness):
    # Divide by the area
    if geomid == 1:
        # Volume = circle area * height
        # Factor of four comes from radius = width/2
        scalefactor /= (height*math.pi*math.pow(width,2)/4.0)
    elif geomid == 2:
        scalefactor /= (width*height*thickness)
    else:
        # Factor of four comes from radius = width/2
        scalefactor /= (thickness*math.pi*math.pow(width, 2)/4.0)
    # Multiply by the calculated correction factor
    ws = mtd[inputWS]
    ws *= scalefactor

@deprecated
def StripEndZeroes(workspace, flag_value = 0.0):
    result_ws = mtd[workspace]
    y_vals = result_ws.readY(0)
    length = len(y_vals)
        # Find the first non-zero value
    start = 0
    for i in range(0, length):
        if  y_vals[i] != flag_value :
            start = i
            break
        # Now find the last non-zero value
    stop = 0
    length -= 1
    for j in range(length, 0,-1):
        if  y_vals[j] != flag_value :
            stop = j
            break
        # Find the appropriate X values and call CropWorkspace
    x_vals = result_ws.readX(0)
    startX = x_vals[start]
        # Make sure we're inside the bin that we want to crop
    endX = 1.001*x_vals[stop + 1]
    CropWorkspace(InputWorkspace=workspace,OutputWorkspace=workspace,XMin=startX,XMax=endX)

@deprecated
class Orientation(object):

    Horizontal = 1
    Vertical = 2
    Rotated = 3

# A small class holds the run number with the workspace name, because the run number is not contained in the workspace at the moment
@deprecated
class WorkspaceDetails(object):

    def __init__(self, name, run_number):
        self._name = name
        run_number = str(run_number).split('-add')[0]
        self._run_number = int(run_number)

    def getName(self):
        return self._name

    def getRunNumber(self):
        return self._run_number

    def reset(self):
        self._name = ""
        self._run_number = -1

# A small class to collect together run information, used to save passing tuples around
@deprecated
class RunDetails(object):

    def __init__(self, raw_ws, final_ws, trans_raw, direct_raw, maskpt_rmin, maskpt_rmax, suffix):
        self._rawworkspace = raw_ws
        self._finalws = final_ws
        self._trans_raw = trans_raw
        self._direct_raw = direct_raw
        self._maskrmin = maskpt_rmin
        self._maskrmax = maskpt_rmax
        self._suffix = suffix

    def getRawWorkspace(self):
        return self._rawworkspace

    def getReducedWorkspace(self):
        return self._finalws

    def setReducedWorkspace(self, wsName):
        self._finalws = wsName

    def getTransRaw(self):
        return self._trans_raw

    def getDirectRaw(self):
        return self._direct_raw

    def getMaskPtMin(self):
        return self._maskrmin

    def setMaskPtMin(self, rmin):
        self._maskrmin = rmin

    def getMaskPtMax(self):
        return self._maskrmax

    def setMaskPtMax(self, rmax):
        self._maskrmax = rmax

    def getSuffix(self):
        return self._suffix

###############################################################################
########################## End of Deprecated Code #############################
###############################################################################

if __name__ == '__main__':
    pass<|MERGE_RESOLUTION|>--- conflicted
+++ resolved
@@ -667,10 +667,6 @@
     """
     A more generic version of ExtactSingleSpectrum.  Accepts an arbitrary list
     of ws indices to keep.  Everything else is ignored.
-<<<<<<< HEAD
-
-=======
->>>>>>> 6d719bfc
     @param ws :: the workspace from which to extract spectra
     @param det_ids :: the detector IDs corresponding to the spectra to extract
     @param output_ws_name :: the name of the resulting workspace
@@ -783,61 +779,6 @@
 
     return message, isValid
 
-<<<<<<< HEAD
-def is_convertible_to_int(input_value):
-    '''
-    Check if the input can be converted to int
-    @param input_value :: a general input
-    '''
-    try:
-        dummy_converted = int(input_value)
-    except ValueError:
-        return False
-    return True
-
-def is_convertible_to_float(input_value):
-    '''
-    Check if the input can be converted to float
-    @param input_value :: a general input
-    '''
-    try:
-        dummy_converted = float(input_value)
-    except ValueError:
-        return False
-    return True
-
-def is_valid_xml_file_list(input_value):
-    '''
-    Check if the input is a valid xml file list. We only check
-    the form and not the existence of the file
-    @param input :: a list input
-    '''
-    if not isinstance(input_value, list) or not input or len(input_value) == 0:
-        return False
-    for element in input_value:
-        if not isinstance(element, str) or not element.endswith('.xml'):
-            return False
-    return True
-
-def convert_from_string_list(to_convert):
-    '''
-    Convert a Python string list to a comma-separted string
-    @param to_convert :: a string list input
-    '''
-    return ','.join(element.replace(" ", "") for element in to_convert)
-
-def convert_to_string_list(to_convert):
-    '''
-    Convert a comma-separted string to a Python string list in a string form
-    "file1.xml, file2.xml" -> "['file1.xml','file2.xml']"
-    @param to_convert :: a comma-spearated string
-    '''
-    string_list = to_convert.replace(" ", "").split(",")
-    output_string = "[" + ','.join("'"+element+"'" for element in string_list) + "]"
-    sanslog.warning("##################################################")
-    sanslog.warning(output_string)
-    return output_string
-=======
 class AddOperation(object):
     """
     The AddOperation allows to add two workspaces at a time.
@@ -885,7 +826,6 @@
             return OverlayWorkspaces()
         else:
             return PlusWorkspaces()
->>>>>>> 6d719bfc
 
 class PlusWorkspaces(object):
     """
@@ -1014,6 +954,61 @@
     # Finally rename the group workspace
     monitor_group_ws_name = workspace.name() + appendix
     RenameWorkspace(InputWorkspace=monitor_workspace, OutputWorkspace=monitor_group_ws_name)
+
+def is_convertible_to_int(input_value):
+    '''
+    Check if the input can be converted to int
+    @param input_value :: a general input
+    '''
+    try:
+        dummy_converted = int(input_value)
+    except ValueError:
+        return False
+    return True
+
+def is_convertible_to_float(input_value):
+    '''
+    Check if the input can be converted to float
+    @param input_value :: a general input
+    '''
+    try:
+        dummy_converted = float(input_value)
+    except ValueError:
+        return False
+    return True
+
+def is_valid_xml_file_list(input_value):
+    '''
+    Check if the input is a valid xml file list. We only check
+    the form and not the existence of the file
+    @param input :: a list input
+    '''
+    if not isinstance(input_value, list) or not input or len(input_value) == 0:
+        return False
+    for element in input_value:
+        if not isinstance(element, str) or not element.endswith('.xml'):
+            return False
+    return True
+
+def convert_from_string_list(to_convert):
+    '''
+    Convert a Python string list to a comma-separted string
+    @param to_convert :: a string list input
+    '''
+    return ','.join(element.replace(" ", "") for element in to_convert)
+
+def convert_to_string_list(to_convert):
+    '''
+    Convert a comma-separted string to a Python string list in a string form
+    "file1.xml, file2.xml" -> "['file1.xml','file2.xml']"
+    @param to_convert :: a comma-spearated string
+    '''
+    string_list = to_convert.replace(" ", "").split(",")
+    output_string = "[" + ','.join("'"+element+"'" for element in string_list) + "]"
+    sanslog.warning("##################################################")
+    sanslog.warning(output_string)
+    return output_string
+        
 ###############################################################################
 ######################### Start of Deprecated Code ############################
 ###############################################################################
