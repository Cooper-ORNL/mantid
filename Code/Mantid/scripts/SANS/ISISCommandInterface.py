#pylint: disable=invalid-name
"""
    Enables the SANS commands (listed at http://www.mantidproject.org/SANS) to
    be run
"""
import isis_instrument
from reducer_singleton import ReductionSingleton
from mantid.kernel import Logger
sanslog = Logger("SANS")

import isis_reduction_steps
import isis_reducer
from centre_finder import CentreFinder as CentreFinder
#import SANSReduction
from mantid.simpleapi import *
from mantid.api import WorkspaceGroup
import copy
from SANSadd2 import *
import SANSUtility as su
from SANSUtility import deprecated

# disable plotting if running outside Mantidplot
try:
    import mantidplot
except:
    mantidplot = None
    #this should happen when this is called from outside Mantidplot and only then, the result is that attempting to plot will raise an exception
    pass

try:
    from PyQt4.QtGui import qApp
    def appwidgets():
        return qApp.allWidgets()
except ImportError:
    def appwidgets():
        return []

_VERBOSE_ = False
LAST_SAMPLE = None

def SetVerboseMode(state):
#TODO: this needs to be on the reducer
    _VERBOSE_ = state

# Print a message and log it if the
def _printMessage(msg, log = True, no_console=False):
    if log == True and _VERBOSE_ == True:
        sanslog.notice(msg)
    if not no_console:
        print msg

def issueWarning(msg):
    """
        Issues a Mantid message
        @param msg: message to be issued
    """
    isis_reduction_steps._issueWarning(msg)

def _refresh_singleton():
    ReductionSingleton.clean(isis_reducer.ISISReducer)
    ReductionSingleton().remove_settings()

def Clean():
    """
    An exposed command to allow cleaning of the reducer, and any related
    settings.
    """
    _refresh_singleton()

def SANS2D(idf_path=None):
    """
        Initialises the instrument settings for SANS2D
        @param idf_path :: optionally specify the path to the SANS2D IDF to use.
                           Uses default if none specified.
        @return True on success
    """
    _printMessage('SANS2D()')
    try:
        instrument = isis_instrument.SANS2D(idf_path)

        ReductionSingleton().set_instrument(instrument)
        config['default.instrument']='SANS2D'
    except:
        return False
    return True

def SANS2DTUBES():
    """
    Quick, temporary workaround for the IDF problem we're fixing in #9367.
    Simply pass the correct IDF to SANS2D().
    """
    return SANS2D("SANS2D_Definition_Tubes.xml")

def LOQ():
    """
        Initialises the instrument settings for LOQ
        @return True on success
    """
    _printMessage('LOQ()')
    try:
        instrument = isis_instrument.LOQ()

        ReductionSingleton().set_instrument(instrument)
        config['default.instrument']='LOQ'
    except:
        return False
    return True

def LARMOR():
    """
    Initialises the instrument settings for LARMOR
    @return True on success
    """
    _printMessage('LARMOR()')
    try:
        instrument = isis_instrument.LARMOR()

        ReductionSingleton().set_instrument(instrument)
        config['default.instrument']='LARMOR'
    except:
        return False
    return True

def Detector(det_name):
    """
        Sets the detector bank to use for the reduction e.g. 'front-detector'. The
        main detector is assumed if this line is not given
        @param det_name: the detector's name
    """
    _printMessage('Detector("' + det_name + '")')
    ReductionSingleton().instrument.setDetector(det_name)

def Mask(details):
    """
        Specify regions of the detector to mask using the same syntax
        as used in the user file
        @param details: a string that specifies masking as it would appear in a mask file
    """
    _printMessage('Mask("' + details + '")')
    ReductionSingleton().mask.parse_instruction(ReductionSingleton().instrument.name(),details)

def MaskFile(file_name):
    """
        Loads the settings file. The settings are loaded as soon as this line is encountered
        and are overridden by other Python commands
        @param file_name: the settings file
    """
    _printMessage('#Opening "'+file_name+'"')

    # ensure that no slice string is kept from previous executions.
    ReductionSingleton().setSlicesLimits("")

    ReductionSingleton().user_settings = isis_reduction_steps.UserFile(
        file_name)
    status = ReductionSingleton().user_settings.execute(
        ReductionSingleton(), None)
    _printMessage('#Success reading "'+file_name+'"'+' is '+str(status))
    return status

def SetMonitorSpectrum(specNum, interp=False):
    """
        Specifies the spectrum number of the spectrum that will be used to
        for monitor normalisation
        @param specNum: a spectrum number (1 or greater)
        @param interp: when rebinning the wavelength bins to match the main workspace, if use interpolation default no interpolation
    """
    ReductionSingleton().set_monitor_spectrum(specNum, interp)

def SetTransSpectrum(specNum, interp=False):
    ReductionSingleton().set_trans_spectrum(specNum, interp)

def SetSampleOffset(value):
    ReductionSingleton().instrument.set_sample_offset(value)

def Gravity(flag, extra_length = 0.0):
    _printMessage('Gravity(' + str(flag) + ', '+ str(extra_length) + ')')
    ReductionSingleton().to_Q.set_gravity(flag)
    ReductionSingleton().to_Q.set_extra_length(extra_length)

def SetFrontDetRescaleShift(scale=1.0, shift=0.0, fitScale=False, fitShift=False, qMin=None, qMax=None):
    """
        Stores property about the detector which is used to rescale and shift
        data in the bank after data have been reduced
        @param scale: Default to 1.0. Value to multiply data with
        @param shift: Default to 0.0. Value to add to data
        @param fitScale: Default is False. Whether or not to try and fit this param
        @param fitShift: Default is False. Whether or not to try and fit this param
        @param qMin: When set to None (default) then for fitting use the overlapping q region of front and rear detectors
        @param qMax: When set to None (default) then for fitting use the overlapping q region of front and rear detectors
    """
    ReductionSingleton().instrument.getDetector('FRONT').rescaleAndShift = ReductionSingleton().instrument.getDetector('FRONT')._RescaleAndShift(
        scale, shift, fitScale, fitShift, qMin, qMax)
    _printMessage('#Set front detector rescale/shift values')

def TransFit(mode,lambdamin=None,lambdamax=None, selector='BOTH'):
    """
        Sets the fit method to calculate the transmission fit and the wavelength range
        over which to do the fit. These arguments are passed to the algorithm
        CalculateTransmission. If mode is set to 'Off' then the unfitted workspace is
        used and lambdamin and max have no effect
        @param mode: can be 'Logarithmic' ('YLOG', 'LOG') 'OFF' ('CLEAR') or 'LINEAR' (STRAIGHT', LIN'), 'POLYNOMIAL2', 'POLYNOMIAL3', ...
        @param lambdamin: the lowest wavelength to use in any fit
        @param lambdamax: the end of the fit range
        @param selector: define for which transmission this fit specification is valid (BOTH, SAMPLE, CAN)
    """
    mode = str(mode).strip().upper()
    message = mode
    if lambdamin: message += ', ' + str(lambdamin)
    if lambdamax: message += ', ' + str(lambdamax)
    message += ', selector=' + selector
    _printMessage("TransFit(\"" + message + "\")")

    ReductionSingleton().set_trans_fit(lambdamin, lambdamax, mode, selector)

def TransWorkspace(sample, can = None):
    """
        Use a given workpspace that contains pre-calculated transmissions
        @param sample the workspace to use for the sample
        @param can calculated transmission for the can
    """
    ReductionSingleton().transmission_calculator.calculated_samp = sample
    ReductionSingleton().transmission_calculator.calculated_can = can

def _return_old_compatibility_assign_methods(ws_name):
    """For backward compatibility, AssignCan and AssignSample returns a tuple
    with workspace name and the log entry if available.

    In the future, those methods should return just workspace name
    """
    logs = ""
    if isinstance(ReductionSingleton().instrument, isis_instrument.SANS2D):
        try:
            logs = ReductionSingleton().instrument.get_detector_log(ws_name)
        except:
            pass
    return ws_name, logs

def AssignCan(can_run, reload = True, period = isis_reduction_steps.LoadRun.UNSET_PERIOD):
    """
        The can is a scattering run under the same conditions as the experimental run but the
        only the sample container is in the sample position. Hence allowing the effect of the
        container to be removed. The run is specified using instrumentrunnumber.extension,
        e.g. SANS2D7777.nxs. On calling this function the run is loaded to a workspace and the
        detector banks and other components moved as applicable. Currently only reload=true is
        supported.
        @param can_run: run number to analysis e.g. SANS2D7777.nxs
        @param reload: must be set to True
        @param period: the period (entry) number to load, default is the first period
    """
    mes = 'AssignCan("' + str(can_run) + '"'
    if period != isis_reduction_steps.LoadRun.UNSET_PERIOD:
        mes += ', ' + str(period)
    mes += ')'
    _printMessage(mes)

    ReductionSingleton().set_can(can_run, reload, period)
    return _return_old_compatibility_assign_methods(
        ReductionSingleton().get_can().wksp_name)

def TransmissionSample(sample, direct, reload = True, period_t = -1, period_d = -1):
    """
        Specify the transmission and direct runs for the sample
        @param sample: the transmission run
        @param direct: direct run
        @param reload: if to replace the workspace if it is already there
        @param period_t: the entry number of the transmission run (default single entry file)
        @param period_d: the entry number of the direct run (default single entry file)
    """
    _printMessage('TransmissionSample("' + str(sample) + '","' + str(direct) + '")')
    ReductionSingleton().set_trans_sample(sample, direct, reload, period_t, period_d)
    return ReductionSingleton().samp_trans_load.execute(\
                                        ReductionSingleton(), None)

def TransmissionCan(can, direct, reload = True, period_t = -1, period_d = -1):
    """
        Specify the transmission and direct runs for the can
        @param can: the transmission run
        @param direct: direct run
        @param reload: if to replace the workspace if it is already there
        @param period_t: the entry number of the transmission run (default single entry file)
        @param period_d: the entry number of the direct run (default single entry file)
    """
    _printMessage('TransmissionCan("' + str(can) + '","' + str(direct) + '")')
    ReductionSingleton().set_trans_can(can, direct, reload, period_t, period_d)
    return ReductionSingleton().can_trans_load.execute(\
                                            ReductionSingleton(), None)

def AssignSample(sample_run, reload = True, period = isis_reduction_steps.LoadRun.UNSET_PERIOD):
    """
        Specifies the run to analyse using the format instrumentrunnumber.extension,
        e.g. SANS2D7777.nxs. This is one of the few commands that executes Mantid algorithms
        when called. Currently only reload=true is supported.
        @param sample_run: run number to analysis e.g. SANS2D7777.nxs
        @param reload: must be set to True
        @param period: the period (entry) number to load, default is the first period
    """
    mes = 'AssignSample("' + str(sample_run) + '"'
    if period != isis_reduction_steps.LoadRun.UNSET_PERIOD:
        mes += ', ' + str(period)
    mes += ')'
    _printMessage(mes)

    ReductionSingleton().set_sample(sample_run, reload, period)

    global LAST_SAMPLE
    LAST_SAMPLE = ReductionSingleton().get_sample().wksp_name
    return _return_old_compatibility_assign_methods(LAST_SAMPLE)

def SetCentre(xcoord, ycoord, bank = 'rear'):
    """
    Configure the Beam Center position. It support the configuration of the centre for
    the both detectors bank (low-angle bank and high-angle bank detectors)

    It allows defining the position for both detector banks.
    :param xcoord: X position of beam center in the user coordinate system.
    :param ycoord: Y position of beam center in the user coordinate system.
    :param bank: The selected bank ('rear' - low angle or 'front' - high angle)
    Introduced #5942
    """
    _printMessage('SetCentre(' + str(xcoord) + ', ' + str(ycoord) + ')')
    # use the scale factors from the parameter file to scale correctly
    XSF = ReductionSingleton().inst.beam_centre_scale_factor1
    YSF = ReductionSingleton().inst.beam_centre_scale_factor2

    ReductionSingleton().set_beam_finder(isis_reduction_steps.BaseBeamFinder(\
                                float(xcoord)/XSF, float(ycoord)/YSF), bank)

def GetMismatchedDetList():
    """
        Return the list of mismatched detector names
    """
    return ReductionSingleton().instrument.get_marked_dets()

def WavRangeReduction(wav_start=None, wav_end=None, full_trans_wav=None, name_suffix=None, combineDet=None, resetSetup=True, out_fit_settings = dict()):
    """
        Run reduction from loading the raw data to calculating Q. Its optional arguments allows specifics
        details to be adjusted, and optionally the old setup is reset at the end. Note if FIT of RESCALE or SHIFT
        is selected then both REAR and FRONT detectors are both reduced EXCEPT if only the REAR detector is selected
        to be reduced

        @param wav_start: the first wavelength to be in the output data
        @param wav_end: the last wavelength in the output data
        @param full_trans_wav: if to use a wide wavelength range, the instrument's default wavelength range, for the transmission correction, false by default
        @param name_suffix: append the created output workspace with this
        @param combineDet: combineDet can be one of the following:
                           'rear'                (run one reduction for the 'rear' detector data)
                           'front'               (run one reduction for the 'front' detector data, and rescale+shift 'front' data)
                           'both'                (run both the above two reductions)
                           'merged'              (run the same reductions as 'both' and additionally create a merged data workspace)
                            None                 (run one reduction for whatever detector has been set as the current detector
                                                  before running this method. If front apply rescale+shift)
        @param resetSetup: if true reset setup at the end
        @param out_fit_settings: An output parameter. It is used, specially when resetSetup is True, in order to remember the 'scale and fit' of the fitting algorithm.
        @return Name of one of the workspaces created
    """
    _printMessage('WavRangeReduction(' + str(wav_start) + ', ' + str(wav_end) + ', '+str(full_trans_wav)+')')
    # these flags indicate if it is necessary to reduce the front bank, the rear bank and if it is supposed to merge them
    reduce_rear_flag = False
    reduce_front_flag = False
    merge_flag = False

    retWSname_rear, retWSname_front, retWSname_merged = ["", "", ""]

    # combineDet from None to 'rear' or 'front'
    if combineDet is None:
        if ReductionSingleton().instrument.cur_detector().isAlias('FRONT'):
            combineDet = 'front'
        else:
            combineDet = 'rear'

    if not full_trans_wav is None:
        ReductionSingleton().full_trans_wav = full_trans_wav

    ReductionSingleton().to_wavelen.set_range(wav_start, wav_end)

    rAnds = ReductionSingleton().instrument.getDetector('FRONT').rescaleAndShift
    # check if fit is required.
    fitRequired = False
    if rAnds.fitScale or rAnds.fitShift:
        fitRequired = True

    com_det_option = combineDet.lower()

    # the only special case where reduce rear is not required is
    # if the user chose to reduce front and does not require fit
    if not (com_det_option == 'front' and not fitRequired):
        reduce_rear_flag = True
    if com_det_option != 'rear':
        reduce_front_flag = True
    if com_det_option == 'merged':
        merge_flag = True

    #The shift and scale is always on the front detector.
    if not reduce_front_flag:
        fitRequired = False

    #To backup value of singleton which are temporarily modified in this method
    toRestoreAfterAnalysis = ReductionSingleton().instrument.cur_detector().name()
    toRestoreOutputParts = ReductionSingleton().to_Q.outputParts

    # if 'merged' then when cross section is calculated output the two individual parts
    # of the cross section. These additional outputs are required to calculate
    # the merged workspace
    if merge_flag:
        ReductionSingleton().to_Q.outputParts = True

    # do reduce rear bank data
    if reduce_rear_flag:
        ReductionSingleton().instrument.setDetector('rear')
        retWSname_rear = _WavRangeReduction(name_suffix)
        retWSname = retWSname_rear

    # do reduce front bank
    if reduce_front_flag:
        # it is necessary to replace the Singleton if a reduction was done before
        if reduce_rear_flag:
            # In this case, it is necessary to reload the files, in order to move the components to the
            # correct position defined by its get_beam_center. (ticket #5942)

            # first copy the settings
            ReductionSingleton.replace(ReductionSingleton().cur_settings())

            # for the LOQ instrument, if the beam centers are different, we have to reload the data.
            if ReductionSingleton().instrument._NAME == 'LOQ' and\
                ReductionSingleton().get_beam_center('rear') != ReductionSingleton().get_beam_center('front'):

                # It is necessary to reload sample, transmission and can files.
                #reload sample
                issueWarning('Trying to reload workspaces')
                ReductionSingleton().instrument.setDetector('front')
                ReductionSingleton()._sample_run.reload(ReductionSingleton())
                #reassign can
                if ReductionSingleton().get_can():
                    ReductionSingleton().get_can().reload(ReductionSingleton())
                if ReductionSingleton().samp_trans_load:
                    #refresh Transmission
                    ReductionSingleton().samp_trans_load.execute(ReductionSingleton(), None)
                if ReductionSingleton().can_trans_load:
                    ReductionSingleton().can_trans_load.execute(ReductionSingleton(),None)

        ReductionSingleton().instrument.setDetector('front')

        retWSname_front = _WavRangeReduction(name_suffix)
        retWSname = retWSname_front

    # do fit and scale if required
    if fitRequired:
        scale, shift = _fitRescaleAndShift(rAnds, retWSname_front, retWSname_rear)
        ReductionSingleton().instrument.getDetector('FRONT').rescaleAndShift.shift = shift
        ReductionSingleton().instrument.getDetector('FRONT').rescaleAndShift.scale = scale
        if scale < 0:
            issueWarning("Fit returned SCALE negative")

    shift = ReductionSingleton().instrument.getDetector('FRONT').rescaleAndShift.shift
    scale = ReductionSingleton().instrument.getDetector('FRONT').rescaleAndShift.scale

    # apply the merge algorithm
    if merge_flag:
        retWSname_merged = retWSname_rear
        if retWSname_merged.count('rear') == 1:
            retWSname_merged = retWSname_merged.replace('rear', 'merged')
        else:
            retWSname_merged = retWSname_merged + "_merged"

        Nf = mtd[retWSname_front+"_sumOfNormFactors"]
        Nr = mtd[retWSname_rear+"_sumOfNormFactors"]
        Cf = mtd[retWSname_front+"_sumOfCounts"]
        Cr = mtd[retWSname_rear+"_sumOfCounts"]
        consider_can = True
        try:
            Nf_can = mtd[retWSname_front+"_can_tmp_sumOfNormFactors"]
            Nr_can = mtd[retWSname_rear+"_can_tmp_sumOfNormFactors"]
            Cf_can = mtd[retWSname_front+"_can_tmp_sumOfCounts"]
            Cr_can = mtd[retWSname_rear+"_can_tmp_sumOfCounts"]
            if Cr_can is None:
                consider_can = False
        except KeyError :
            #The CAN was not specified
            consider_can = False


        fisF = mtd[retWSname_front]
        fisR = mtd[retWSname_rear]

        minQ = min(min(fisF.dataX(0)), min(fisR.dataX(0)))
        maxQ = max(max(fisF.dataX(0)), max(fisR.dataX(0)))

        if maxQ > minQ:
            #preparing the sample
            Nf = CropWorkspace(InputWorkspace=Nf, OutputWorkspace=Nf, XMin=minQ, XMax=maxQ)
            Nr = CropWorkspace(InputWorkspace=Nr, OutputWorkspace=Nr, XMin=minQ, XMax=maxQ)
            Cf = CropWorkspace(InputWorkspace=Cf, OutputWorkspace=Cf, XMin=minQ, XMax=maxQ)
            Cr = CropWorkspace(InputWorkspace=Cr, OutputWorkspace=Cr, XMin=minQ, XMax=maxQ)
            if consider_can:
                #preparing the can
                Nf_can = CropWorkspace(InputWorkspace=Nf_can, OutputWorkspace=Nf_can, XMin=minQ, XMax=maxQ)
                Nr_can = CropWorkspace(InputWorkspace=Nr_can, OutputWorkspace=Nr_can, XMin=minQ, XMax=maxQ)
                Cf_can = CropWorkspace(InputWorkspace=Cf_can, OutputWorkspace=Cf_can, XMin=minQ, XMax=maxQ)
                Cr_can = CropWorkspace(InputWorkspace=Cr_can, OutputWorkspace=Cr_can, XMin=minQ, XMax=maxQ)

            # We want: (Cf+shift*Nf+Cr)/(Nf/scale + Nr)
            shifted_norm_front = Scale(InputWorkspace = Nf, Operation = "Multiply", Factor = shift)
            scaled_norm_front = Scale(InputWorkspace = Nf, Operation = "Multiply", Factor = (1./scale))
            dividend = Cf + shifted_norm_front + Cr
            divisor = scaled_norm_front + Nr
            mergedQ = dividend/divisor

            DeleteWorkspace(dividend)
            DeleteWorkspace(divisor)
            DeleteWorkspace(scaled_norm_front)
            DeleteWorkspace(shifted_norm_front)

            if consider_can:
                mergedQ -= (Cf_can+Cr_can)/(Nf_can/scale + Nr_can)

            # We need to correct the errors. Note that the Can contribution is ignored here.
            su.correct_q_resolution_for_merged(count_ws_front = Cf,
                                               count_ws_rear = Cr,
                                               output_ws = mergedQ,
                                               scale = scale)
            RenameWorkspace(InputWorkspace=mergedQ,OutputWorkspace= retWSname_merged)

            # save the properties Transmission and TransmissionCan inside the merged workspace
            # get these values from the rear_workspace because they are the same value as the front one.
            # ticket #6929
            rear_ws = mtd[retWSname_rear]
            for prop in ['Transmission','TransmissionCan']:
                if rear_ws.getRun().hasProperty(prop):
                    ws_name = rear_ws.getRun().getLogData(prop).value
                    if mtd.doesExist(ws_name): # ensure the workspace has not been deleted
                        AddSampleLog(Workspace=retWSname_merged,LogName= prop, LogText=ws_name)
        else:
            issueWarning('rear and front data has no overlapping q-region. Merged workspace no calculated')

        delete_workspaces(retWSname_rear+"_sumOfCounts")
        delete_workspaces(retWSname_rear+"_sumOfNormFactors")
        delete_workspaces(retWSname_front+"_sumOfCounts")
        delete_workspaces(retWSname_front+"_sumOfNormFactors")
        if consider_can:
            delete_workspaces(retWSname_front+"_can_tmp_sumOfNormFactors")
            delete_workspaces(retWSname_rear+"_can_tmp_sumOfNormFactors")
            delete_workspaces(retWSname_front+"_can_tmp_sumOfCounts")
            delete_workspaces(retWSname_rear+"_can_tmp_sumOfCounts")

        retWSname = retWSname_merged

    #applying scale and shift on the front detector reduced data
    if reduce_front_flag:
        frontWS = mtd[retWSname_front]
        buffer = Scale(InputWorkspace = frontWS, Operation = "Add", Factor = shift)
        frontWS = Scale(InputWorkspace = buffer, Operation = "Multiply", Factor = scale)
        RenameWorkspace(InputWorkspace=frontWS,OutputWorkspace= retWSname_front)
        DeleteWorkspace(buffer)

    # finished calculating cross section so can restore these value
    ReductionSingleton().to_Q.outputParts = toRestoreOutputParts
    ReductionSingleton().instrument.setDetector(toRestoreAfterAnalysis)

    # update the scale and shift values of out_fit_settings
    out_fit_settings['scale'] = ReductionSingleton().instrument.getDetector('FRONT').rescaleAndShift.scale
    out_fit_settings['shift'] = ReductionSingleton().instrument.getDetector('FRONT').rescaleAndShift.shift

    if resetSetup:
        _refresh_singleton()

    # Relabel the YUnit of the resulting workspaces before we return anything.
    # Depending on the given options, we may have rear, front and merged
    # workspaces to handle.  These may also be WorkspaceGroups.
    for ws_name in [retWSname_rear, retWSname_front, retWSname_merged]:
        if not ws_name in mtd:
            continue
        ws = mtd[ws_name]
        if isinstance(ws, WorkspaceGroup):
            relabel_ws_list = [mtd[name] for name in ws.getNames()]
        else:
            relabel_ws_list = [ws]
        for relabel_ws in relabel_ws_list:
            relabel_ws.setYUnitLabel("I(q) (cm-1)")

    return retWSname

def _fitRescaleAndShift(rAnds, frontData, rearData):
    """
        Fit rear data to FRONTnew(Q) = ( FRONT(Q) + SHIFT )xRESCALE,
        FRONT(Q) is the frontData argument. Returns scale and shift

        @param rAnds: A DetectorBank -> _RescaleAndShift structure
        @param frontData: Reduced front data
        @param rearData: Reduced rear data
    """
    if rAnds.fitScale==False and rAnds.fitShift==False:
        return rAnds.scale, rAnds.shift

    # We need to make sure at this point that the workspaces are 1D. We
    # don't really know how to match the workspaces for the 2D case.
    if (not su.is_1D_workspace(mtd[frontData]) or not su.is_1D_workspace(mtd[rearData])):
        sanslog.warning("Request to perform a fit to find the shift and scale values for"
                        "a non-1D workspace is not possible. Default values are provided.")
        scale = rAnds.scale
        shift = rAnds.shift
        if scale is not None and shift is not None:
            return scale, shift
        else:
            return 1.0, 0.0

    # We need to make suret that the fitting only occurs in the y direction
    constant_x_shift_and_scale = ', f0.Shift=0.0, f0.XScaling=1.0'

    # Determine the StartQ and EndQ values
    q_min, q_max = su.get_start_q_and_end_q_values(rear_data_name = rearData, front_data_name = frontData, rescale_shift = rAnds)

    # We need to transfer the errors from the front data to the rear data, as we are using the the front data as a model, but
    # we want to take into account the errors of both workspaces.
    front_data_corrected, rear_data_corrected = su.get_error_corrected_front_and_rear_data_sets(frontData, rearData, q_min, q_max)

    #TODO: we should allow the user to add constraints?
    if rAnds.fitScale==False:
        Fit(InputWorkspace=rear_data_corrected.name(),
            Function='name=TabulatedFunction, Workspace="' + front_data_corrected.name() +'"' + ";name=FlatBackground",
            Ties='f0.Scaling='+str(rAnds.scale)+ constant_x_shift_and_scale,
            Output="__fitRescaleAndShift", StartX=q_min, EndX=q_max)
    elif rAnds.fitShift==False:
        Fit(InputWorkspace=rear_data_corrected.name(),
            Function='name=TabulatedFunction, Workspace="' + str(front_data_corrected.name()) + '"' + ";name=FlatBackground",
            Ties='f1.A0=' + str(rAnds.shift) + '*f0.Scaling' + constant_x_shift_and_scale,
            Output="__fitRescaleAndShift", StartX=q_min, EndX=q_max)
    else:
        Fit(InputWorkspace=rear_data_corrected.name(),
            Function='name=TabulatedFunction, Workspace="' + str(front_data_corrected.name()) + '"' + ";name=FlatBackground",
            Ties = 'f0.Shift=0.0, f0.XScaling=1.0',
            Output="__fitRescaleAndShift", StartX=q_min, EndX=q_max)

    param = mtd['__fitRescaleAndShift_Parameters']

    # The outparameters are:
    # 1. Scaling in y direction
    # 2. Shift in x direction
    # 3. Scaling in x direction
    # 4. Shift in y direction
    # 5. Chi^2 value
    row0 = param.row(0).items()
    row3 = param.row(3).items()
    row4 = param.row(4).items()

    scale = row0[1][1]
    # In order to determine the shift, we need to remove the scale factor
    shift = row3[1][1]/scale
    chiSquared = row4[1][1]

    fitSuccess = True
    if not chiSquared > 0:
        issueWarning("Can't fit front detector RESCALE or SHIFT. Use non fitted values")
        fitSuccess = False
    if scale == 0.0:
        issueWarning("front detector RESCALE fitted to zero. Use non fitted values")
        fitSuccess = False

    if fitSuccess == False:
        return rAnds.scale, rAnds.shift

    delete_workspaces('__fitRescaleAndShift_Parameters')
    delete_workspaces('__fitRescaleAndShift_NormalisedCovarianceMatrix')
    delete_workspaces('__fitRescaleAndShift_Workspace')
    delete_workspaces(rear_data_corrected.name())
    delete_workspaces(front_data_corrected.name())

    return scale, shift

def _WavRangeReduction(name_suffix=None):
    """
        Run a reduction that has been set up, from loading the raw data to calculating Q
    """
    def _setUpPeriod(period):
        assert ReductionSingleton().get_sample().loader.move2ws(period)
        can = ReductionSingleton().get_can()
        if can and can.loader.periods_in_file > 1:
            can.loader.move2ws(period)

        for trans in [ReductionSingleton().samp_trans_load, ReductionSingleton().can_trans_load]:
            if trans and trans.direct.periods_in_file > 1 and trans.trans.periods_in_file > 1:
                trans.direct.move2ws(period)
                trans.trans.move2next(period)
        return

    def _applySuffix(result, name_suffix):
        if name_suffix:
            old = result
            result += name_suffix
            RenameWorkspace(InputWorkspace=old,OutputWorkspace= result)
        return result

    def _common_substring(val1, val2):
        l = []
        for i in range(len(val1)):
            if val1[i]==val2[i]: l.append(val1[i])
            else:
                return ''.join(l)

    def _group_workspaces(list_of_values, outputname):
        allnames = ','.join(list_of_values)
        GroupWorkspaces(InputWorkspaces=allnames, OutputWorkspace=outputname)

    def _reduceAllSlices():
        if ReductionSingleton().getNumSlices() > 1:
            slices = []
            for index in range(ReductionSingleton().getNumSlices()):
                ReductionSingleton().setSliceIndex(index)
                slices.append(ReductionSingleton()._reduce())
            ReductionSingleton().setSliceIndex(0)
            group_name = _common_substring(slices[0], slices[1])
            if group_name[-2] == "_":
                group_name = group_name[:-2]
            _group_workspaces(slices, group_name)
            return group_name
        else:
            return ReductionSingleton()._reduce()



    result = ""
    if ReductionSingleton().get_sample().loader.periods_in_file == 1:
        result = _reduceAllSlices()
        return _applySuffix(result, name_suffix)

    calculated = []
    try:
        for period in ReductionSingleton().get_sample().loader.entries:
            _setUpPeriod(period)
            calculated.append(_reduceAllSlices())

    finally:
        if len(calculated) > 0:
            result = ReductionSingleton().get_out_ws_name(show_period=False)
            _group_workspaces(calculated, result)

    return _applySuffix(result, name_suffix)

def delete_workspaces(workspaces):
    """
        Delete the list of workspaces if possible but fail siliently if there is
        a problem
        @param workspaces: the list to delete
    """
    if type(workspaces) != type(list()):
        if type(workspaces) != type(tuple()):
            workspaces = [workspaces]

    for wksp in workspaces:
        if wksp and wksp in mtd:
            try:
                DeleteWorkspace(Workspace=wksp)
            except:
                #we're only deleting to save memory, if the workspace really won't delete leave it
                pass

def CompWavRanges(wavelens, plot=True, combineDet=None, resetSetup=True):
    """
        Compares the momentum transfer results calculated from different wavelength ranges. Given
        the list of wave ranges [a, b, c] it reduces for wavelengths a-b, b-c and a-c.
        @param wavelens: the list of wavelength ranges
        @param plot: set this to true to plot the result (must be run in Mantid), default is true
        @param combineDet: see description in WavRangeReduction
        @param resetSetup: if true reset setup at the end
    """

    _printMessage('CompWavRanges( %s,plot=%s)'%(str(wavelens),plot))

    #this only makes sense for 1D reductions
    if ReductionSingleton().to_Q.output_type == '2D':
        issueWarning('This wave ranges check is a 1D analysis, ignoring 2D setting')
        _printMessage('Set1D()')
        ReductionSingleton().to_Q.output_type = '1D'

    if type(wavelens) != type([]) or len(wavelens) < 2:
        if type(wavelens) != type((1,)):
            raise RuntimeError('Error CompWavRanges() requires a list of wavelengths between which reductions will be performed.')


    calculated = [WavRangeReduction(wav_start=wavelens[0], wav_end=wavelens[len(wavelens)-1], combineDet=combineDet,resetSetup=False)]
    for i in range(0, len(wavelens)-1):
        calculated.append(WavRangeReduction(wav_start=wavelens[i], wav_end=wavelens[i+1], combineDet=combineDet, resetSetup=False))

    if resetSetup:
        _refresh_singleton()

    if plot and mantidplot:
        mantidplot.plotSpectrum(calculated, 0)

    #return just the workspace name of the full range
    return calculated[0]

def PhiRanges(phis, plot=True):
    """
        Given a list of phi ranges [a, b, c, d] it reduces in the phi ranges a-b and c-d
        @param phis: the list of phi ranges
        @param plot: set this to true to plot the result (must be run in Mantid), default is true
    """

    _printMessage('PhiRanges( %s,plot=%s)'%(str(phis),plot))

    #todo covert their string into Python array

    if len(phis)/2 != float(len(phis))/2.:
        raise RuntimeError('Phi ranges must be given as pairs')

    try:
        #run the reductions, calculated will be an array with the names of all the workspaces produced
        calculated = []
        for i in range(0, len(phis), 2):
            SetPhiLimit(phis[i],phis[i+1])
            #reducedResult = ReductionSingleton()._reduce()
            #RenameWorkspace(reducedResult,'bob')
            #calculated.append(reducedResult)
            calculated.append(ReductionSingleton()._reduce())
            ReductionSingleton.replace(ReductionSingleton().cur_settings())
    finally:
        _refresh_singleton()

    if plot and mantidplot:
        mantidplot.plotSpectrum(calculated, 0)

    #return just the workspace name of the full range
    return calculated[0]

def Reduce():
    try:
        result = ReductionSingleton()._reduce()
    finally:
        _refresh_singleton()

    return result

def _SetWavelengthRange(start, end):
    ReductionSingleton().to_wavelen.set_range(start, end)

def Set1D():
    _printMessage('Set1D()')
    ReductionSingleton().set_Q_output_type('1D')

def Set2D():
    _printMessage('Set2D()')
    ReductionSingleton().set_Q_output_type('2D')

def SetDetectorFloodFile(filename, detector_name="REAR"):
    ReductionSingleton().prep_normalize.setPixelCorrFile(filename, detector_name)

def SetPhiLimit(phimin, phimax, use_mirror=True):
    """
        Call this function to restrict the analyse segments of the detector. Phimin and
        phimax define the limits of the segment where phi=0 is the -x axis and phi = 90
        is the y-axis. Setting use_mirror to true includes a second segment to be included
        it is the same as the first but rotated 180 degrees.
        @param phimin: the minimum phi angle to include
        @param phimax: the upper limit on phi for the segment
        @param use_mirror: when True (default) another segment is included, rotated 180 degrees from the first
    """
    _printMessage("SetPhiLimit(" + str(phimin) + ', ' + str(phimax) + ',use_mirror='+str(use_mirror)+')')
    #a beam centre of [0,0,0] makes sense if the detector has been moved such that beam centre is at [0,0,0]
    ReductionSingleton().mask.set_phi_limit(phimin, phimax, use_mirror)

def SetDetectorOffsets(bank, x, y, z, rot, radius, side, xtilt=0.0, ytilt=0.0 ):
    # 10/03/15 RKH added 2 more parameters - xtilt & ytilt
    """
        Adjust detector position away from position defined in IDF. On SANS2D the detector
        banks can be moved around. This method allows fine adjustments of detector bank position
        in the same way as the DET/CORR userfile command works. Hence please see
        http://www.mantidproject.org/SANS_User_File_Commands#DET for details.

        Note, for now, this command will only have an effect on runs loaded
        after this command have been executed (because it is when runs are loaded
        that components are moved away from the positions set in the IDF)

        @param bank: Must be either 'front' or 'rear' (not case sensitive)
        @param x: shift in mm
        @param y: shift in mm
        @param z: shift in mm
        @param rot: shift in degrees
        @param radius: shift in mm
        @param side: shift in mm
        @param side: xtilt in degrees
        @param side: ytilt in degrees
    """
    _printMessage("SetDetectorOffsets(" + str(bank) + ', ' + str(x)
                  + ','+str(y) + ',' + str(z) + ',' + str(rot)
                  + ',' + str(radius) + ',' + str(side) + ',' + str(xtilt)+ ',' + str(ytilt) +')')

    detector = ReductionSingleton().instrument.getDetector(bank)
    detector.x_corr = x
    detector.y_corr = y
    detector.z_corr = z
    detector.rot_corr = rot
    detector.radius_corr = radius
    detector.side_corr = side
	# 10/03/15 RKH add 2 more
    detector.x_tilt = xtilt
    detector.y_tilt = ytilt

def SetCorrectionFile(bank, filename):
    # 10/03/15 RKH, create a new routine that allows change of "direct beam file" = correction file, for a given
    # detector, this simplify the iterative process used to adjust it. Will still have to keep changing the name of the file
    # for each iteratiom to avoid Mantid using a cached version, but can then use only a single user (=mask) file for each set of iterations.
    # Modelled this on SetDetectorOffsets above ...
    """
        @param bank: Must be either 'front' or 'rear' (not case sensitive)
        @param filename: self explanatory
    """
    _printMessage("SetCorrectionFile(" + str(bank) + ', ' + filename +')')

    detector = ReductionSingleton().instrument.getDetector(bank)
    detector.correction_file = filename

def LimitsR(rmin, rmax, quiet=False, reducer=None):
    if reducer == None:
        reducer = ReductionSingleton().reference()

    if not quiet:
        _printMessage('LimitsR(' + str(rmin) + ', ' +str(rmax) + ')', reducer)

    reducer.mask.set_radi(rmin, rmax)
    reducer.CENT_FIND_RMIN = float(rmin)/1000.
    reducer.CENT_FIND_RMAX = float(rmax)/1000.

def LimitsWav(lmin, lmax, step, bin_type):
    _printMessage('LimitsWav(' + str(lmin) + ', ' + str(lmax) + ', ' + str(step) + ', '  + bin_type + ')')

    if  bin_type.upper().strip() == 'LINEAR': bin_type = 'LIN'
    if  bin_type.upper().strip() == 'LOGARITHMIC': bin_type = 'LOG'
    if bin_type == 'LOG':
        bin_sym = '-'
    else:
        bin_sym = ''

    ReductionSingleton().to_wavelen.set_rebin(lmin, bin_sym + str(step), lmax)

def LimitsQXY(qmin, qmax, step, type):
    """
        To set the bin parameters for the algorithm Qxy()
        @param qmin: the first Q value to include
        @param qmaz: the last Q value to include
        @param step: bin width
        @param type: pass LOG for logarithmic binning
    """
    _printMessage('LimitsQXY(' + str(qmin) + ', ' + str(qmax) +', ' + str(step) + ', ' + str(type) + ')')
    settings = ReductionSingleton().user_settings
    if settings is None:
        raise RuntimeError('MaskFile() first')

    settings.readLimitValues('L/QXY ' + str(qmin) + ' ' + str(qmax) + ' ' + str(step) + '/'  + type, ReductionSingleton())

def SetEventSlices(input_str):
    """
    """
    ReductionSingleton().setSlicesLimits(input_str)


def PlotResult(workspace, canvas=None):
    """
        Draws a graph of the passed workspace. If the workspace is 2D (has many spectra
        a contour plot is written
        @param workspace: a workspace name or handle to plot
        @param canvas: optional handle to an existing graph to write the plot to
        @return: a handle to the graph that was written to
    """
    if not mantidplot:
        issueWarning('Plot functions are not available, is this being run from outside Mantidplot?')
        return

    #ensure that we are dealing with a workspace handle rather than its name
    workspace = mtd[str(workspace)]
    if isinstance(workspace, WorkspaceGroup):
        numSpecs = workspace[0].getNumberHistograms()
    else:
        numSpecs = workspace.getNumberHistograms()

    if numSpecs == 1:
        graph = mantidplot.plotSpectrum(workspace,0)
    else:
        graph = mantidplot.importMatrixWorkspace(workspace.getName()).plotGraph2D()

    if not canvas is None:
        #we were given a handle to an existing graph, use it
        mantidplot.mergePlots(canvas, graph)
        graph = canvas

    return graph

##################### View mask details #####################################################

def DisplayMask(mask_worksp=None):
    """
        Displays masking by applying it to a workspace and displaying
        it in instrument view. If no workspace is passed a copy of the
        sample workspace is used, unless no sample was loaded and then
        an empty instrument will be shown
        @param mask_worksp: optional this named workspace will be modified and should be from the currently selected instrument
        @return the name of the workspace that was displayed
    """
    #this will be copied from a sample work space if one exists
    counts_data = None
    instrument = ReductionSingleton().instrument

    if not mask_worksp:
        mask_worksp = '__CurrentMask'
        samp = LAST_SAMPLE

        if samp:
            CloneWorkspace(InputWorkspace=samp, OutputWorkspace=mask_worksp)

            if su.isEventWorkspace(samp):
                assert samp + "_monitors" in mtd
                CloneWorkspace(InputWorkspace=samp + "_monitors",
                               OutputWorkspace=mask_worksp + "_monitors")
                su.fromEvent2Histogram(mask_worksp, mtd[mask_worksp + "_monitors"])

            counts_data = '__DisplayMasked_tempory_wksp'
            Integration(InputWorkspace=mask_worksp,OutputWorkspace= counts_data)
        else:
            msg = 'Cannot display the mask without a sample workspace'
            _printMessage(msg, log = True, no_console=False)
            return

    ReductionSingleton().mask.display(mask_worksp, ReductionSingleton(), counts_data)
    if counts_data:
        DeleteWorkspace(counts_data)

    return mask_worksp

# Print a test script for Colette if asked
def createColetteScript(inputdata, format, reduced, centreit , plotresults, csvfile = '', savepath = ''):
    script = ''
    if csvfile != '':
        script += '[COLETTE]  @ ' + csvfile + '\n'
    file_1 = inputdata['sample_sans'] + format
    script += '[COLETTE]  ASSIGN/SAMPLE ' + file_1 + '\n'
    file_1 = inputdata['sample_trans'] + format
    file_2 = inputdata['sample_direct_beam'] + format
    if file_1 != format and file_2 != format:
        script += '[COLETTE]  TRANSMISSION/SAMPLE/MEASURED ' + file_1 + ' ' + file_2 + '\n'
    file_1 = inputdata['can_sans'] + format
    if file_1 != format:
        script +='[COLETTE]  ASSIGN/CAN ' + file_1 + '\n'
    file_1 = inputdata['can_trans'] + format
    file_2 = inputdata['can_direct_beam'] + format
    if file_1 != format and file_2 != format:
        script += '[COLETTE]  TRANSMISSION/CAN/MEASURED ' + file_1 + ' ' + file_2 + '\n'
    if centreit:
        script += '[COLETTE]  FIT/MIDDLE'
    # Parameters
    script += '[COLETTE]  LIMIT/RADIUS ' + str(ReductionSingleton().mask.min_radius)
    script += ' ' + str(ReductionSingleton().mask.max_radius) + '\n'
    script += '[COLETTE]  LIMIT/WAVELENGTH ' + ReductionSingleton().to_wavelen.get_range() + '\n'
    if ReductionSingleton().DWAV <  0:
        script += '[COLETTE]  STEP/WAVELENGTH/LOGARITHMIC ' + str(ReductionSingleton().to_wavelen.w_step)[1:] + '\n'
    else:
        script += '[COLETTE]  STEP/WAVELENGTH/LINEAR ' + str(ReductionSingleton().to_wavelen.w_step) + '\n'
    # For the moment treat the rebin string as min/max/step
    qbins = ReductionSingleton().Q_REBEIN.split(",")
    nbins = len(qbins)
    if ReductionSingleton().to_Q.output_type == '1D':
        script += '[COLETTE]  LIMIT/Q ' + str(qbins[0]) + ' ' + str(qbins[nbins-1]) + '\n'
        dq = float(qbins[1])
        if dq <  0:
            script += '[COLETTE]  STEP/Q/LOGARITHMIC ' + str(dq)[1:] + '\n'
        else:
            script += '[COLETTE]  STEP/Q/LINEAR ' + str(dq) + '\n'
    else:
        script += '[COLETTE]  LIMIT/QXY ' + str(0.0) + ' ' + str(ReductionSingleton().QXY2) + '\n'
        if ReductionSingleton().DQXY <  0:
            script += '[COLETTE]  STEP/QXY/LOGARITHMIC ' + str(ReductionSingleton().DQXY)[1:] + '\n'
        else:
            script += '[COLETTE]  STEP/QXY/LINEAR ' + str(ReductionSingleton().DQXY) + '\n'

    # Correct
    script += '[COLETTE] CORRECT\n'
    if plotresults:
        script += '[COLETTE]  DISPLAY/HISTOGRAM ' + reduced + '\n'
    if savepath != '':
        script += '[COLETTE]  WRITE/LOQ ' + reduced + ' ' + savepath + '\n'

    return script

def FindBeamCentre(rlow, rupp, MaxIter = 10, xstart = None, ystart = None, tolerance=1.251e-4):
    """
        Estimates the location of the effective beam centre given a good initial estimate. For more
        information go to this page
        mantidproject.org/Using_the_SANS_GUI_Beam_Centre_Finder
        @param rlow: mask around the (estimated) centre to this radius (in millimetres)
        @param rupp: don't include further out than this distance (mm) from the centre point
        @param MaxInter: don't calculate more than this number of iterations (default = 10)
<<<<<<< HEAD
        @param xstart: initial guess for the horizontal distance of the beam
                       centre from the detector centre in meters (default the values in the mask file)
        @param ystart: initial guess for the distance of the beam centre from the detector centre
                       vertically in metres (default the values in the mask file)
=======
        @param xstart: initial guess for the horizontal distance of the beam centre from the
                        detector centre in meters (default the values in the mask file)
        @param ystart: initial guess for the distance of the beam centre from the detector
                       centre vertically in metres (default the values in the mask file)
>>>>>>> 179e43f5
    @param tolerance: define the precision of the search. If the step is smaller than the tolerance,
                      it will be considered stop searching the centre (default=1.251e-4 or 1.251um)
        @return: the best guess for the beam centre point
    """
    XSTEP = ReductionSingleton().inst.cen_find_step
    YSTEP = ReductionSingleton().inst.cen_find_step2

    XSF = ReductionSingleton().inst.beam_centre_scale_factor1
    YSF = ReductionSingleton().inst.beam_centre_scale_factor2

    original = ReductionSingleton().get_instrument().cur_detector_position(ReductionSingleton().get_sample().get_wksp_name())

    if ReductionSingleton().instrument.lowAngDetSet:
        det_bank = 'rear'
    else:
        det_bank = 'front'

    if xstart or ystart:
        ReductionSingleton().set_beam_finder(
            isis_reduction_steps.BaseBeamFinder(\
            float(xstart), float(ystart)),det_bank)

    beamcoords = ReductionSingleton().get_beam_center()
    XNEW = beamcoords[0]
    YNEW = beamcoords[1]
    xstart = beamcoords[0]
    ystart = beamcoords[1]


    #remove this if we know running the Reducer() doesn't change i.e. all execute() methods are const
    centre_reduction = copy.deepcopy(ReductionSingleton().reference())
    LimitsR(str(float(rlow)), str(float(rupp)), quiet=True, reducer=centre_reduction)

    centre = CentreFinder(original)
    centre.logger.notice("xstart,ystart="+str(XNEW*1000.)+" "+str(YNEW*1000.))
    centre.logger.notice("Starting centre finding routine ...")
    #this function moves the detector to the beam center positions defined above and
    # returns an estimate of where the beam center is relative to the new center
    resX_old, resY_old = centre.SeekCentre(centre_reduction, [XNEW, YNEW])
    centre_reduction = copy.deepcopy(ReductionSingleton().reference())
    LimitsR(str(float(rlow)), str(float(rupp)), quiet=True, reducer=centre_reduction)

    logger.notice(centre.status_str(0, resX_old, resY_old))

    # take first trial step
    XNEW = xstart + XSTEP
    YNEW = ystart + YSTEP
    graph_handle = None
    it = 0
    for i in range(1, MaxIter+1):
        it = i

        centre_reduction.set_beam_finder(
            isis_reduction_steps.BaseBeamFinder(XNEW, YNEW), det_bank)

        resX, resY = centre.SeekCentre(centre_reduction, [XNEW, YNEW])
        centre_reduction = copy.deepcopy(ReductionSingleton().reference())
        LimitsR(str(float(rlow)), str(float(rupp)), quiet=True, reducer=centre_reduction)

        centre.logger.notice(centre.status_str(it, resX, resY))

        if mantidplot:
            try :
                if not graph_handle:
                    #once we have a plot it will be updated automatically when the workspaces are updated
                    graph_handle = mantidplot.plotSpectrum(centre.QUADS, 0)
                graph_handle.activeLayer().setTitle(\
                        centre.status_str(it, resX, resY))
            except :
                #if plotting is not available it probably means we are running outside a GUI, in which case do everything but don't plot
                pass

        #have we stepped across the y-axis that goes through the beam center?
        if resX > resX_old:
            # yes with stepped across the middle, reverse direction and half the step size
            XSTEP = -XSTEP/2.
        if resY > resY_old:
            YSTEP = -YSTEP/2.
        if abs(XSTEP) < tolerance and abs(YSTEP) < tolerance :
            # this is the success criteria, we've close enough to the center
            centre.logger.notice("Converged - check if stuck in local minimum!")
            break

        resX_old = resX
        resY_old = resY
        XNEW += XSTEP
        YNEW += YSTEP

    if it == MaxIter:
        centre.logger.notice("Out of iterations, new coordinates may not be the best!")
        XNEW -= XSTEP
        YNEW -= YSTEP

    ReductionSingleton().set_beam_finder(
        isis_reduction_steps.BaseBeamFinder(XNEW, YNEW), det_bank)
    centre.logger.notice("Centre coordinates updated: [" + str(XNEW*XSF) + ", " + str(YNEW*YSF) + ']')

    return XNEW, YNEW


###################### Utility functions ####################################################
def CreateZeroErrorFreeClonedWorkspace(input_workspace_name, output_workspace_name):
    """
        Creates a zero-error-free workspace
        @param input_workspace_name :  name of the workspace which might contain zero-error values
        @param output_workspace_name : name of the workspace which will have no zero-error values
        @return: success message
    """
    message, complete = su.create_zero_error_free_workspace(input_workspace_name = input_workspace_name,
                                                            output_workspace_name = output_workspace_name)
    if not complete:
        return message
    else:
        return ""


def DeleteZeroErrorFreeClonedWorkspace(input_workspace_name):
    """
        Deletes a zero-error-free workspace
        @param input_workspace_name :  name of the workspace which might contain zero-error values
        @return: success message
    """
    message, complete = su.delete_zero_error_free_workspace(input_workspace_name = input_workspace_name)
    if not complete:
        return message
    else:
        return ""


def IsValidWsForRemovingZeroErrors(input_workspace_name):
    """
        We need to check that the workspace has been reduced, ie that it has had the Q1D or Qxy algorithm
        applied to it.
        @param input_workspace_name :  name of the input workspace
        @return: success message
    """
    message, valid = su.is_valid_ws_for_removing_zero_errors(input_workspace_name = input_workspace_name)
    if not valid:
        return message
    else:
        return ""


def check_if_event_workspace(file_name):
    '''
    Checks if a file is associated with an event workspace. It tests if
    the workspace can be loaded.
    @param file_name: The file name to test
    @returns true if the workspace is an event workspace otherwise false
    '''
    result = su.can_load_as_event_workspace(filename = file_name)
    print result
    return result

################################################################################
# Input check functions

# Check the input for time shifts when adding event files
def check_time_shifts_for_added_event_files(number_of_files, time_shifts= ''):
    # If there are no entries then proceed.
    if not time_shifts or time_shifts.isspace():
        return

    time_shift_container = time_shifts.split(',')
    message = ''

    # Check if the time shift elements can be cast to float
    for time_shift_element in time_shift_container:
        try:
            float(time_shift_element)
        except ValueError:
            message = ('Error: Elements of the time shift list cannot be ' +
                       'converted to a numeric value, e.g ' + time_shift_element)
            print message
            return message

    if number_of_files -1 != len(time_shift_container):
        message = ('Error: Expected N-1 time shifts for N files, but read ' +
                  str(len(time_shift_container)) + ' time shifts for ' +
                  str(number_of_files) + ' files.')
        print message
        return message

def ConvertToPythonStringList(to_convert):
    '''
    Converts a python string list to a format more suitable for GUI representation
    @param to_convert:: The string list
    '''
    return su.convert_to_string_list(to_convert)

def ConvertFromPythonStringList(to_convert):
    '''
    Converts a comma-separated string into a Python string list
    @param to_convert:: The comm-separated string
    '''
    return su.convert_from_string_list(to_convert)

###################### Accessor functions for Transmission
def GetTransmissionMonitorSpectrum():
    """
        Gets the transmission monitor spectrum
        @return: tranmission monitor spectrum
    """
    return ReductionSingleton().transmission_calculator.trans_mon

def SetTransmissionMonitorSpectrum(trans_mon):
    """
        Sets the transmission monitor spectrum.
        @param trans_mon :: The spectrum to set.
    """
    if su.is_convertible_to_int(trans_mon):
        ReductionSingleton().transmission_calculator.trans_mon = int(trans_mon)
    else:
        sanslog.warning('Warning: Could not convert the transmission monitor spectrum to int.')

def UnsetTransmissionMonitorSpectrum():
    """
        Sets the transmission monitor spectrum to None
    """
    ReductionSingleton().transmission_calculator.trans_mon = None

def GetTransmissionMonitorSpectrumShift():
    """
        Gets the addditional shift for the transmission monitor spectrum.
        This currently only exists for SANS2D
        @return: tranmission monitor spectrum
    """
    inst =  ReductionSingleton().get_instrument()
    if inst.name() != "SANS2D" and inst.name() != "SANS2DTUBES":
        return
    return inst.monitor_4_offset

def SetTransmissionMonitorSpectrumShift(trans_mon_shift):
    """
        Sets the transmission monitor spectrum shfit.
        @param trans_mon_shift :: The spectrum shift to set.
    """
    if su.is_convertible_to_float(trans_mon_shift):
        inst =  ReductionSingleton().get_instrument()
        # Note that we are only setting the transmission monitor spectrum shift
        # if we are dealing with a SANS2D instrument
        if inst.name() != 'SANS2D' and inst.name() != 'SANS2DTUBES':
            return
        inst.monitor_4_offset = float(trans_mon_shift)
    else:
        sanslog.warning('Warning: Could not convert transmission monitor spectrum shift to float.')

def GetTransmissionRadiusInMM():
    """
        Gets the radius for usage with beam stop as transmission monitor in mm
        @return: tranmission radius in mm
    """
    radius = ReductionSingleton().transmission_calculator.radius
    if radius is not None:
        radius = radius*1000.0
    return radius

def SetTransmissionRadiusInMM(trans_radius):
    """
        Sets the transmission monitor spectrum.
        @param trans_radius :: The radius to set in mm
    """
    if su.is_convertible_to_float(trans_radius):
        ReductionSingleton().transmission_calculator.radius = float(trans_radius)/1000.0
    else:
        sanslog.warning('Warning: Could convert transmission radius to float.')

def GetTransmissionROI():
    """
        Gets the list of ROI file names
        @return: list of roi file names or None
    """
    roi_files = ReductionSingleton().transmission_calculator.roi_files
    if len(roi_files) == 0:
        return
    else:
        return roi_files

def SetTransmissionROI(trans_roi_files):
    """
        Sets the transmission monitor region of interest.
        @param trans_roi_files :: A string list of roi files
    """
    if su.is_valid_xml_file_list(trans_roi_files):
        ReductionSingleton().transmission_calculator.roi_files = trans_roi_files
    else:
        sanslog.warning('Warning: The roi file list does not seem to be valid.')

def GetTransmissionMask():
    """
        Gets the list of transmission maks file names
        @return: list of transmission mask file names or None
    """
    trans_mask_files = ReductionSingleton().transmission_calculator.mask_files
    if len(trans_mask_files) == 0:
        return
    else:
        return trans_mask_files

def SetTransmissionMask(trans_mask_files):
    """
        Sets the transmission masks.
        @param trans_mask_files :: A string list of mask files
    """
    if su.is_valid_xml_file_list(trans_mask_files):
        ReductionSingleton().transmission_calculator.mask_files = trans_mask_files
    else:
        sanslog.warning('Warning: The mask file list does not seem to be valid.')

<<<<<<< HEAD

##################### Accesor functions for QResolution
def get_q_resolution_moderator():
    '''
    Gets the moderator file path
    @returns the moderator file path or nothing
    '''
    val = ReductionSingleton().to_Q.get_q_resolution_moderator()
    if val == None:
        val = ''
    print str(val)
    return val

def set_q_resolution_moderator(file_name):
    '''
    Sets the moderator file path
    @param file_name: the full file path
    '''
    try:
        ReductionSingleton().to_Q.set_q_resolution_moderator(file_name)
    except RuntimeError, details:
        sanslog.error("The specified moderator file could not be found. Please specify a file"
                      "which exists in the search directories. See details: %s" %str(details))

#-- Use q resoltion
def get_q_resultution_use():
    '''
    Gets if the q resolution option is being used
    @returns true if the resolution option is being used, else false
    '''
    val = ReductionSingleton().to_Q.get_use_q_resolution()
    print str(val)
    return val

def set_q_resolution_use(use):
    '''
    Sets if the q resolution option is being used
    @param use: use flag
    '''
    if use == True:
        ReductionSingleton().to_Q.set_use_q_resolution(True)
    elif use == False:
        ReductionSingleton().to_Q.set_use_q_resolution(False)
    else:
        sanslog.warning('Warning: Could could not set useage of QResolution')

#-- Collimation length
def get_q_resolution_collimation_length():
    '''
    Get the collimation length
    @returns the collimation length in mm
    '''
    element = ReductionSingleton().to_Q.get_q_resolution_collimation_length()
    msg = "CollimationLength"
    if su.is_convertible_to_float(element) or not element:
        pass
    else:
        sanslog.warning('Warning: Could not convert %s to float.' % msg)
    print str(element)
    return element

def set_q_resolution_collimation_length(collimation_length):
    '''
    Sets the collimation length
    @param collimation_length: the collimation length
    '''
    if collimation_length == None:
        return
    msg = "Collimation Length"
    if su.is_convertible_to_float(collimation_length):
        c_l = float(collimation_length)
        ReductionSingleton().to_Q.set_q_resolution_collimation_length(c_l)
    else:
        sanslog.warning('Warning: Could not convert %s to float.' % msg)


#-- Delta R
def get_q_resolution_delta_r():
    '''
    Get the delta r value
    @returns the delta r in mm
    '''
    val = get_q_resolution_float(ReductionSingleton().to_Q.get_q_resolution_delta_r, "DeltaR")
    print str(val)
    return val

def set_q_resolution_delta_r(delta_r):
    '''
    Sets the delta r value
    @param delta_r: the delta r value
    '''
    set_q_resolution_float(ReductionSingleton().to_Q.set_q_resolution_delta_r, delta_r, "DeltaR")

#-- A1
def get_q_resolution_a1():
    '''
    Get the A1 diameter
    @returns the diameter for the first aperature in mm
    '''
    val = get_q_resolution_float(ReductionSingleton().to_Q.get_q_resolution_a1, "A1")
    print str(val)
    return val

def set_q_resolution_a1(a1):
    '''
    Sets the a1 value
    @param a1: the a1 value in mm
    '''
    set_q_resolution_float(ReductionSingleton().to_Q.set_q_resolution_a1, a1, "A1")

#-- A2
def get_q_resolution_a2():
    '''
    Get the A2 diameter
    @returns the diameter for the second aperature in mm
    '''
    val = get_q_resolution_float(ReductionSingleton().to_Q.get_q_resolution_a2, "A2")
    print str(val)
    return val

def set_q_resolution_a2(a2):
    '''
    Sets the a2 value
    @param a2: the a2 value in mm
    '''
    set_q_resolution_float(ReductionSingleton().to_Q.set_q_resolution_a2, a2, "A2")

#-- H1
def get_q_resolution_h1():
    '''
    Get the first height for rectangular apertures
    @returns the first height in mm
    '''
    val = get_q_resolution_float(ReductionSingleton().to_Q.get_q_resolution_h1, "H1")
    print str(val)
    return val

def set_q_resolution_h1(h1):
    '''
    Set the first height for rectangular apertures
    @param h1: the first height in mm
    '''
    set_q_resolution_float(ReductionSingleton().to_Q.set_q_resolution_h1, h1, "H1")

#-- H2
def get_q_resolution_h2():
    '''
    Get the second height for rectangular apertures
    @returns the second height in mm
    '''
    val = get_q_resolution_float(ReductionSingleton().to_Q.get_q_resolution_h2, "H2")
    print str(val)
    return val

def set_q_resolution_h2(h2):
    '''
    Set the second height for rectangular apertures
    @param h2: the second height in mm
    '''
    set_q_resolution_float(ReductionSingleton().to_Q.set_q_resolution_h2, h2, "H2")

#-- W1
def get_q_resolution_w1():
    '''
    Get the first width for rectangular apertures
    @returns the first width in mm
    '''
    val = get_q_resolution_float(ReductionSingleton().to_Q.get_q_resolution_w1, "W1")
    print str(val)
    return val

def set_q_resolution_w1(w1):
    '''
    Set the first width for rectangular apertures
    @param w1: the first width in mm
    '''
    set_q_resolution_float(ReductionSingleton().to_Q.set_q_resolution_w1, w1, "W1")

#-- W2
def get_q_resolution_w2():
    '''
    Get the second width for rectangular apertures
    @returns the second width in mm
    '''
    val = get_q_resolution_float(ReductionSingleton().to_Q.get_q_resolution_w2, "W2")
    print str(val)
    return val

def set_q_resolution_w2(w2):
    '''
    Set the second width for rectangular apertures
    @param w1: the second width in mm
    '''
    set_q_resolution_float(ReductionSingleton().to_Q.set_q_resolution_w2, w2, "W2")


#-- Reset
def reset_q_resolution_settings():
    '''
    Resets the q settings
    '''
    ReductionSingleton().to_Q.reset_q_settings()

#-- Set float value
def set_q_resolution_float(func, arg, msg):
    '''
    Set a q resolution value
    @param func: the speficied function to run
    @param arg: the argument
    @param mgs: error message
    '''
    if arg == None:
        return

    if su.is_convertible_to_float(arg):
        d_r = su.millimeter_2_meter(float(arg))
        func(d_r)
    else:
        sanslog.warning('Warning: Could not convert %s to float.' % msg)

def get_q_resolution_float(func, msg):
    '''
    Gets a q resolution value and checks if it has been set.
    @param func: the speficied function to run
    @param mgs: error message
    @return the correct value
    '''
    element = func()

    if su.is_convertible_to_float(element):
        element = su.meter_2_millimeter(element)
    elif not element:
        pass
    else:
        sanslog.warning('Warning: Could not convert %s to float.' % msg)
    return element

def are_settings_consistent():
    '''
    Runs the consistency check over all reductionssteps and reports cosistency
    issues to the user. The user needs to sort out these issues.
    '''
    try:
        ReductionSingleton().perform_consistency_check()
    except RuntimeError, details:
        sanslog.error("There was an inconsistency issue with your settings. See details: %s", str(details))
        raise RuntimeError("Please fix the following inconsistencies: %s" % str(details))
=======
def AddRuns(runs, instrument ='sans2d', saveAsEvent=False, binning = "Monitors", isOverlay = False, time_shifts = None,
            defType='.nxs', rawTypes=('.raw', '.s*', 'add','.RAW'), lowMem=False):
    '''
    Method to expose the add_runs functionality for custom scripting.
    @param runs: a list with the requested run numbers
    @param instrument: the name of the selected instrument
    @param binning: the where to get the binnings from. This can either be "Monitors
    '''
    # Need at least two runs to work
    if len(runs) < 1:
        issueWarning("AddRuns issue: A list with at least two runs needs to be provided.")
        return

    if time_shifts is None:
        time_shifts = []

    add_runs(runs = runs,
             inst = instrument,
             defType = defType,
             rawTypes = rawTypes,
             lowMem = lowMem,
             binning = binning,
             saveAsEvent=saveAsEvent,
             isOverlay = isOverlay,
             time_shifts = time_shifts)
>>>>>>> 179e43f5

###############################################################################
######################### Start of Deprecated Code ############################
###############################################################################

@deprecated
def UserPath(path):
    """
        Sets the directory in which Mantid should look for the mask file if a
        full path was not specified
        @param path: the full path to the directory
    """
    _printMessage('UserPath("' + path + '") #Will look for mask file here')
    ReductionSingleton().user_file_path = path

@deprecated
def DataPath(path):
    """
        Sets an extra directory for Mantid to look for run files
        @param path: the full path to a directory containing the run files to analyse
    """
    ReductionSingleton().set_data_path(path)

@deprecated
def CropToDetector(inputWSname, outputWSname=None):
    """
        Crops the workspace so that it only contains the spectra that correspond
        to the detectors used in the reduction
        @param inputWSname: name of the workspace to crop
        @param outputWSname: name the workspace will take (default is the inputWSname)
    """
    if not outputWSname:
        outputWSname = inputWSname

    ReductionSingleton().instrument.cur_detector().crop_to_detector(inputWSname, outputWSname)

@deprecated
def SetRearEfficiencyFile(filename):
    rear_det = ReductionSingleton().instrument.getDetector('rear')
    rear_det.correction_file = filename

@deprecated
def SetFrontEfficiencyFile(filename):
    front_det = ReductionSingleton().instrument.getDetector('front')
    front_det.correction_file = filename

@deprecated
def displayUserFile():
    print '-- Mask file defaults --'
    print ReductionSingleton().to_wavlen
    print ReductionSingleton().Q_string()
#    print correction_files()
    print '    direct beam file rear:',
    print ReductionSingleton().instrument.detector_file('rear')
    print '    direct beam file front:',
    print ReductionSingleton().instrument.detector_file('front')
    print ReductionSingleton().mask

@deprecated
def displayMaskFile():
    displayUserFile()

@deprecated
def displayGeometry():
    [x, y] = ReductionSingleton().get_beam_center()
    print 'Beam centre: [' + str(x) + ',' + str(y) + ']'
    print ReductionSingleton().get_sample().geometry

@deprecated
def LimitsQ(*args):
    settings = ReductionSingleton().user_settings
    if settings is None:
        raise RuntimeError('MaskFile() first')

    # If given one argument it must be a rebin string
    if len(args) == 1:
        val = args[0]
        if type(val) == str:
            _printMessage("LimitsQ(" + val + ")")
            settings.readLimitValues("L/Q " + val, ReductionSingleton())
        else:
            issueWarning("LimitsQ can only be called with a single string or 4 values")
    elif len(args) == 4:
        qmin,qmax,step,step_type = args
        _printMessage('LimitsQ(' + str(qmin) + ', ' + str(qmax) +', ' + str(step) + ','  + str(step_type) + ')')
        settings.readLimitValues('L/Q ' + str(qmin) + ' ' + str(qmax) + ' ' + str(step) + '/'  + step_type, ReductionSingleton())
    else:
        issueWarning("LimitsQ called with " + str(len(args)) + " arguments, 1 or 4 expected.")

@deprecated
def ViewCurrentMask():
    """
        In MantidPlot this opens InstrumentView to display the masked
        detectors in the bank in a different colour
    """
    ReductionSingleton().ViewCurrentMask()

###############################################################################
########################## End of Deprecated Code #############################
########################################################################g#######

#this is like a #define I'd like to get rid of it because it seems meaningless here
DefaultTrans = 'True'
NewTrans = 'False'

_refresh_singleton()

if __name__ == '__main__':
    SetVerboseMode(True)
    SANS2D()
    MaskFile('MASKSANS2D_123T_4m_Xpress_8mm.txt')
    Set1D()
    AssignSample('SANS2D00002500.nxs')
    Gravity(True)
    wav1 = 2.0
    wav2 = wav1 + 2.0
    reduced = WavRangeReduction(wav1, wav2, DefaultTrans)<|MERGE_RESOLUTION|>--- conflicted
+++ resolved
@@ -1087,17 +1087,10 @@
         @param rlow: mask around the (estimated) centre to this radius (in millimetres)
         @param rupp: don't include further out than this distance (mm) from the centre point
         @param MaxInter: don't calculate more than this number of iterations (default = 10)
-<<<<<<< HEAD
         @param xstart: initial guess for the horizontal distance of the beam
                        centre from the detector centre in meters (default the values in the mask file)
         @param ystart: initial guess for the distance of the beam centre from the detector centre
                        vertically in metres (default the values in the mask file)
-=======
-        @param xstart: initial guess for the horizontal distance of the beam centre from the
-                        detector centre in meters (default the values in the mask file)
-        @param ystart: initial guess for the distance of the beam centre from the detector
-                       centre vertically in metres (default the values in the mask file)
->>>>>>> 179e43f5
     @param tolerance: define the precision of the search. If the step is smaller than the tolerance,
                       it will be considered stop searching the centre (default=1.251e-4 or 1.251um)
         @return: the best guess for the beam centre point
@@ -1407,255 +1400,6 @@
     else:
         sanslog.warning('Warning: The mask file list does not seem to be valid.')
 
-<<<<<<< HEAD
-
-##################### Accesor functions for QResolution
-def get_q_resolution_moderator():
-    '''
-    Gets the moderator file path
-    @returns the moderator file path or nothing
-    '''
-    val = ReductionSingleton().to_Q.get_q_resolution_moderator()
-    if val == None:
-        val = ''
-    print str(val)
-    return val
-
-def set_q_resolution_moderator(file_name):
-    '''
-    Sets the moderator file path
-    @param file_name: the full file path
-    '''
-    try:
-        ReductionSingleton().to_Q.set_q_resolution_moderator(file_name)
-    except RuntimeError, details:
-        sanslog.error("The specified moderator file could not be found. Please specify a file"
-                      "which exists in the search directories. See details: %s" %str(details))
-
-#-- Use q resoltion
-def get_q_resultution_use():
-    '''
-    Gets if the q resolution option is being used
-    @returns true if the resolution option is being used, else false
-    '''
-    val = ReductionSingleton().to_Q.get_use_q_resolution()
-    print str(val)
-    return val
-
-def set_q_resolution_use(use):
-    '''
-    Sets if the q resolution option is being used
-    @param use: use flag
-    '''
-    if use == True:
-        ReductionSingleton().to_Q.set_use_q_resolution(True)
-    elif use == False:
-        ReductionSingleton().to_Q.set_use_q_resolution(False)
-    else:
-        sanslog.warning('Warning: Could could not set useage of QResolution')
-
-#-- Collimation length
-def get_q_resolution_collimation_length():
-    '''
-    Get the collimation length
-    @returns the collimation length in mm
-    '''
-    element = ReductionSingleton().to_Q.get_q_resolution_collimation_length()
-    msg = "CollimationLength"
-    if su.is_convertible_to_float(element) or not element:
-        pass
-    else:
-        sanslog.warning('Warning: Could not convert %s to float.' % msg)
-    print str(element)
-    return element
-
-def set_q_resolution_collimation_length(collimation_length):
-    '''
-    Sets the collimation length
-    @param collimation_length: the collimation length
-    '''
-    if collimation_length == None:
-        return
-    msg = "Collimation Length"
-    if su.is_convertible_to_float(collimation_length):
-        c_l = float(collimation_length)
-        ReductionSingleton().to_Q.set_q_resolution_collimation_length(c_l)
-    else:
-        sanslog.warning('Warning: Could not convert %s to float.' % msg)
-
-
-#-- Delta R
-def get_q_resolution_delta_r():
-    '''
-    Get the delta r value
-    @returns the delta r in mm
-    '''
-    val = get_q_resolution_float(ReductionSingleton().to_Q.get_q_resolution_delta_r, "DeltaR")
-    print str(val)
-    return val
-
-def set_q_resolution_delta_r(delta_r):
-    '''
-    Sets the delta r value
-    @param delta_r: the delta r value
-    '''
-    set_q_resolution_float(ReductionSingleton().to_Q.set_q_resolution_delta_r, delta_r, "DeltaR")
-
-#-- A1
-def get_q_resolution_a1():
-    '''
-    Get the A1 diameter
-    @returns the diameter for the first aperature in mm
-    '''
-    val = get_q_resolution_float(ReductionSingleton().to_Q.get_q_resolution_a1, "A1")
-    print str(val)
-    return val
-
-def set_q_resolution_a1(a1):
-    '''
-    Sets the a1 value
-    @param a1: the a1 value in mm
-    '''
-    set_q_resolution_float(ReductionSingleton().to_Q.set_q_resolution_a1, a1, "A1")
-
-#-- A2
-def get_q_resolution_a2():
-    '''
-    Get the A2 diameter
-    @returns the diameter for the second aperature in mm
-    '''
-    val = get_q_resolution_float(ReductionSingleton().to_Q.get_q_resolution_a2, "A2")
-    print str(val)
-    return val
-
-def set_q_resolution_a2(a2):
-    '''
-    Sets the a2 value
-    @param a2: the a2 value in mm
-    '''
-    set_q_resolution_float(ReductionSingleton().to_Q.set_q_resolution_a2, a2, "A2")
-
-#-- H1
-def get_q_resolution_h1():
-    '''
-    Get the first height for rectangular apertures
-    @returns the first height in mm
-    '''
-    val = get_q_resolution_float(ReductionSingleton().to_Q.get_q_resolution_h1, "H1")
-    print str(val)
-    return val
-
-def set_q_resolution_h1(h1):
-    '''
-    Set the first height for rectangular apertures
-    @param h1: the first height in mm
-    '''
-    set_q_resolution_float(ReductionSingleton().to_Q.set_q_resolution_h1, h1, "H1")
-
-#-- H2
-def get_q_resolution_h2():
-    '''
-    Get the second height for rectangular apertures
-    @returns the second height in mm
-    '''
-    val = get_q_resolution_float(ReductionSingleton().to_Q.get_q_resolution_h2, "H2")
-    print str(val)
-    return val
-
-def set_q_resolution_h2(h2):
-    '''
-    Set the second height for rectangular apertures
-    @param h2: the second height in mm
-    '''
-    set_q_resolution_float(ReductionSingleton().to_Q.set_q_resolution_h2, h2, "H2")
-
-#-- W1
-def get_q_resolution_w1():
-    '''
-    Get the first width for rectangular apertures
-    @returns the first width in mm
-    '''
-    val = get_q_resolution_float(ReductionSingleton().to_Q.get_q_resolution_w1, "W1")
-    print str(val)
-    return val
-
-def set_q_resolution_w1(w1):
-    '''
-    Set the first width for rectangular apertures
-    @param w1: the first width in mm
-    '''
-    set_q_resolution_float(ReductionSingleton().to_Q.set_q_resolution_w1, w1, "W1")
-
-#-- W2
-def get_q_resolution_w2():
-    '''
-    Get the second width for rectangular apertures
-    @returns the second width in mm
-    '''
-    val = get_q_resolution_float(ReductionSingleton().to_Q.get_q_resolution_w2, "W2")
-    print str(val)
-    return val
-
-def set_q_resolution_w2(w2):
-    '''
-    Set the second width for rectangular apertures
-    @param w1: the second width in mm
-    '''
-    set_q_resolution_float(ReductionSingleton().to_Q.set_q_resolution_w2, w2, "W2")
-
-
-#-- Reset
-def reset_q_resolution_settings():
-    '''
-    Resets the q settings
-    '''
-    ReductionSingleton().to_Q.reset_q_settings()
-
-#-- Set float value
-def set_q_resolution_float(func, arg, msg):
-    '''
-    Set a q resolution value
-    @param func: the speficied function to run
-    @param arg: the argument
-    @param mgs: error message
-    '''
-    if arg == None:
-        return
-
-    if su.is_convertible_to_float(arg):
-        d_r = su.millimeter_2_meter(float(arg))
-        func(d_r)
-    else:
-        sanslog.warning('Warning: Could not convert %s to float.' % msg)
-
-def get_q_resolution_float(func, msg):
-    '''
-    Gets a q resolution value and checks if it has been set.
-    @param func: the speficied function to run
-    @param mgs: error message
-    @return the correct value
-    '''
-    element = func()
-
-    if su.is_convertible_to_float(element):
-        element = su.meter_2_millimeter(element)
-    elif not element:
-        pass
-    else:
-        sanslog.warning('Warning: Could not convert %s to float.' % msg)
-    return element
-
-def are_settings_consistent():
-    '''
-    Runs the consistency check over all reductionssteps and reports cosistency
-    issues to the user. The user needs to sort out these issues.
-    '''
-    try:
-        ReductionSingleton().perform_consistency_check()
-    except RuntimeError, details:
-        sanslog.error("There was an inconsistency issue with your settings. See details: %s", str(details))
-        raise RuntimeError("Please fix the following inconsistencies: %s" % str(details))
-=======
 def AddRuns(runs, instrument ='sans2d', saveAsEvent=False, binning = "Monitors", isOverlay = False, time_shifts = None,
             defType='.nxs', rawTypes=('.raw', '.s*', 'add','.RAW'), lowMem=False):
     '''
@@ -1681,7 +1425,253 @@
              saveAsEvent=saveAsEvent,
              isOverlay = isOverlay,
              time_shifts = time_shifts)
->>>>>>> 179e43f5
+        
+##################### Accesor functions for QResolution
+def get_q_resolution_moderator():
+    '''
+    Gets the moderator file path
+    @returns the moderator file path or nothing
+    '''
+    val = ReductionSingleton().to_Q.get_q_resolution_moderator()
+    if val == None:
+        val = ''
+    print str(val)
+    return val
+
+def set_q_resolution_moderator(file_name):
+    '''
+    Sets the moderator file path
+    @param file_name: the full file path
+    '''
+    try:
+        ReductionSingleton().to_Q.set_q_resolution_moderator(file_name)
+    except RuntimeError, details:
+        sanslog.error("The specified moderator file could not be found. Please specify a file"
+                      "which exists in the search directories. See details: %s" %str(details))
+
+#-- Use q resoltion
+def get_q_resultution_use():
+    '''
+    Gets if the q resolution option is being used
+    @returns true if the resolution option is being used, else false
+    '''
+    val = ReductionSingleton().to_Q.get_use_q_resolution()
+    print str(val)
+    return val
+
+def set_q_resolution_use(use):
+    '''
+    Sets if the q resolution option is being used
+    @param use: use flag
+    '''
+    if use == True:
+        ReductionSingleton().to_Q.set_use_q_resolution(True)
+    elif use == False:
+        ReductionSingleton().to_Q.set_use_q_resolution(False)
+    else:
+        sanslog.warning('Warning: Could could not set useage of QResolution')
+
+#-- Collimation length
+def get_q_resolution_collimation_length():
+    '''
+    Get the collimation length
+    @returns the collimation length in mm
+    '''
+    element = ReductionSingleton().to_Q.get_q_resolution_collimation_length()
+    msg = "CollimationLength"
+    if su.is_convertible_to_float(element) or not element:
+        pass
+    else:
+        sanslog.warning('Warning: Could not convert %s to float.' % msg)
+    print str(element)
+    return element
+
+def set_q_resolution_collimation_length(collimation_length):
+    '''
+    Sets the collimation length
+    @param collimation_length: the collimation length
+    '''
+    if collimation_length == None:
+        return
+    msg = "Collimation Length"
+    if su.is_convertible_to_float(collimation_length):
+        c_l = float(collimation_length)
+        ReductionSingleton().to_Q.set_q_resolution_collimation_length(c_l)
+    else:
+        sanslog.warning('Warning: Could not convert %s to float.' % msg)
+
+
+#-- Delta R
+def get_q_resolution_delta_r():
+    '''
+    Get the delta r value
+    @returns the delta r in mm
+    '''
+    val = get_q_resolution_float(ReductionSingleton().to_Q.get_q_resolution_delta_r, "DeltaR")
+    print str(val)
+    return val
+
+def set_q_resolution_delta_r(delta_r):
+    '''
+    Sets the delta r value
+    @param delta_r: the delta r value
+    '''
+    set_q_resolution_float(ReductionSingleton().to_Q.set_q_resolution_delta_r, delta_r, "DeltaR")
+
+#-- A1
+def get_q_resolution_a1():
+    '''
+    Get the A1 diameter
+    @returns the diameter for the first aperature in mm
+    '''
+    val = get_q_resolution_float(ReductionSingleton().to_Q.get_q_resolution_a1, "A1")
+    print str(val)
+    return val
+
+def set_q_resolution_a1(a1):
+    '''
+    Sets the a1 value
+    @param a1: the a1 value in mm
+    '''
+    set_q_resolution_float(ReductionSingleton().to_Q.set_q_resolution_a1, a1, "A1")
+
+#-- A2
+def get_q_resolution_a2():
+    '''
+    Get the A2 diameter
+    @returns the diameter for the second aperature in mm
+    '''
+    val = get_q_resolution_float(ReductionSingleton().to_Q.get_q_resolution_a2, "A2")
+    print str(val)
+    return val
+
+def set_q_resolution_a2(a2):
+    '''
+    Sets the a2 value
+    @param a2: the a2 value in mm
+    '''
+    set_q_resolution_float(ReductionSingleton().to_Q.set_q_resolution_a2, a2, "A2")
+
+#-- H1
+def get_q_resolution_h1():
+    '''
+    Get the first height for rectangular apertures
+    @returns the first height in mm
+    '''
+    val = get_q_resolution_float(ReductionSingleton().to_Q.get_q_resolution_h1, "H1")
+    print str(val)
+    return val
+
+def set_q_resolution_h1(h1):
+    '''
+    Set the first height for rectangular apertures
+    @param h1: the first height in mm
+    '''
+    set_q_resolution_float(ReductionSingleton().to_Q.set_q_resolution_h1, h1, "H1")
+
+#-- H2
+def get_q_resolution_h2():
+    '''
+    Get the second height for rectangular apertures
+    @returns the second height in mm
+    '''
+    val = get_q_resolution_float(ReductionSingleton().to_Q.get_q_resolution_h2, "H2")
+    print str(val)
+    return val
+
+def set_q_resolution_h2(h2):
+    '''
+    Set the second height for rectangular apertures
+    @param h2: the second height in mm
+    '''
+    set_q_resolution_float(ReductionSingleton().to_Q.set_q_resolution_h2, h2, "H2")
+
+#-- W1
+def get_q_resolution_w1():
+    '''
+    Get the first width for rectangular apertures
+    @returns the first width in mm
+    '''
+    val = get_q_resolution_float(ReductionSingleton().to_Q.get_q_resolution_w1, "W1")
+    print str(val)
+    return val
+
+def set_q_resolution_w1(w1):
+    '''
+    Set the first width for rectangular apertures
+    @param w1: the first width in mm
+    '''
+    set_q_resolution_float(ReductionSingleton().to_Q.set_q_resolution_w1, w1, "W1")
+
+#-- W2
+def get_q_resolution_w2():
+    '''
+    Get the second width for rectangular apertures
+    @returns the second width in mm
+    '''
+    val = get_q_resolution_float(ReductionSingleton().to_Q.get_q_resolution_w2, "W2")
+    print str(val)
+    return val
+
+def set_q_resolution_w2(w2):
+    '''
+    Set the second width for rectangular apertures
+    @param w1: the second width in mm
+    '''
+    set_q_resolution_float(ReductionSingleton().to_Q.set_q_resolution_w2, w2, "W2")
+
+
+#-- Reset
+def reset_q_resolution_settings():
+    '''
+    Resets the q settings
+    '''
+    ReductionSingleton().to_Q.reset_q_settings()
+
+#-- Set float value
+def set_q_resolution_float(func, arg, msg):
+    '''
+    Set a q resolution value
+    @param func: the speficied function to run
+    @param arg: the argument
+    @param mgs: error message
+    '''
+    if arg == None:
+        return
+
+    if su.is_convertible_to_float(arg):
+        d_r = su.millimeter_2_meter(float(arg))
+        func(d_r)
+    else:
+        sanslog.warning('Warning: Could not convert %s to float.' % msg)
+
+def get_q_resolution_float(func, msg):
+    '''
+    Gets a q resolution value and checks if it has been set.
+    @param func: the speficied function to run
+    @param mgs: error message
+    @return the correct value
+    '''
+    element = func()
+
+    if su.is_convertible_to_float(element):
+        element = su.meter_2_millimeter(element)
+    elif not element:
+        pass
+    else:
+        sanslog.warning('Warning: Could not convert %s to float.' % msg)
+    return element
+
+def are_settings_consistent():
+    '''
+    Runs the consistency check over all reductionssteps and reports cosistency
+    issues to the user. The user needs to sort out these issues.
+    '''
+    try:
+        ReductionSingleton().perform_consistency_check()
+    except RuntimeError, details:
+        sanslog.error("There was an inconsistency issue with your settings. See details: %s", str(details))
+        raise RuntimeError("Please fix the following inconsistencies: %s" % str(details))
 
 ###############################################################################
 ######################### Start of Deprecated Code ############################
