--- conflicted
+++ resolved
@@ -208,12 +208,9 @@
             @param reload: if this sample should be reloaded before the first reduction  
             @param period: the period within the sample to be analysed
         """
-<<<<<<< HEAD
-=======
         if not self.user_settings.executed:
             raise RuntimeError('User settings must be loaded before the sample can be assigned, run UserFile() first')
 
->>>>>>> bef39018
         # ensure that when you set sample, you start with no can, transmission previously used.
         self._clean_loaded_data()
         self._sample_run.set_run(run, reload, period, self)
