--- conflicted
+++ resolved
@@ -238,15 +238,9 @@
 
   for (const auto &topLevelName : topLevelNames) {
     try {
-<<<<<<< HEAD
-      const std::string &name = *it;
-      auto ws = this->retrieve(*it);
-      topLevel.emplace(name, ws);
-=======
       const std::string &name = topLevelName;
       auto ws = this->retrieve(topLevelName);
-      topLevel.insert(std::make_pair(name, ws));
->>>>>>> 2f5d648d
+      topLevel.emplace(name, ws);
       if (auto group = boost::dynamic_pointer_cast<WorkspaceGroup>(ws)) {
         group->reportMembers(groupMembers);
       }
