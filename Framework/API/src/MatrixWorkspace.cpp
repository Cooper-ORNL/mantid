// Mantid Repository : https://github.com/mantidproject/mantid
//
// Copyright &copy; 2018 ISIS Rutherford Appleton Laboratory UKRI,
//     NScD Oak Ridge National Laboratory, European Spallation Source
//     & Institut Laue - Langevin
// SPDX - License - Identifier: GPL - 3.0 +
#include "MantidAPI/MatrixWorkspace.h"
#include "MantidAPI/Algorithm.h"
#include "MantidAPI/BinEdgeAxis.h"
#include "MantidAPI/MatrixWorkspaceMDIterator.h"
#include "MantidAPI/NumericAxis.h"
#include "MantidAPI/Run.h"
#include "MantidAPI/Sample.h"
#include "MantidAPI/SpectraAxis.h"
#include "MantidAPI/SpectrumDetectorMapping.h"
#include "MantidGeometry/Instrument.h"
#include "MantidGeometry/Instrument/Detector.h"
#include "MantidGeometry/Instrument/DetectorGroup.h"
#include "MantidGeometry/Instrument/DetectorInfo.h"
#include "MantidGeometry/Instrument/ReferenceFrame.h"
#include "MantidGeometry/MDGeometry/GeneralFrame.h"
#include "MantidGeometry/MDGeometry/MDFrame.h"
#include "MantidIndexing/GlobalSpectrumIndex.h"
#include "MantidIndexing/IndexInfo.h"
#include "MantidKernel/MDUnit.h"
#include "MantidKernel/MultiThreaded.h"
#include "MantidKernel/Strings.h"
#include "MantidKernel/TimeSeriesProperty.h"
#include "MantidKernel/VectorHelper.h"
#include "MantidKernel/make_unique.h"
#include "MantidParallel/Collectives.h"
#include "MantidParallel/Communicator.h"
#include "MantidTypes/SpectrumDefinition.h"

#include <cmath>
#include <functional>
#include <numeric>

using Mantid::Kernel::TimeSeriesProperty;
using Mantid::Types::Core::DateAndTime;

namespace Mantid {
namespace API {
using std::size_t;
using namespace Geometry;
using Kernel::V3D;

namespace {
/// static logger
Kernel::Logger g_log("MatrixWorkspace");
constexpr const double EPSILON{1.0e-9};
} // namespace
const std::string MatrixWorkspace::xDimensionId = "xDimension";
const std::string MatrixWorkspace::yDimensionId = "yDimension";

/// Default constructor
MatrixWorkspace::MatrixWorkspace(const Parallel::StorageMode storageMode)
    : IMDWorkspace(storageMode), ExperimentInfo(), m_axes(),
      m_isInitialized(false), m_YUnit(), m_YUnitLabel(),
      m_isCommonBinsFlagSet(false), m_isCommonBinsFlag(false), m_masks() {}

MatrixWorkspace::MatrixWorkspace(const MatrixWorkspace &other)
    : IMDWorkspace(other), ExperimentInfo(other) {
  m_indexInfo = Kernel::make_unique<Indexing::IndexInfo>(other.indexInfo());
  m_indexInfoNeedsUpdate = false;
  m_axes.resize(other.m_axes.size());
  for (size_t i = 0; i < m_axes.size(); ++i)
    m_axes[i] = other.m_axes[i]->clone(this);

  m_isInitialized = other.m_isInitialized;
  m_YUnit = other.m_YUnit;
  m_YUnitLabel = other.m_YUnitLabel;
  m_isCommonBinsFlagSet = other.m_isCommonBinsFlagSet;
  m_isCommonBinsFlag = other.m_isCommonBinsFlag;
  m_masks = other.m_masks;
  // TODO: Do we need to init m_monitorWorkspace?
}

/// Destructor
// RJT, 3/10/07: The Analysis Data Service needs to be able to delete
// workspaces, so I moved this from protected to public.
MatrixWorkspace::~MatrixWorkspace() {
  for (auto &axis : m_axes) {
    delete axis;
  }
}

/** Returns a const reference to the IndexInfo object of the workspace.
 *
 * Used for access to spectrum number and detector ID information of spectra.
 * Writing spectrum number or detector ID groupings of any spectrum in the
 * workspace will invalidate this reference. */
const Indexing::IndexInfo &MatrixWorkspace::indexInfo() const {
  std::lock_guard<std::mutex> lock(m_indexInfoMutex);
  // Individual SpectrumDefinitions in SpectrumInfo may have changed. Due to a
  // copy-on-write mechanism the definitions stored in IndexInfo may then be out
  // of sync (definitions in SpectrumInfo have been updated).
  m_indexInfo->setSpectrumDefinitions(
      spectrumInfo().sharedSpectrumDefinitions());
  // If spectrum numbers are set in ISpectrum this flag will be true. However,
  // for MPI builds we will forbid changing spectrum numbers in this way, so we
  // should never enter this branch. Thus it is sufficient to set only the local
  // spectrum numbers here.
  if (m_indexInfoNeedsUpdate) {
    std::vector<Indexing::SpectrumNumber> spectrumNumbers;
    for (size_t i = 0; i < getNumberHistograms(); ++i)
      spectrumNumbers.push_back(getSpectrum(i).getSpectrumNo());
    m_indexInfo->setSpectrumNumbers(std::move(spectrumNumbers));
    m_indexInfoNeedsUpdate = false;
  }
  return *m_indexInfo;
}

/** Sets the IndexInfo object of the workspace.
 *
 * Used for setting spectrum number and detector ID information of spectra */
void MatrixWorkspace::setIndexInfo(const Indexing::IndexInfo &indexInfo) {
  if (indexInfo.storageMode() != storageMode())
    throw std::invalid_argument("MatrixWorkspace::setIndexInfo: "
                                "Parallel::StorageMode in IndexInfo does not "
                                "match storage mode in workspace");

  // Comparing the *local* size of the indexInfo.
  if (indexInfo.size() != getNumberHistograms())
    throw std::invalid_argument("MatrixWorkspace::setIndexInfo: IndexInfo size "
                                "does not match number of histograms in "
                                "workspace");

  m_indexInfo = Kernel::make_unique<Indexing::IndexInfo>(indexInfo);
  m_indexInfoNeedsUpdate = false;
  if (!m_indexInfo->spectrumDefinitions())
    buildDefaultSpectrumDefinitions();
  // Fails if spectrum definitions contain invalid indices.
  rebuildDetectorIDGroupings();
  // This sets the SpectrumDefinitions for the SpectrumInfo, which may seem
  // counterintuitive at first -- why would setting IndexInfo modify internals
  // of SpectrumInfo? However, logically it would not make sense to assign
  // SpectrumDefinitions in an assignment of SpectrumInfo: Changing
  // SpectrumDefinitions requires also changes at a higher level of a workspace
  // (in particular the histograms, which would need to be regrouped as well).
  // Thus, assignment of SpectrumInfo should just check for compatible
  // SpectrumDefinitions and assign other data (such as per-spectrum masking
  // flags, which do not exist yet). Furthermore, since currently detector
  // groupings are still stored in ISpectrum (in addition to the
  // SpectrumDefinitions in SpectrumInfo), an assigment of SpectrumDefinitions
  // in SpectrumInfo would lead to inconsistent workspaces. SpectrumDefinitions
  // are thus assigned by IndexInfo, which acts at a highler level and is
  // typically used at construction time of a workspace, i.e., there is no data
  // in histograms yet which would need to be regrouped.
  setSpectrumDefinitions(m_indexInfo->spectrumDefinitions());
}

/// Variant of setIndexInfo, used by WorkspaceFactoryImpl.
void MatrixWorkspace::setIndexInfoWithoutISpectrumUpdate(
    const Indexing::IndexInfo &indexInfo) {
  // Workspace is already initialized (m_isInitialized == true), but this is
  // called by initializedFromParent which is some sort of second-stage
  // initialization, so there is no check for storage mode compatibility here,
  // in contrast to what setIndexInfo() does.
  setStorageMode(indexInfo.storageMode());
  // Comparing the *local* size of the indexInfo.
  if (indexInfo.size() != getNumberHistograms())
    throw std::invalid_argument("MatrixWorkspace::setIndexInfo: IndexInfo size "
                                "does not match number of histograms in "
                                "workspace");
  *m_indexInfo = indexInfo;
  m_indexInfoNeedsUpdate = false;
  setSpectrumDefinitions(m_indexInfo->spectrumDefinitions());
}

/// @returns A human-readable string of the current state
const std::string MatrixWorkspace::toString() const {
  std::ostringstream os;
  os << id() << "\n"
     << "Title: " << getTitle() << "\n"
     << "Histograms: " << getNumberHistograms() << "\n"
     << "Bins: ";

  try {
    os << blocksize() << "\n";
  } catch (std::length_error &) {
    os << "variable\n"; // TODO shouldn't use try/catch
  }

  if (isHistogramData())
    os << "Histogram\n";
  else
    os << "Data points\n";

  os << "X axis: ";
  if (axes() > 0) {
    Axis *ax = getAxis(0);
    if (ax && ax->unit())
      os << ax->unit()->caption() << " / " << ax->unit()->label().ascii();
    else
      os << "Not set";
  } else {
    os << "N/A";
  }
  os << "\n"
     << "Y axis: " << YUnitLabel() << "\n";

  os << "Distribution: " << (isDistribution() ? "True" : "False") << "\n";

  os << ExperimentInfo::toString();
  return os.str();
}

/** Initialize the workspace. Calls the protected init() method, which is
 * implemented in each type of
 *  workspace. Returns immediately if the workspace is already initialized.
 *  @param NVectors :: The number of spectra in the workspace (only relevant for
 * a 2D workspace
 *  @param XLength :: The number of X data points/bin boundaries in each vector
 * (must all be the same)
 *  @param YLength :: The number of data/error points in each vector (must all
 * be the same)
 */
void MatrixWorkspace::initialize(const std::size_t &NVectors,
                                 const std::size_t &XLength,
                                 const std::size_t &YLength) {
  // Check validity of arguments
  if (NVectors == 0 || XLength == 0 || YLength == 0) {
    throw std::out_of_range(
        "All arguments to init must be positive and non-zero");
  }

  // Bypass the initialization if the workspace has already been initialized.
  if (m_isInitialized)
    return;

  setNumberOfDetectorGroups(NVectors);
  m_indexInfo = Kernel::make_unique<Indexing::IndexInfo>(NVectors);

  // Invoke init() method of the derived class inside a try/catch clause
  try {
    this->init(NVectors, XLength, YLength);
  } catch (std::runtime_error &) {
    throw;
  }

  // Indicate that this workspace has been initialized to prevent duplicate
  // attempts.
  m_isInitialized = true;
}

void MatrixWorkspace::initialize(const std::size_t &NVectors,
                                 const HistogramData::Histogram &histogram) {
  Indexing::IndexInfo indices(NVectors);
  // Empty SpectrumDefinitions to indicate no default mapping to detectors.
  indices.setSpectrumDefinitions(std::vector<SpectrumDefinition>(NVectors));
  return initialize(indices, histogram);
}

void MatrixWorkspace::initialize(const Indexing::IndexInfo &indexInfo,
                                 const HistogramData::Histogram &histogram) {
  // Check validity of arguments
  if (indexInfo.size() == 0 || histogram.x().empty()) {
    throw std::out_of_range(
        "All arguments to init must be positive and non-zero");
  }

  // Bypass the initialization if the workspace has already been initialized.
  if (m_isInitialized)
    return;
  setStorageMode(indexInfo.storageMode());
  setNumberOfDetectorGroups(indexInfo.size());
  init(histogram);
  setIndexInfo(indexInfo);

  // Indicate that this workspace has been initialized to prevent duplicate
  // attempts.
  m_isInitialized = true;
}

//---------------------------------------------------------------------------------------
/** Set the title of the workspace
 *
 *  @param t :: The title
 */
void MatrixWorkspace::setTitle(const std::string &t) {
  Workspace::setTitle(t);

  // A MatrixWorkspace contains uniquely one Run object, hence for this
  // workspace
  // keep the Run object run_title property the same as the workspace title
  Run &run = mutableRun();
  run.addProperty("run_title", t, true);
}

/** Get the workspace title
 *
 *  @return The title
 */
const std::string MatrixWorkspace::getTitle() const {
  if (run().hasProperty("run_title")) {
    std::string title = run().getProperty("run_title")->value();
    return title;
  } else
    return Workspace::getTitle();
}

void MatrixWorkspace::updateSpectraUsing(const SpectrumDetectorMapping &map) {
  for (size_t j = 0; j < getNumberHistograms(); ++j) {
    auto &spec = getSpectrum(j);
    try {
      if (map.indexIsSpecNumber())
        spec.setDetectorIDs(
            map.getDetectorIDsForSpectrumNo(spec.getSpectrumNo()));
      else
        spec.setDetectorIDs(map.getDetectorIDsForSpectrumIndex(j));
    } catch (std::out_of_range &e) {
      // Get here if the spectrum number is not in the map.
      spec.clearDetectorIDs();
      g_log.debug(e.what());
      g_log.debug() << "Spectrum number " << spec.getSpectrumNo()
                    << " not in map.\n";
    }
  }
}

/**
 * Rebuild the default spectra mapping for a workspace. If a non-empty
 * instrument is set then the default maps each detector to a spectra with
 * the same ID. If an empty instrument is set then a 1:1 map from 1->NHistograms
 * is created.
 * @param includeMonitors :: If false the monitors are not included
 */
void MatrixWorkspace::rebuildSpectraMapping(const bool includeMonitors) {
  if (sptr_instrument->nelements() == 0) {
    return;
  }

  std::vector<detid_t> pixelIDs =
      this->getInstrument()->getDetectorIDs(!includeMonitors);

  try {
    size_t index = 0;
    std::vector<detid_t>::const_iterator iend = pixelIDs.end();
    for (std::vector<detid_t>::const_iterator it = pixelIDs.begin(); it != iend;
         ++it) {
      // The detector ID
      const detid_t detId = *it;
      // By default: Spectrum number = index +  1
      const specnum_t specNo = specnum_t(index + 1);

      if (index < this->getNumberHistograms()) {
        auto &spec = getSpectrum(index);
        spec.setSpectrumNo(specNo);
        spec.setDetectorID(detId);
      }

      index++;
    }

  } catch (std::runtime_error &) {
    throw;
  }
}

/** Return a map where:
 *    KEY is the Spectrum #
 *    VALUE is the Workspace Index
 */
spec2index_map MatrixWorkspace::getSpectrumToWorkspaceIndexMap() const {
  SpectraAxis *ax = dynamic_cast<SpectraAxis *>(this->m_axes[1]);
  if (!ax)
    throw std::runtime_error("MatrixWorkspace::getSpectrumToWorkspaceIndexMap: "
                             "axis[1] is not a SpectraAxis, so I cannot "
                             "generate a map.");
  try {
    return ax->getSpectraIndexMap();
  } catch (std::runtime_error &) {
    g_log.error()
        << "MatrixWorkspace::getSpectrumToWorkspaceIndexMap: no elements!";
    throw;
  }
}

/** Return a vector where:
 *    The index into the vector = spectrum number + offset
 *    The value at that index = the corresponding Workspace Index
 *
 *  @returns :: vector set to above definition
 *  @param offset :: add this to the detector ID to get the index into the
 *vector.
 */
std::vector<size_t>
MatrixWorkspace::getSpectrumToWorkspaceIndexVector(specnum_t &offset) const {
  SpectraAxis *ax = dynamic_cast<SpectraAxis *>(this->m_axes[1]);
  if (!ax)
    throw std::runtime_error("MatrixWorkspace::getSpectrumToWorkspaceIndexMap: "
                             "axis[1] is not a SpectraAxis, so I cannot "
                             "generate a map.");

  // Find the min/max spectra IDs
  specnum_t min = std::numeric_limits<specnum_t>::max(); // So that any number
  // will be less than this
  specnum_t max = -std::numeric_limits<specnum_t>::max(); // So that any number
  // will be greater than
  // this
  size_t length = ax->length();
  for (size_t i = 0; i < length; i++) {
    specnum_t spec = ax->spectraNo(i);
    if (spec < min)
      min = spec;
    if (spec > max)
      max = spec;
  }

  // Offset so that the "min" value goes to index 0
  offset = -min;

  // Size correctly
  std::vector<size_t> out(max - min + 1, 0);

  // Make the vector
  for (size_t i = 0; i < length; i++) {
    specnum_t spec = ax->spectraNo(i);
    out[spec + offset] = i;
  }

  return out;
}

/** Does the workspace has any grouped detectors?
 *  @return true if the workspace has any grouped detectors, otherwise false
 */
bool MatrixWorkspace::hasGroupedDetectors() const {
  bool retVal = false;

  // Loop through the workspace index
  for (size_t workspaceIndex = 0; workspaceIndex < this->getNumberHistograms();
       workspaceIndex++) {
    auto detList = getSpectrum(workspaceIndex).getDetectorIDs();
    if (detList.size() > 1) {
      retVal = true;
      break;
    }
  }
  return retVal;
}

/** Return a map where:
 *    KEY is the DetectorID (pixel ID)
 *    VALUE is the Workspace Index
 *  @param throwIfMultipleDets :: set to true to make the algorithm throw an
 * error
 *         if there is more than one detector for a specific workspace index.
 *  @throw runtime_error if there is more than one detector per spectrum (if
 * throwIfMultipleDets is true)
 *  @return Index to Index Map object. THE CALLER TAKES OWNERSHIP OF THE MAP AND
 * IS RESPONSIBLE FOR ITS DELETION.
 */
detid2index_map MatrixWorkspace::getDetectorIDToWorkspaceIndexMap(
    bool throwIfMultipleDets) const {
  detid2index_map map;

  // Loop through the workspace index
  for (size_t workspaceIndex = 0; workspaceIndex < this->getNumberHistograms();
       ++workspaceIndex) {
    auto detList = getSpectrum(workspaceIndex).getDetectorIDs();

    if (throwIfMultipleDets) {
      if (detList.size() > 1) {
        throw std::runtime_error(
            "MatrixWorkspace::getDetectorIDToWorkspaceIndexMap(): more than 1 "
            "detector for one histogram! I cannot generate a map of detector "
            "ID to workspace index.");
      }

      // Set the KEY to the detector ID and the VALUE to the workspace index.
      if (detList.size() == 1)
        map[*detList.begin()] = workspaceIndex;
    } else {
      // Allow multiple detectors per workspace index
      for (auto det : detList)
        map[det] = workspaceIndex;
    }

    // Ignore if the detector list is empty.
  }

  return map;
}

/** Return a vector where:
 *    The index into the vector = DetectorID (pixel ID) + offset
 *    The value at that index = the corresponding Workspace Index
 *
 *  @param offset :: add this to the detector ID to get the index into the
 *vector.
 *  @param throwIfMultipleDets :: set to true to make the algorithm throw an
 *error if there is more than one detector for a specific workspace index.
 *  @throw runtime_error if there is more than one detector per spectrum (if
 *throwIfMultipleDets is true)
 *  @returns :: vector set to above definition
 */
std::vector<size_t> MatrixWorkspace::getDetectorIDToWorkspaceIndexVector(
    detid_t &offset, bool throwIfMultipleDets) const {
  // Make a correct initial size
  std::vector<size_t> out;
  detid_t minId = 0;
  detid_t maxId = 0;
  this->getInstrument()->getMinMaxDetectorIDs(minId, maxId);
  offset = -minId;
  const int outSize = maxId - minId + 1;
  // Allocate at once
  out.resize(outSize, std::numeric_limits<size_t>::max());

  for (size_t workspaceIndex = 0; workspaceIndex < getNumberHistograms();
       ++workspaceIndex) {
    // Get the list of detectors from the WS index
    const auto &detList = this->getSpectrum(workspaceIndex).getDetectorIDs();

    if (throwIfMultipleDets && (detList.size() > 1))
      throw std::runtime_error(
          "MatrixWorkspace::getDetectorIDToWorkspaceIndexVector(): more than 1 "
          "detector for one histogram! I cannot generate a map of detector ID "
          "to workspace index.");

    // Allow multiple detectors per workspace index, or,
    // If only one is allowed, then this has thrown already
    for (auto det : detList) {
      int index = det + offset;
      if (index < 0 || index >= outSize) {
        g_log.debug() << "MatrixWorkspace::getDetectorIDToWorkspaceIndexVector("
                         "): detector ID found ("
                      << det << " at workspace index " << workspaceIndex
                      << ") is invalid.\n";
      } else
        // Save it at that point.
        out[index] = workspaceIndex;
    }

  } // (for each workspace index)
  return out;
}

/** Converts a list of spectrum numbers to the corresponding workspace indices.
 *  Not a very efficient operation, but unfortunately it's sometimes required.
 *
 *  @param spectraList :: The list of spectrum numbers required
 *  @returns :: the vector of indices (empty if not a Workspace2D)
 */
std::vector<size_t> MatrixWorkspace::getIndicesFromSpectra(
    const std::vector<specnum_t> &spectraList) const {
  // Clear the output index list
  std::vector<size_t> indexList;
  indexList.reserve(this->getNumberHistograms());

  auto iter = spectraList.cbegin();
  while (iter != spectraList.cend()) {
    for (size_t i = 0; i < this->getNumberHistograms(); ++i) {
      if (this->getSpectrum(i).getSpectrumNo() == *iter) {
        indexList.push_back(i);
        break;
      }
    }
    ++iter;
  }
  return indexList;
}

/** Given a spectrum number, find the corresponding workspace index
 *
 * @param specNo :: spectrum number wanted
 * @return the workspace index
 * @throw runtime_error if not found.
 */
size_t
MatrixWorkspace::getIndexFromSpectrumNumber(const specnum_t specNo) const {
  for (size_t i = 0; i < this->getNumberHistograms(); ++i) {
    if (this->getSpectrum(i).getSpectrumNo() == specNo)
      return i;
  }
  throw std::runtime_error("Could not find spectrum number in any spectrum.");
}

/** Converts a list of detector IDs to the corresponding workspace indices.
 *
 *  Note that only known detector IDs are converted (so an empty vector will
 *be returned
 *  if none of the IDs are recognised), and that the returned workspace
 *indices are
 *  effectively a set (i.e. there are no duplicates).
 *
 *  @param detIdList :: The list of detector IDs required
 *  @returns :: a vector of indices
 */
std::vector<size_t> MatrixWorkspace::getIndicesFromDetectorIDs(
    const std::vector<detid_t> &detIdList) const {
  if (m_indexInfo->size() != m_indexInfo->globalSize())
    throw std::runtime_error("MatrixWorkspace: Using getIndicesFromDetectorIDs "
                             "in a parallel run is most likely incorrect. "
                             "Aborting.");

  std::map<detid_t, std::set<size_t>> detectorIDtoWSIndices;
  for (size_t i = 0; i < getNumberHistograms(); ++i) {
    auto detIDs = getSpectrum(i).getDetectorIDs();
    for (auto detID : detIDs) {
      detectorIDtoWSIndices[detID].insert(i);
    }
  }

  std::vector<size_t> indexList;
  indexList.reserve(detIdList.size());
  for (const auto detId : detIdList) {
    auto wsIndices = detectorIDtoWSIndices.find(detId);
    if (wsIndices != detectorIDtoWSIndices.end()) {
      for (auto index : wsIndices->second) {
        indexList.push_back(index);
      }
    }
  }
  return indexList;
}

/** Converts a list of detector IDs to the corresponding spectrum numbers. Might
 *be slow!
 *
 * @param detIdList :: The list of detector IDs required
 * @returns :: a reference to the vector of spectrum numbers.
 *                       0 for not-found detectors
 */
std::vector<specnum_t> MatrixWorkspace::getSpectraFromDetectorIDs(
    const std::vector<detid_t> &detIdList) const {
  std::vector<specnum_t> spectraList;

  // Try every detector in the list
  for (auto detId : detIdList) {
    bool foundDet = false;
    specnum_t foundSpecNum = 0;

    // Go through every histogram
    for (size_t i = 0; i < this->getNumberHistograms(); i++) {
      if (this->getSpectrum(i).hasDetectorID(detId)) {
        foundDet = true;
        foundSpecNum = this->getSpectrum(i).getSpectrumNo();
        break;
      }
    }

    if (foundDet)
      spectraList.push_back(foundSpecNum);
  } // for each detector ID in the list
  return spectraList;
}

double MatrixWorkspace::getXMin() const {
  double xmin;
  double xmax;
  this->getXMinMax(xmin, xmax); // delegate to the proper code
  return xmin;
}

double MatrixWorkspace::getXMax() const {
  double xmin;
  double xmax;
  this->getXMinMax(xmin, xmax); // delegate to the proper code
  return xmax;
}

void MatrixWorkspace::getXMinMax(double &xmin, double &xmax) const {
  // set to crazy values to start
  xmin = std::numeric_limits<double>::max();
  xmax = -1.0 * xmin;
  size_t numberOfSpectra = this->getNumberHistograms();

  // determine the data range
  for (size_t workspaceIndex = 0; workspaceIndex < numberOfSpectra;
       workspaceIndex++) {
    const auto &dataX = this->x(workspaceIndex);
    const double xfront = dataX.front();
    const double xback = dataX.back();
    if (std::isfinite(xfront) && std::isfinite(xback)) {
      if (xfront < xmin)
        xmin = xfront;
      if (xback > xmax)
        xmax = xback;
    }
  }
  if (m_indexInfo->size() != m_indexInfo->globalSize()) {
    auto &comm = m_indexInfo->communicator();
    std::vector<double> extrema(comm.size());
    Parallel::all_gather(comm, xmin, extrema);
    xmin = *std::min_element(extrema.begin(), extrema.end());
    Parallel::all_gather(comm, xmax, extrema);
    xmax = *std::max_element(extrema.begin(), extrema.end());
  }
}

/** Integrate all the spectra in the matrix workspace within the range given.
 * Default implementation, can be overridden by base classes if they know
 *something smarter!
 *
 * @param out :: returns the vector where there is one entry per spectrum in the
 *workspace. Same
 *            order as the workspace indices.
 * @param minX :: minimum X bin to use in integrating.
 * @param maxX :: maximum X bin to use in integrating.
 * @param entireRange :: set to true to use the entire range. minX and maxX are
 *then ignored!
 */
void MatrixWorkspace::getIntegratedSpectra(std::vector<double> &out,
                                           const double minX, const double maxX,
                                           const bool entireRange) const {
  out.resize(this->getNumberHistograms(), 0.0);

  // Run in parallel if the implementation is threadsafe
  PARALLEL_FOR_IF(this->threadSafe())
  for (int wksp_index = 0;
       wksp_index < static_cast<int>(this->getNumberHistograms());
       wksp_index++) {
    // Get Handle to data
    const Mantid::MantidVec &x = this->readX(wksp_index);
    const auto &y = this->y(wksp_index);
    // If it is a 1D workspace, no need to integrate
    if ((x.size() <= 2) && (!y.empty())) {
      out[wksp_index] = y[0];
    } else {
      // Iterators for limits - whole range by default
      Mantid::MantidVec::const_iterator lowit, highit;
      lowit = x.begin();
      highit = x.end() - 1;

      // But maybe we don't want the entire range?
      if (!entireRange) {
        // If the first element is lower that the xmin then search for new lowit
        if ((*lowit) < minX)
          lowit = std::lower_bound(x.begin(), x.end(), minX);
        // If the last element is higher that the xmax then search for new lowit
        if ((*highit) > maxX)
          highit = std::upper_bound(lowit, x.end(), maxX);
      }

      // Get the range for the y vector
      Mantid::MantidVec::difference_type distmin =
          std::distance(x.begin(), lowit);
      Mantid::MantidVec::difference_type distmax =
          std::distance(x.begin(), highit);
      double sum(0.0);
      if (distmin <= distmax) {
        // Integrate
        sum = std::accumulate(y.begin() + distmin, y.begin() + distmax, 0.0);
      }
      // Save it in the vector
      out[wksp_index] = sum;
    }
  }
}

/** Get the effective detector for the given spectrum
*  @param  workspaceIndex The workspace index for which the detector is required
*  @return A single detector object representing the detector(s) contributing
*          to the given spectrum number. If more than one detector contributes
then
*          the returned object's concrete type will be DetectorGroup.
*  @throw  Kernel::Exception::NotFoundError If the Instrument is missing or the
requested workspace index does not have any associated detectors
*/
Geometry::IDetector_const_sptr
MatrixWorkspace::getDetector(const size_t workspaceIndex) const {
  const auto &dets = getSpectrum(workspaceIndex).getDetectorIDs();
  Instrument_const_sptr localInstrument = getInstrument();
  if (!localInstrument) {
    g_log.debug() << "No instrument defined.\n";
    throw Kernel::Exception::NotFoundError("Instrument not found", "");
  }

  const size_t ndets = dets.size();
  if (ndets == 1) {
    // If only 1 detector for the spectrum number, just return it
    return localInstrument->getDetector(*dets.begin());
  } else if (ndets == 0) {
    throw Kernel::Exception::NotFoundError("MatrixWorkspace::getDetector(): No "
                                           "detectors for this workspace "
                                           "index.",
                                           "");
  }
  // Else need to construct a DetectorGroup and return that
  auto dets_ptr = localInstrument->getDetectors(dets);
  return boost::make_shared<Geometry::DetectorGroup>(dets_ptr);
}

/** Returns the signed 2Theta scattering angle for a detector
 *  @param det :: A pointer to the detector object (N.B. might be a
 * DetectorGroup)
 *  @return The scattering angle (0 < theta < pi)
 *  @throws InstrumentDefinitionError if source or sample is missing, or they
 * are in the same place
 */
double
MatrixWorkspace::detectorSignedTwoTheta(const Geometry::IDetector &det) const {

  Instrument_const_sptr instrument = getInstrument();
  Geometry::IComponent_const_sptr source = instrument->getSource();
  Geometry::IComponent_const_sptr sample = instrument->getSample();
  if (source == nullptr || sample == nullptr) {
    throw Kernel::Exception::InstrumentDefinitionError(
        "Instrument not sufficiently defined: failed to get source and/or "
        "sample");
  }

  const Kernel::V3D samplePos = sample->getPos();
  const Kernel::V3D beamLine = samplePos - source->getPos();

  if (beamLine.nullVector()) {
    throw Kernel::Exception::InstrumentDefinitionError(
        "Source and sample are at same position!");
  }
  // Get the instrument up axis.
  const V3D &thetaSignAxis = instrument->getReferenceFrame()->vecThetaSign();
  return det.getSignedTwoTheta(samplePos, beamLine, thetaSignAxis);
}

/** Returns the 2Theta scattering angle for a detector
 *  @param det :: A pointer to the detector object (N.B. might be a
 * DetectorGroup)
 *  @return The scattering angle (0 < theta < pi)
 *  @throws InstrumentDefinitionError if source or sample is missing, or they
 * are in the same place
 */
double MatrixWorkspace::detectorTwoTheta(const Geometry::IDetector &det) const {
  Instrument_const_sptr instrument = this->getInstrument();
  Geometry::IComponent_const_sptr source = instrument->getSource();
  Geometry::IComponent_const_sptr sample = instrument->getSample();
  if (source == nullptr || sample == nullptr) {
    throw Kernel::Exception::InstrumentDefinitionError(
        "Instrument not sufficiently defined: failed to get source and/or "
        "sample");
  }

  const Kernel::V3D samplePos = sample->getPos();
  const Kernel::V3D beamLine = samplePos - source->getPos();

  if (beamLine.nullVector()) {
    throw Kernel::Exception::InstrumentDefinitionError(
        "Source and sample are at same position!");
  }
  return det.getTwoTheta(samplePos, beamLine);
}

/// @return The number of axes which this workspace has
int MatrixWorkspace::axes() const { return static_cast<int>(m_axes.size()); }

/** Get a pointer to a workspace axis
 *  @param axisIndex :: The index of the axis required
 *  @throw IndexError If the argument given is outside the range of axes held by
 * this workspace
 *  @return Pointer to Axis object
 */
Axis *MatrixWorkspace::getAxis(const std::size_t &axisIndex) const {
  if (axisIndex >= m_axes.size()) {
    throw Kernel::Exception::IndexError(
        axisIndex, m_axes.size(),
        "Argument to getAxis is invalid for this workspace");
  }

  return m_axes[axisIndex];
}

/** Replaces one of the workspace's axes with the new one provided.
 *  @param axisIndex :: The index of the axis to replace
 *  @param newAxis :: A pointer to the new axis. The class will take ownership.
 *  @throw IndexError If the axisIndex given is outside the range of axes held
 * by this workspace
 *  @throw std::runtime_error If the new axis is not of the correct length
 * (within one of the old one)
 */
void MatrixWorkspace::replaceAxis(const std::size_t &axisIndex,
                                  Axis *const newAxis) {
  // First check that axisIndex is in range
  if (axisIndex >= m_axes.size()) {
    throw Kernel::Exception::IndexError(
        axisIndex, m_axes.size(),
        "Value of axisIndex is invalid for this workspace");
  }
  // If we're OK, then delete the old axis and set the pointer to the new one
  delete m_axes[axisIndex];
  m_axes[axisIndex] = newAxis;
}

/// Returns the units of the data in the workspace
std::string MatrixWorkspace::YUnit() const { return m_YUnit; }

/// Sets a new unit for the data (Y axis) in the workspace
void MatrixWorkspace::setYUnit(const std::string &newUnit) {
  m_YUnit = newUnit;
}

/// Returns a caption for the units of the data in the workspace
std::string MatrixWorkspace::YUnitLabel() const {
  std::string retVal;
  if (!m_YUnitLabel.empty())
    retVal = m_YUnitLabel;
  else {
    retVal = m_YUnit;
    // If this workspace a distribution & has at least one axis & this axis has
    // its unit set
    // then append that unit to the string to be returned
    if (!retVal.empty() && this->isDistribution() && this->axes() &&
        this->getAxis(0)->unit()) {
      retVal = retVal + " per " + this->getAxis(0)->unit()->label().ascii();
    }
  }

  return retVal;
}

/// Sets a new caption for the data (Y axis) in the workspace
void MatrixWorkspace::setYUnitLabel(const std::string &newLabel) {
  m_YUnitLabel = newLabel;
}

/** Are the Y-values in this workspace dimensioned?
 * TODO: For example: ????
 * @return whether workspace is a distribution or not
 */
bool MatrixWorkspace::isDistribution() const {
  return getSpectrum(0).yMode() == HistogramData::Histogram::YMode::Frequencies;
}

/** Set the flag for whether the Y-values are dimensioned
 *  @return whether workspace is now a distribution
 */
void MatrixWorkspace::setDistribution(bool newValue) {
  if (isDistribution() == newValue)
    return;
  HistogramData::Histogram::YMode ymode =
      newValue ? HistogramData::Histogram::YMode::Frequencies
               : HistogramData::Histogram::YMode::Counts;
  for (size_t i = 0; i < getNumberHistograms(); ++i)
    getSpectrum(i).setYMode(ymode);
}

/**
 *  Whether the workspace contains histogram data
 *  @return whether the workspace contains histogram data
 */
bool MatrixWorkspace::isHistogramData() const {
  // all spectra *should* have the same behavior
  bool isHist = (x(0).size() != y(0).size());
  // TODOHIST temporary sanity check
  if (isHist) {
    if (getSpectrum(0).histogram().xMode() !=
        HistogramData::Histogram::XMode::BinEdges) {
      throw std::logic_error("In MatrixWorkspace::isHistogramData(): "
                             "Histogram::Xmode is not BinEdges");
    }
  } else {
    if (getSpectrum(0).histogram().xMode() !=
        HistogramData::Histogram::XMode::Points) {
      throw std::logic_error("In MatrixWorkspace::isHistogramData(): "
                             "Histogram::Xmode is not Points");
    }
  }
  return isHist;
}

/**
 *  Whether the workspace contains common X bins
 *  @return whether the workspace contains common X bins
 */
bool MatrixWorkspace::isCommonBins() const {
  if (m_isCommonBinsFlagSet) {
    return m_isCommonBinsFlag;
  }
  m_isCommonBinsFlagSet = true;
  m_isCommonBinsFlag = true;
  const size_t numHist = this->getNumberHistograms();
  // there being only one or zero histograms is accepted as not being an error
  if (numHist <= 1) {
    return m_isCommonBinsFlag;
  }

  // First check if the x-axis shares a common ptr.
  const HistogramData::HistogramX *first = &x(0);
  for (size_t i = 1; i < numHist; ++i) {
    if (&x(i) != first) {
      m_isCommonBinsFlag = false;
      break;
    }
  }

  // If true, we may return here.
  if (m_isCommonBinsFlag) {
    return m_isCommonBinsFlag;
  }

  m_isCommonBinsFlag = true;
  // Check that that size of each histogram is identical.
  const size_t numBins = x(0).size();
  for (size_t i = 1; i < numHist; ++i) {
    if (x(i).size() != numBins) {
      m_isCommonBinsFlag = false;
      break;
    }
  }

  // Check that the values of each histogram are identical.
  if (m_isCommonBinsFlag) {
    const size_t numBins = x(0).size();
    const size_t lastSpec = numHist - 1;
    for (size_t i = 0; i < lastSpec; ++i) {
      const auto &xi = x(i);
      const auto &xip1 = x(i + 1);
      for (size_t j = 0; j < numBins; ++j) {
        const double a = xi[j];
        const double b = xip1[j];
        // Check for NaN and infinity before comparing for equality
        if (std::isfinite(a) && std::isfinite(b)) {
          if (std::abs(a - b) > EPSILON) {
            m_isCommonBinsFlag = false;
            break;
          }
          // Otherwise we check that both are NaN or both are infinity
        } else if ((std::isnan(a) != std::isnan(b)) ||
                   (std::isinf(a) != std::isinf(b))) {
          m_isCommonBinsFlag = false;
          break;
        }
      }
    }
  }
  return m_isCommonBinsFlag;
}

/** Called by the algorithm MaskBins to mask a single bin for the first time,
 * algorithms that later propagate the
 *  the mask from an input to the output should call flagMasked() instead. Here
 * y-values and errors will be scaled
 *  by (1-weight) as well as the mask flags (m_masks) being updated. This
 * function doesn't protect the writes to the
 *  y and e-value arrays and so is not safe if called by multiple threads
 * working on the same spectrum. Writing to the mask set is marked parrallel
 * critical so different spectra can be analysised in parallel
 *  @param workspaceIndex :: The workspace index of the bin
 *  @param binIndex ::      The index of the bin in the spectrum
 *  @param weight ::        'How heavily' the bin is to be masked. =1 for full
 * masking (the default).
 */
void MatrixWorkspace::maskBin(const size_t &workspaceIndex,
                              const size_t &binIndex, const double &weight) {
  // First check the workspaceIndex is valid
  if (workspaceIndex >= this->getNumberHistograms())
    throw Kernel::Exception::IndexError(
        workspaceIndex, this->getNumberHistograms(),
        "MatrixWorkspace::maskBin,workspaceIndex");
  // Then check the bin index
  if (binIndex >= y(workspaceIndex).size())
    throw Kernel::Exception::IndexError(binIndex, y(workspaceIndex).size(),
                                        "MatrixWorkspace::maskBin,binIndex");

  // this function is marked parallel critical
  flagMasked(workspaceIndex, binIndex, weight);

  // this is the actual result of the masking that most algorithms and plotting
  // implementations will see, the bin mask flags defined above are used by only
  // some algorithms
  // If the weight is 0, nothing more needs to be done after flagMasked above
  // (i.e. NaN and Inf will also stay intact)
  // If the weight is not 0, NaN and Inf values are set to 0,
  // whereas other values are scaled by (1 - weight)
  if (weight != 0.) {
    double &y = this->mutableY(workspaceIndex)[binIndex];
    (std::isnan(y) || std::isinf(y)) ? y = 0. : y *= (1 - weight);
    double &e = this->mutableE(workspaceIndex)[binIndex];
    (std::isnan(e) || std::isinf(e)) ? e = 0. : e *= (1 - weight);
  }
}

/** Writes the masking weight to m_masks (doesn't alter y-values). Contains a
 * parallel critical section
 *  and so is thread safe
 *  @param index :: The workspace index of the spectrum
 *  @param binIndex ::      The index of the bin in the spectrum
 *  @param weight ::        'How heavily' the bin is to be masked. =1 for full
 * masking (the default).
 */
void MatrixWorkspace::flagMasked(const size_t &index, const size_t &binIndex,
                                 const double &weight) {
  // Writing to m_masks is not thread-safe, so put in some protection
  PARALLEL_CRITICAL(maskBin) {
    // First get a reference to the list for this spectrum (or create a new
    // list)
    MaskList &binList = m_masks[index];
    binList[binIndex] = weight;
  }
}

/** Does this spectrum contain any masked bins
 *  @param workspaceIndex :: The workspace index to test
 *  @return True if there are masked bins for this spectrum
 */
bool MatrixWorkspace::hasMaskedBins(const size_t &workspaceIndex) const {
  // First check the workspaceIndex is valid. Return false if it isn't (decided
  // against throwing here).
  if (workspaceIndex >= this->getNumberHistograms())
    return false;
  return m_masks.find(workspaceIndex) != m_masks.end();
}

/** Returns the list of masked bins for a spectrum.
 *  @param  workspaceIndex
 *  @return A const reference to the list of masked bins
 *  @throw  Kernel::Exception::IndexError if there are no bins masked for this
 * spectrum (so call hasMaskedBins first!)
 */
const MatrixWorkspace::MaskList &
MatrixWorkspace::maskedBins(const size_t &workspaceIndex) const {
  auto it = m_masks.find(workspaceIndex);
  // Throw if there are no masked bins for this spectrum. The caller should
  // check first using hasMaskedBins!
  if (it == m_masks.end()) {
    throw Kernel::Exception::IndexError(workspaceIndex, 0,
                                        "MatrixWorkspace::maskedBins");
  }

  return it->second;
}

const std::vector<size_t>
MatrixWorkspace::maskedBinsIndices(const size_t &workspaceIndex) const {
  auto it = m_masks.find(workspaceIndex);
  // Throw if there are no masked bins for this spectrum. The caller should
  // check first using hasMaskedBins!
  if (it == m_masks.end()) {
    throw Kernel::Exception::IndexError(workspaceIndex, 0,
                                        "MatrixWorkspace::maskedBins");
  }

  auto maskedBins = it->second;
  std::vector<size_t> maskedIds;
  maskedIds.reserve(maskedBins.size());
<<<<<<< HEAD
  for (auto mb : maskedBins) {
=======
  for (auto &mb : maskedBins) {
>>>>>>> 976b0dba
    maskedIds.push_back(mb.first);
  }
  return maskedIds;
}

/** Set the list of masked bins for given workspaceIndex. Not thread safe.
 *
 * No data is masked and previous masking for any bin for this workspace index
 * is overridden, so this should only be used for copying flags into a new
 * workspace, not for performing masking operations. */
void MatrixWorkspace::setMaskedBins(const size_t workspaceIndex,
                                    const MaskList &maskedBins) {
  m_masks[workspaceIndex] = maskedBins;
}

/** Sets the internal monitor workspace to the provided workspace.
 *  This method is intended for use by data-loading algorithms.
 *  Note that no checking is performed as to whether this workspace actually
 * contains data
 *  pertaining to monitors, or that the spectra point to Detector objects marked
 * as monitors.
 *  It simply has to be of the correct type to be accepted.
 *  @param monitorWS The workspace containing the monitor data.
 */
void MatrixWorkspace::setMonitorWorkspace(
    const boost::shared_ptr<MatrixWorkspace> &monitorWS) {
  if (monitorWS.get() == this) {
    throw std::runtime_error(
        "To avoid memory leak, monitor workspace"
        " can not be the same workspace as the host workspace");
  }
  m_monitorWorkspace = monitorWS;
}

/** Returns a pointer to the internal monitor workspace.
 */
boost::shared_ptr<MatrixWorkspace> MatrixWorkspace::monitorWorkspace() const {
  return m_monitorWorkspace;
}

/** Return memory used by the workspace, in bytes.
 * @return bytes used.
 */
size_t MatrixWorkspace::getMemorySize() const {
  // 3 doubles per histogram bin.
  return 3 * size() * sizeof(double) + run().getMemorySize();
}

/** Returns the memory used (in bytes) by the X axes, handling ragged bins.
 * @return bytes used
 */
size_t MatrixWorkspace::getMemorySizeForXAxes() const {
  size_t total = 0;
  auto lastX = this->refX(0);
  for (size_t wi = 0; wi < getNumberHistograms(); wi++) {
    auto X = this->refX(wi);
    // If the pointers are the same
    if (!(X == lastX) || wi == 0)
      total += (*X).size() * sizeof(double);
  }
  return total;
}

/** Return the time of the first pulse received, by accessing the run's
 * sample logs to find the proton_charge.
 *
 * NOTE, JZ: Pulse times before 1991 (up to 100) are skipped. This is to avoid
 * a DAS bug at SNS around Mar 2011 where the first pulse time is Jan 1, 1990.
 *
 * @return the time of the first pulse
 * @throw runtime_error if the log is not found; or if it is empty.
 * @throw invalid_argument if the log is not a double TimeSeriesProperty (should
 *be impossible)
 */
Types::Core::DateAndTime MatrixWorkspace::getFirstPulseTime() const {
  TimeSeriesProperty<double> *log =
      this->run().getTimeSeriesProperty<double>("proton_charge");

  DateAndTime startDate = log->firstTime();
  DateAndTime reference("1991-01-01T00:00:00");

  int i = 0;
  // Find the first pulse after 1991
  while (startDate < reference && i < 100) {
    i++;
    startDate = log->nthTime(i);
  }

  // Return as DateAndTime.
  return startDate;
}

/** Return the time of the last pulse received, by accessing the run's
 * sample logs to find the proton_charge
 *
 * @return the time of the first pulse
 * @throw runtime_error if the log is not found; or if it is empty.
 * @throw invalid_argument if the log is not a double TimeSeriesProperty (should
 *be impossible)
 */
Types::Core::DateAndTime MatrixWorkspace::getLastPulseTime() const {
  TimeSeriesProperty<double> *log =
      this->run().getTimeSeriesProperty<double>("proton_charge");
  return log->lastTime();
}

/**
 * Returns the bin index of the given X value
 * @param xValue :: The X value to search for
 * @param index :: The index within the workspace to search within (default = 0)
 * @returns An index to the bin containing X
 */
size_t MatrixWorkspace::binIndexOf(const double xValue,
                                   const std::size_t index) const {
  if (index >= getNumberHistograms()) {
    throw std::out_of_range(
        "MatrixWorkspace::binIndexOf - Index out of range.");
  }
  const auto &xValues = this->x(index);
  const bool ascendingOrder = xValues.front() < xValues.back();
  const auto minX = ascendingOrder ? xValues.front() : xValues.back();
  const auto maxX = ascendingOrder ? xValues.back() : xValues.front();
  if (xValue < minX) {
    throw std::out_of_range("MatrixWorkspace::binIndexOf - X value lower"
                            " than lowest in current range.");
  } else if (xValue > maxX) {
    throw std::out_of_range("MatrixWorkspace::binIndexOf - X value greater"
                            " than highest in current range.");
  }
  size_t hops;
  if (ascendingOrder) {
    auto lowit = std::lower_bound(xValues.cbegin(), xValues.cend(), xValue);
    // If we are pointing at the first value then that means we still want to be
    // in the first bin
    if (lowit == xValues.cbegin()) {
      ++lowit;
    }
    hops = std::distance(xValues.cbegin(), lowit);
  } else {
    auto lowit = std::upper_bound(xValues.crbegin(), xValues.crend(), xValue);
    if (lowit == xValues.crend()) {
      --lowit;
    } else if (lowit == xValues.crbegin()) {
      ++lowit;
    }
    hops = xValues.size() - std::distance(xValues.crbegin(), lowit);
  }
  // The bin index is offset by one from the number of hops between iterators as
  // they start at zero
  return hops - 1;
}

uint64_t MatrixWorkspace::getNPoints() const {
  return static_cast<uint64_t>(this->size());
}

//================================= FOR MDGEOMETRY
//====================================================

size_t MatrixWorkspace::getNumDims() const { return 2; }

std::string
MatrixWorkspace::getDimensionIdFromAxis(const int &axisIndex) const {
  std::string id;
  if (0 == axisIndex) {
    id = xDimensionId;
  } else if (1 == axisIndex) {
    id = yDimensionId;
  } else {
    throw std::invalid_argument("Cannot have an index for a MatrixWorkspace "
                                "axis that is not == 0 or == 1");
  }
  return id;
}

//===============================================================================
class MWDimension : public Mantid::Geometry::IMDDimension {
public:
  MWDimension(const Axis *axis, const std::string &dimensionId)
      : m_axis(*axis), m_dimensionId(dimensionId),
        m_haveEdges(dynamic_cast<const BinEdgeAxis *>(&m_axis) != nullptr),
        m_frame(Kernel::make_unique<Geometry::GeneralFrame>(
            m_axis.unit()->label(), m_axis.unit()->label())) {}

  /// the name of the dimennlsion as can be displayed along the axis
  std::string getName() const override {
    const auto &unit = m_axis.unit();
    if (unit && unit->unitID() != "Empty")
      return unit->caption();
    else
      return m_axis.title();
  }

  /// @return the units of the dimension as a string
  const Kernel::UnitLabel getUnits() const override {
    return m_axis.unit()->label();
  }

  /// short name which identify the dimension among other dimension. A dimension
  /// can be usually find by its ID and various
  /// various method exist to manipulate set of dimensions by their names.
  const std::string &getDimensionId() const override { return m_dimensionId; }

  /// if the dimension is integrated (e.g. have single bin)
  bool getIsIntegrated() const override { return m_axis.length() == 1; }

  /// @return the minimum extent of this dimension
  coord_t getMinimum() const override { return coord_t(m_axis.getMin()); }

  /// @return the maximum extent of this dimension
  coord_t getMaximum() const override { return coord_t(m_axis.getMax()); }

  /// number of bins dimension have (an integrated has one). A axis directed
  /// along dimension would have getNBins+1 axis points.
  size_t getNBins() const override {
    if (m_haveEdges)
      return m_axis.length() - 1;
    else
      return m_axis.length();
  }

  /// number of bin boundaries (axis points)
  size_t getNBoundaries() const override { return m_axis.length(); }

  /// Change the extents and number of bins
  void setRange(size_t /*nBins*/, coord_t /*min*/, coord_t /*max*/) override {
    throw std::runtime_error("Not implemented");
  }

  ///  Get coordinate for index;
  coord_t getX(size_t ind) const override { return coord_t(m_axis(ind)); }

  /**
   * Return the bin width taking into account if the stored values are actually
   * bin centres or not
   * @return A single value for the uniform bin width
   */
  coord_t getBinWidth() const override {
    size_t nsteps = (m_haveEdges) ? this->getNBins() : this->getNBins() - 1;
    return (getMaximum() - getMinimum()) / static_cast<coord_t>(nsteps);
  }

  // Dimensions must be xml serializable.
  std::string toXMLString() const override {
    throw std::runtime_error("Not implemented");
  }

  const Kernel::MDUnit &getMDUnits() const override {
    return m_frame->getMDUnit();
  }
  const Geometry::MDFrame &getMDFrame() const override { return *m_frame; }

private:
  const Axis &m_axis;
  const std::string m_dimensionId;
  const bool m_haveEdges;
  const Geometry::MDFrame_const_uptr m_frame;
};

//===============================================================================
/** An implementation of IMDDimension for MatrixWorkspace that
 * points to the X vector of the first spectrum.
 */
class MWXDimension : public Mantid::Geometry::IMDDimension {
public:
  MWXDimension(const MatrixWorkspace *ws, const std::string &dimensionId)
      : m_ws(ws), m_dimensionId(dimensionId),
        m_frame(Kernel::make_unique<Geometry::GeneralFrame>(
            m_ws->getAxis(0)->unit()->label(),
            m_ws->getAxis(0)->unit()->label())) {
    m_X = ws->readX(0);
  }

  /// the name of the dimennlsion as can be displayed along the axis
  std::string getName() const override {
    const auto *axis = m_ws->getAxis(0);
    const auto &unit = axis->unit();
    if (unit && unit->unitID() != "Empty")
      return unit->caption();
    else
      return axis->title();
  }

  /// @return the units of the dimension as a string
  const Kernel::UnitLabel getUnits() const override {
    return m_ws->getAxis(0)->unit()->label();
  }

  /// short name which identify the dimension among other dimension. A dimension
  /// can be usually find by its ID and various
  /// various method exist to manipulate set of dimensions by their names.
  const std::string &getDimensionId() const override { return m_dimensionId; }

  /// if the dimension is integrated (e.g. have single bin)
  bool getIsIntegrated() const override { return m_X.size() == 1; }

  /// coord_t the minimum extent of this dimension
  coord_t getMinimum() const override { return coord_t(m_X.front()); }

  /// @return the maximum extent of this dimension
  coord_t getMaximum() const override { return coord_t(m_X.back()); }

  /// number of bins dimension have (an integrated has one). A axis directed
  /// along dimension would have getNBins+1 axis points.
  size_t getNBins() const override {
    return (m_ws->isHistogramData()) ? m_X.size() - 1 : m_X.size();
  }

  /// number of axis points (bin boundaries)
  size_t getNBoundaries() const override { return m_X.size(); }

  /// Change the extents and number of bins
  void setRange(size_t /*nBins*/, coord_t /*min*/, coord_t /*max*/) override {
    throw std::runtime_error("Not implemented");
  }

  ///  Get coordinate for index;
  coord_t getX(size_t ind) const override { return coord_t(m_X[ind]); }

  // Dimensions must be xml serializable.
  std::string toXMLString() const override {
    throw std::runtime_error("Not implemented");
  }
  const Kernel::MDUnit &getMDUnits() const override {
    return m_frame->getMDUnit();
  }
  const Geometry::MDFrame &getMDFrame() const override { return *m_frame; }

private:
  /// Workspace we refer to
  const MatrixWorkspace *m_ws;
  /// Cached X vector
  MantidVec m_X;
  /// Dimension ID string
  const std::string m_dimensionId;
  /// Unit
  const Geometry::MDFrame_const_uptr m_frame;
};

boost::shared_ptr<const Mantid::Geometry::IMDDimension>
MatrixWorkspace::getDimension(size_t index) const {
  if (index == 0) {
    return boost::make_shared<MWXDimension>(this, xDimensionId);
  } else if (index == 1) {
    Axis *yAxis = this->getAxis(1);
    return boost::make_shared<MWDimension>(yAxis, yDimensionId);
  } else
    throw std::invalid_argument("MatrixWorkspace only has 2 dimensions.");
}

boost::shared_ptr<const Mantid::Geometry::IMDDimension>
MatrixWorkspace::getDimensionWithId(std::string id) const {
  int nAxes = this->axes();
  boost::shared_ptr<IMDDimension> dim;
  for (int i = 0; i < nAxes; i++) {
    const std::string knownId = getDimensionIdFromAxis(i);
    if (knownId == id) {
      dim = boost::make_shared<MWDimension>(this->getAxis(i), id);
      break;
    }
  }

  if (nullptr == dim) {
    std::string message = "Cannot find id : " + id;
    throw std::overflow_error(message);
  }
  return dim;
}

/** Create IMDIterators from this 2D workspace
 *
 * @param suggestedNumCores :: split the iterators into this many cores (if
 *threadsafe)
 * @param function :: implicit function to limit range
 * @return MatrixWorkspaceMDIterator vector
 */
std::vector<std::unique_ptr<IMDIterator>> MatrixWorkspace::createIterators(
    size_t suggestedNumCores,
    Mantid::Geometry::MDImplicitFunction *function) const {
  // Find the right number of cores to use
  size_t numCores = suggestedNumCores;
  if (!this->threadSafe())
    numCores = 1;
  size_t numElements = this->getNumberHistograms();
  if (numCores > numElements)
    numCores = numElements;
  if (numCores < 1)
    numCores = 1;

  // Create one iterator per core, splitting evenly amongst spectra
  std::vector<std::unique_ptr<IMDIterator>> out;
  for (size_t i = 0; i < numCores; i++) {
    size_t begin = (i * numElements) / numCores;
    size_t end = ((i + 1) * numElements) / numCores;
    if (end > numElements)
      end = numElements;
    out.push_back(Kernel::make_unique<MatrixWorkspaceMDIterator>(this, function,
                                                                 begin, end));
  }
  return out;
}

/** Obtain coordinates for a line plot through a MDWorkspace.
 * Cross the workspace from start to end points, recording the signal along the
 *line.
 * Sets the x,y vectors to the histogram bin boundaries and counts
 *
 * @param start :: coordinates of the start point of the line
 * @param end :: coordinates of the end point of the line
 * @param normalize :: how to normalize the signal
 * @returns :: a LinePlot in which x is set to the boundaries of the bins,
 * relative to start of the line, y is set to the normalized signal for
 * each bin with Length = length(x) - 1 and e is set to the normalized
 * errors for each bin with Length = length(x) - 1.
 */
IMDWorkspace::LinePlot
MatrixWorkspace::getLinePlot(const Mantid::Kernel::VMD &start,
                             const Mantid::Kernel::VMD &end,
                             Mantid::API::MDNormalization normalize) const {
  return IMDWorkspace::getLinePlot(start, end, normalize);
}

/** Returns the (normalized) signal at a given coordinates
 *
 * @param coords :: bare array, size 2, of coordinates. X, Y
 * @param normalization :: how to normalize the signal
 * @return normalized signal.
 */
signal_t MatrixWorkspace::getSignalAtCoord(
    const coord_t *coords,
    const Mantid::API::MDNormalization &normalization) const {
  if (this->axes() != 2)
    throw std::invalid_argument("MatrixWorkspace::getSignalAtCoord() - "
                                "Workspace can only have 2 axes, found " +
                                std::to_string(this->axes()));

  coord_t xCoord = coords[0];
  coord_t yCoord = coords[1];
  // First, find the workspace index
  Axis *ax1 = this->getAxis(1);
  size_t wi(-1);
  try {
    wi = ax1->indexOfValue(yCoord);
  } catch (std::out_of_range &) {
    return std::numeric_limits<double>::quiet_NaN();
  }

  const size_t nhist = this->getNumberHistograms();
  const auto &yVals = this->y(wi);
  double yBinSize(1.0); // only applies for volume normalization & numeric axis
  if (normalization == VolumeNormalization && ax1->isNumeric()) {
    size_t uVI; // unused vertical index.
    double currentVertical = ax1->operator()(wi, uVI);
    if (wi + 1 == nhist && nhist > 1) // On the boundary, look back to get diff
    {
      yBinSize = currentVertical - ax1->operator()(wi - 1, uVI);
    } else {
      yBinSize = ax1->operator()(wi + 1, uVI) - currentVertical;
    }
  }

  if (wi < nhist) {
    const auto &xVals = x(wi);
    size_t i;
    try {
      if (isHistogramData())
        i = Kernel::VectorHelper::indexOfValueFromEdges(xVals.rawData(),
                                                        xCoord);
      else
        i = Kernel::VectorHelper::indexOfValueFromCenters(xVals.rawData(),
                                                          xCoord);
    } catch (std::out_of_range &) {
      return std::numeric_limits<double>::quiet_NaN();
    }

    double y = yVals[i];
    // What is our normalization factor?
    switch (normalization) {
    case NoNormalization:
      return y;
    case VolumeNormalization: {
      // Divide the signal by the area
      auto volume = yBinSize * (xVals[i + 1] - xVals[i]);
      if (volume == 0.0) {
        return std::numeric_limits<double>::quiet_NaN();
      }
      return y / volume;
    }
    case NumEventsNormalization:
      // Not yet implemented, may not make sense
      return y;
    }
    // This won't happen
    return y;
  } else {
    return std::numeric_limits<double>::quiet_NaN();
  }
}

/** Returns the (normalized) signal at a given coordinates
 * Implementation differs from getSignalAtCoord for MD workspaces
 *
 * @param coords :: bare array, size 2, of coordinates. X, Y
 * @param normalization :: how to normalize the signal
 * @return normalized signal.
 */
signal_t MatrixWorkspace::getSignalWithMaskAtCoord(
    const coord_t *coords,
    const Mantid::API::MDNormalization &normalization) const {
  return getSignalAtCoord(coords, normalization);
}

/*
MDMasking for a Matrix Workspace has not been implemented.
@param :
*/
void MatrixWorkspace::setMDMasking(Mantid::Geometry::MDImplicitFunction *) {
  throw std::runtime_error(
      "MatrixWorkspace::setMDMasking has no implementation");
}

/*
Clear MDMasking for a Matrix Workspace has not been implemented.
*/
void MatrixWorkspace::clearMDMasking() {
  throw std::runtime_error(
      "MatrixWorkspace::clearMDMasking has no implementation");
}

/**
@return the special coordinate system used if any.
*/
Mantid::Kernel::SpecialCoordinateSystem
MatrixWorkspace::getSpecialCoordinateSystem() const {
  return Mantid::Kernel::None;
}

// Check if this class has an oriented lattice on a sample object
bool MatrixWorkspace::hasOrientedLattice() const {
  return Mantid::API::ExperimentInfo::sample().hasOrientedLattice();
}

/**
 * Creates a 2D image.
 * @param read :: Pointer to a method returning a MantidVec to provide data for
 * the image.
 * @param start :: First workspace index for the image.
 * @param stop :: Last workspace index for the image.
 * @param width :: Image width. Must divide (stop - start + 1) exactly.
 * @param indexStart :: First index of the x integration range.
 * @param indexEnd :: Last index of the x integration range.
 */
MantidImage_sptr MatrixWorkspace::getImage(
    const MantidVec &(MatrixWorkspace::*read)(std::size_t const) const,
    size_t start, size_t stop, size_t width, size_t indexStart,
    size_t indexEnd) const {
  // width must be provided (for now)
  if (width == 0) {
    throw std::runtime_error("Cannot create image with width 0");
  }

  size_t nHist = getNumberHistograms();
  // use all spectra by default
  if (stop == 0) {
    stop = nHist;
  }

  // check start and stop
  if (stop < start) {
    throw std::runtime_error("Cannot create image for an empty data set.");
  }

  if (start >= nHist) {
    throw std::runtime_error(
        "Cannot create image: start index is out of range");
  }

  if (stop >= nHist) {
    throw std::runtime_error("Cannot create image: stop index is out of range");
  }

  // calculate image geometry
  size_t dataSize = stop - start + 1;
  size_t height = dataSize / width;

  // and check that the data fits exactly into this geometry
  if (height * width != dataSize) {
    throw std::runtime_error(
        "Cannot create image: the data set cannot form a rectangle.");
  }

  size_t nBins = blocksize();
  bool isHisto = isHistogramData();

  // default indexEnd is the last index of the X vector
  if (indexEnd == 0) {
    indexEnd = nBins;
    if (!isHisto && indexEnd > 0)
      --indexEnd;
  }

  // check the x-range indices
  if (indexEnd < indexStart) {
    throw std::runtime_error("Cannot create image for an empty data set.");
  }

  if (indexStart >= nBins || indexEnd > nBins ||
      (!isHisto && indexEnd == nBins)) {
    throw std::runtime_error(
        "Cannot create image: integration interval is out of range.");
  }

  // initialize the image
  auto image = boost::make_shared<MantidImage>(height);
  if (!isHisto)
    ++indexEnd;

  // deal separately with single-binned workspaces: no integration is required
  if (isHisto && indexEnd == indexStart + 1) {
    PARALLEL_FOR_NO_WSP_CHECK()
    for (int i = 0; i < static_cast<int>(height); ++i) {
      auto &row = (*image)[i];
      row.resize(width);
      size_t spec = start + static_cast<size_t>(i) * width;
      for (size_t j = 0; j < width; ++j, ++spec) {
        row[j] = (this->*read)(spec)[indexStart];
      }
    }
  } else {
    // each image pixel is integrated over the x-range [indexStart,indexEnd)
    PARALLEL_FOR_NO_WSP_CHECK()
    for (int i = 0; i < static_cast<int>(height); ++i) {
      auto &row = (*image)[i];
      row.resize(width);
      size_t spec = start + static_cast<size_t>(i) * width;
      for (size_t j = 0; j < width; ++j, ++spec) {
        auto &V = (this->*read)(spec);
        row[j] =
            std::accumulate(V.begin() + indexStart, V.begin() + indexEnd, 0.0);
      }
    }
  }

  return image;
}

/**
 * Get start and end x indices for images
 * @param i :: Histogram index.
 * @param startX :: Lower bound of the x integration range.
 * @param endX :: Upper bound of the x integration range.
 */
std::pair<size_t, size_t>
MatrixWorkspace::getImageStartEndXIndices(size_t i, double startX,
                                          double endX) const {
  if (startX == EMPTY_DBL())
    startX = x(i).front();
  auto pStart = getXIndex(i, startX, true);
  if (pStart.second != 0.0) {
    throw std::runtime_error(
        "Start X value is required to be on bin boundary.");
  }
  if (endX == EMPTY_DBL())
    endX = x(i).back();
  auto pEnd = getXIndex(i, endX, false, pStart.first);
  if (pEnd.second != 0.0) {
    throw std::runtime_error("End X value is required to be on bin boundary.");
  }
  return std::make_pair(pStart.first, pEnd.first);
}

/**
 * Creates a 2D image of the y values in this workspace.
 * @param start :: First workspace index for the image.
 * @param stop :: Last workspace index for the image.
 * @param width :: Image width. Must divide (stop - start + 1) exactly.
 * @param startX :: Lower bound of the x integration range.
 * @param endX :: Upper bound of the x integration range.
 */
MantidImage_sptr MatrixWorkspace::getImageY(size_t start, size_t stop,
                                            size_t width, double startX,
                                            double endX) const {
  auto p = getImageStartEndXIndices(0, startX, endX);
  return getImage(&MatrixWorkspace::readY, start, stop, width, p.first,
                  p.second);
}

/**
 * Creates a 2D image of the error values in this workspace.
 * @param start :: First workspace index for the image.
 * @param stop :: Last workspace index for the image.
 * @param width :: Image width. Must divide (stop - start + 1) exactly.
 * @param startX :: Lower bound of the x integration range.
 * @param endX :: Upper bound of the x integration range.
 */
MantidImage_sptr MatrixWorkspace::getImageE(size_t start, size_t stop,
                                            size_t width, double startX,
                                            double endX) const {
  auto p = getImageStartEndXIndices(0, startX, endX);
  return getImage(&MatrixWorkspace::readE, start, stop, width, p.first,
                  p.second);
}

/**
 * Find an index in the X vector for an x-value close to a given value. It is
 * returned as the first
 * member of the pair. The second member is the fraction [0,1] of bin width cut
 * off by the search value.
 * If the first member == size of X vector then search failed.
 * @param i :: Histogram index.
 * @param x :: The value to find the index for.
 * @param isLeft :: If true the left bin boundary is returned, if false - the
 * right one.
 * @param start :: Index to start the search from.
 */
std::pair<size_t, double> MatrixWorkspace::getXIndex(size_t i, double x,
                                                     bool isLeft,
                                                     size_t start) const {
  auto &X = this->x(i);
  auto nx = X.size();

  // if start out of range - search failed
  if (start >= nx)
    return std::make_pair(nx, 0.0);
  if (start > 0 && start == nx - 1) {
    // starting with the last index is allowed for right boundary search
    if (!isLeft)
      return std::make_pair(start, 0.0);
    return std::make_pair(nx, 0.0);
  }

  // consider point data with single value
  if (nx == 1) {
    assert(start == 0);
    if (isLeft)
      return x <= X[start] ? std::make_pair(start, 0.0)
                           : std::make_pair(nx, 0.0);
    return x >= X[start] ? std::make_pair(start, 0.0) : std::make_pair(nx, 0.0);
  }

  // left boundaries below start value map to the start value
  if (x <= X[start]) {
    return isLeft ? std::make_pair(start, 0.0) : std::make_pair(nx, 0.0);
  }
  // right boundary search returns last x value for all values above it
  if (x >= X.back()) {
    return !isLeft ? std::make_pair(nx - 1, 0.0) : std::make_pair(nx, 0.0);
  }

  // general case: find the boundary index and bin fraction
  auto end = X.end();
  for (auto ix = X.begin() + start + 1; ix != end; ++ix) {
    if (*ix >= x) {
      auto index = static_cast<size_t>(std::distance(X.begin(), ix));
      if (isLeft)
        --index;
      return std::make_pair(index, fabs((X[index] - x) / (*ix - *(ix - 1))));
    }
  }
  // I don't think we can ever get here
  return std::make_pair(nx, 0.0);
}

/**
 * Copy data from an image.
 * @param dataVec :: A method returning non-const references to data vectors to
 * copy the image to.
 * @param image :: An image to copy the data from.
 * @param start :: Startinf workspace indx to copy data to.
 * @param parallelExecution :: Should inner loop run as parallel operation
 */
void MatrixWorkspace::setImage(
    MantidVec &(MatrixWorkspace::*dataVec)(const std::size_t),
    const MantidImage &image, size_t start, bool parallelExecution) {

  if (image.empty())
    return;
  if (image[0].empty())
    return;

  if (blocksize() != 1) {
    throw std::runtime_error(
        "Cannot set image: a single bin workspace is expected.");
  }

  size_t height = image.size();
  size_t width = image.front().size();
  size_t dataSize = width * height;

  if (start + dataSize > getNumberHistograms()) {
    throw std::runtime_error(
        "Cannot set image: image is bigger than workspace.");
  }

  PARALLEL_FOR_IF(parallelExecution)
  for (int i = 0; i < static_cast<int>(height); ++i) {
    auto &row = image[i];
    if (row.size() != width) {
      throw std::runtime_error("Canot set image: image is corrupted.");
    }
    size_t spec = start + static_cast<size_t>(i) * width;
    auto rowEnd = row.end();
    for (auto pixel = row.begin(); pixel != rowEnd; ++pixel, ++spec) {
      (this->*dataVec)(spec)[0] = *pixel;
    }
  }
  // suppress warning when built without openmp.
  UNUSED_ARG(parallelExecution)
}

/**
 * Copy the data (Y's) from an image to this workspace.
 * @param image :: An image to copy the data from.
 * @param start :: Startinf workspace indx to copy data to.
 * @param parallelExecution :: Should inner loop run as parallel operation
 */
void MatrixWorkspace::setImageY(const MantidImage &image, size_t start,
                                bool parallelExecution) {
  setImage(&MatrixWorkspace::dataY, image, start, parallelExecution);
}

/**
 * Copy the data from an image to this workspace's errors.
 * @param image :: An image to copy the data from.
 * @param start :: Startinf workspace indx to copy data to.
 * @param parallelExecution :: Should inner loop run as parallel operation
 */
void MatrixWorkspace::setImageE(const MantidImage &image, size_t start,
                                bool parallelExecution) {
  setImage(&MatrixWorkspace::dataE, image, start, parallelExecution);
}

void MatrixWorkspace::invalidateCachedSpectrumNumbers() {
  if (m_isInitialized && storageMode() == Parallel::StorageMode::Distributed &&
      m_indexInfo->communicator().size() > 1)
    throw std::logic_error("Setting spectrum numbers in MatrixWorkspace via "
                           "ISpectrum::setSpectrumNo is not possible in MPI "
                           "runs for distributed workspaces. Use IndexInfo.");
  m_indexInfoNeedsUpdate = true;
}

/// Cache a lookup of grouped detIDs to member IDs. Always throws
/// std::runtime_error since MatrixWorkspace supports detector grouping via
/// spectra instead of the caching mechanism.
void MatrixWorkspace::cacheDetectorGroupings(const det2group_map &) {
  throw std::runtime_error("Cannot cache detector groupings in a "
                           "MatrixWorkspace -- grouping must be defined via "
                           "spectra");
}

/// Throws an exception. This method is only for MDWorkspaces.
size_t MatrixWorkspace::groupOfDetectorID(const detid_t) const {
  throw std::runtime_error("ExperimentInfo::groupOfDetectorID can not be used "
                           "for MatrixWorkspace, only for MDWorkspaces");
}

/** Update detector grouping for spectrum with given index.
 *
 * This method is called when the detector grouping stored in SpectrumDefinition
 * at `index` in Beamline::SpectrumInfo is not initialized or outdated. Detector
 * IDs are currently stored in ISpectrum, but grouping information needs to be
 * available and updated in Beamline::SpectrumInfo. */
void MatrixWorkspace::updateCachedDetectorGrouping(const size_t index) const {
  setDetectorGrouping(index, getSpectrum(index).getDetectorIDs());
}

void MatrixWorkspace::buildDefaultSpectrumDefinitions() {
  const auto &detInfo = detectorInfo();
  size_t numberOfDetectors{detInfo.size()};
  if (numberOfDetectors == 0) {
    // Default to empty spectrum definitions if there is no instrument.
    m_indexInfo->setSpectrumDefinitions(
        std::vector<SpectrumDefinition>(m_indexInfo->size()));
    return;
  }
  size_t numberOfSpectra = numberOfDetectors * detInfo.scanCount();
  if (numberOfSpectra != m_indexInfo->globalSize())
    throw std::invalid_argument(
        "MatrixWorkspace: IndexInfo does not contain spectrum definitions so "
        "building a 1:1 mapping from spectra to detectors was attempted, but "
        "the number of spectra in the workspace is not equal to the number of "
        "detectors in the instrument.");
  std::vector<SpectrumDefinition> specDefs(m_indexInfo->size());
  if (!detInfo.isScanning() && (numberOfSpectra == m_indexInfo->size())) {
    for (size_t i = 0; i < numberOfSpectra; ++i)
      specDefs[i].add(i);
  } else {
    size_t specIndex = 0;
    size_t globalSpecIndex = 0;
    for (size_t detIndex = 0; detIndex < detInfo.size(); ++detIndex) {
      for (size_t time = 0; time < detInfo.scanCount(); ++time) {
        if (m_indexInfo->isOnThisPartition(
                Indexing::GlobalSpectrumIndex(globalSpecIndex++)))
          specDefs[specIndex++].add(detIndex, time);
      }
    }
  }
  m_indexInfo->setSpectrumDefinitions(std::move(specDefs));
}

void MatrixWorkspace::rebuildDetectorIDGroupings() {
  const auto &detInfo = detectorInfo();
  const auto &allDetIDs = detInfo.detectorIDs();
  const auto &specDefs = m_indexInfo->spectrumDefinitions();
  const auto size = static_cast<int64_t>(m_indexInfo->size());
  enum class ErrorCode { None, InvalidDetIndex, InvalidTimeIndex };
  std::atomic<ErrorCode> errorValue(ErrorCode::None);
#pragma omp parallel for
  for (int64_t i = 0; i < size; ++i) {
    auto &spec = getSpectrum(i);
    // Prevent setting flags that require spectrum definition updates
    spec.setMatrixWorkspace(nullptr, i);
    spec.setSpectrumNo(static_cast<specnum_t>(m_indexInfo->spectrumNumber(i)));
    std::set<detid_t> detIDs;
    for (const auto &index : (*specDefs)[i]) {
      const size_t detIndex = index.first;
      const size_t timeIndex = index.second;
      if (detIndex >= allDetIDs.size()) {
        errorValue = ErrorCode::InvalidDetIndex;
      } else if (timeIndex >= detInfo.scanCount()) {
        errorValue = ErrorCode::InvalidTimeIndex;
      } else {
        detIDs.insert(allDetIDs[detIndex]);
      }
    }
    spec.setDetectorIDs(std::move(detIDs));
  }
  switch (errorValue) {
  case ErrorCode::InvalidDetIndex:
    throw std::invalid_argument(
        "MatrixWorkspace: SpectrumDefinition contains an out-of-range "
        "detector index, i.e., the spectrum definition does not match "
        "the instrument in the workspace.");
  case ErrorCode::InvalidTimeIndex:
    throw std::invalid_argument(
        "MatrixWorkspace: SpectrumDefinition contains an out-of-range "
        "time index for a detector, i.e., the spectrum definition does "
        "not match the instrument in the workspace.");
  case ErrorCode::None:; // nothing to do
  }
}

} // namespace API
} // Namespace Mantid

///\cond TEMPLATE
namespace Mantid {
namespace Kernel {

template <>
MANTID_API_DLL Mantid::API::MatrixWorkspace_sptr
IPropertyManager::getValue<Mantid::API::MatrixWorkspace_sptr>(
    const std::string &name) const {
  PropertyWithValue<Mantid::API::MatrixWorkspace_sptr> *prop =
      dynamic_cast<PropertyWithValue<Mantid::API::MatrixWorkspace_sptr> *>(
          getPointerToProperty(name));
  if (prop) {
    return *prop;
  } else {
    std::string message =
        "Attempt to assign property " + name +
        " to incorrect type. Expected shared_ptr<MatrixWorkspace>.";
    throw std::runtime_error(message);
  }
}

template <>
MANTID_API_DLL Mantid::API::MatrixWorkspace_const_sptr
IPropertyManager::getValue<Mantid::API::MatrixWorkspace_const_sptr>(
    const std::string &name) const {
  PropertyWithValue<Mantid::API::MatrixWorkspace_sptr> *prop =
      dynamic_cast<PropertyWithValue<Mantid::API::MatrixWorkspace_sptr> *>(
          getPointerToProperty(name));
  if (prop) {
    return prop->operator()();
  } else {
    std::string message =
        "Attempt to assign property " + name +
        " to incorrect type. Expected const shared_ptr<MatrixWorkspace>.";
    throw std::runtime_error(message);
  }
}

} // namespace Kernel
} // namespace Mantid

///\endcond TEMPLATE<|MERGE_RESOLUTION|>--- conflicted
+++ resolved
@@ -1133,11 +1133,7 @@
   auto maskedBins = it->second;
   std::vector<size_t> maskedIds;
   maskedIds.reserve(maskedBins.size());
-<<<<<<< HEAD
-  for (auto mb : maskedBins) {
-=======
   for (auto &mb : maskedBins) {
->>>>>>> 976b0dba
     maskedIds.push_back(mb.first);
   }
   return maskedIds;
