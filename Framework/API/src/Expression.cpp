#include <iostream>
#include <locale>
#include <sstream>

#include "MantidAPI/Expression.h"

#include <MantidKernel/StringTokenizer.h>

namespace Mantid {
namespace API {

typedef Mantid::Kernel::StringTokenizer tokenizer;

const std::string DEFAULT_OPS_STR[] = {";", ",", "=", "== != > < <= >=",
                                       "&& || ^^", "+ -", "* /", "^"};

<<<<<<< HEAD
const std::string EMPTY_EXPRESSION_NAME = "EMPTY";
=======
namespace {
/// Make the full text of the error message
/// @param msg :: The text of the error message.
/// @param expr :: An expression string that caused the error.
/// @param i :: An index of a symbol in expr that may help identify the location
///             of the error.
std::string makeErrorMessage(const std::string &msg, const std::string &expr,
                             size_t i) {
  const size_t MAX_LEFT_SIZE = 10;
  const size_t MAX_RIGHT_SIZE = 10;
  std::ostringstream res;
  res << msg << " at\n\n";
  size_t j = i;
  size_t skip = 0;
  size_t n = expr.size();
  std::string leftEllipsis = "";
  if (i > MAX_LEFT_SIZE) {
    skip = i - MAX_LEFT_SIZE;
    leftEllipsis = "...";
    j = MAX_LEFT_SIZE + leftEllipsis.size();
    n -= skip;
  }
  std::string rightEllipsis = "";
  if (n - j > MAX_RIGHT_SIZE) {
    n = i + MAX_RIGHT_SIZE;
    rightEllipsis = "...";
  }
  // Write a substring of expr around the error indicator at symbol #i.
  res << leftEllipsis << expr.substr(skip, n) << rightEllipsis << '\n';
  res << std::string(j, ' ') << '^' << '\n';
  return res.str();
}

} // namespace

/// Constructor
/// @param msg :: The text of the error message.
/// @param expr :: An expression string that caused the error.
/// @param i :: An index of a symbol in expr that may help identify the location
///             of the error.
Expression::ParsingError::ParsingError(const std::string &msg,
                                       const std::string &expr, size_t i)
    : std::runtime_error(makeErrorMessage(msg, expr, i)) {}

/// Constructor
/// @param msg :: The text of the error message.
Expression::ParsingError::ParsingError(const std::string &msg)
    : std::runtime_error(msg) {}
>>>>>>> 47a1cb19

Expression::Expression() {

  m_operators.reset(new Operators());
  // Define binary operators. Put them in the reverse precedence order (from
  // lower to higher prec.)
  std::vector<std::string> ops(DEFAULT_OPS_STR, DEFAULT_OPS_STR + 8);

  add_operators(ops);

  // Define unary operators
  std::unordered_set<std::string> unary;
  unary.insert("+");
  unary.insert("-");

  add_unary(unary);
}

/// contructor
Expression::Expression(const std::vector<std::string> &ops) {
  m_operators.reset(new Operators());
  add_operators(ops);
}

/// contructor
Expression::Expression(const std::vector<std::string> &binary,
                       const std::unordered_set<std::string> &unary) {
  m_operators.reset(new Operators());
  add_operators(binary);
  add_unary(unary);
}

Expression::Expression(const Expression &expr)
    : // m_tokens(expr.m_tokens),
      // m_expr(expr.m_expr),
      m_funct(expr.m_funct),
      m_op(expr.m_op), m_terms(expr.m_terms), m_operators(expr.m_operators) {}
Expression::Expression(const Expression *pexpr)
    : m_operators(pexpr->m_operators) {}

/// Assignment operator
Expression &Expression::operator=(const Expression &expr) {
  m_operators = expr.m_operators;
  m_funct = expr.m_funct;
  m_op = expr.m_op;
  m_terms = expr.m_terms;
  // m_expr = expr.m_expr;
  // m_tokens = expr.m_tokens;
  return *this;
}

void Expression::add_operators(const std::vector<std::string> &ops) {
  m_operators->binary = ops;
  // Fill in the precedence table (m_op_precedence)
  for (size_t i = 0; i < m_operators->binary.size(); i++) {
    char j = 0;
    tokenizer tkz(m_operators->binary[i], " ",
                  tokenizer::TOK_IGNORE_EMPTY | tokenizer::TOK_TRIM);
    for (const auto &index : tkz) {
      m_operators->precedence[index] = i + 1;
      m_operators->op_number[index] = j++;
    }
  }

  for (auto str : ops) {
    for (char c : str) {
      if (c == ' ')
        continue;
      m_operators->symbols.insert(c);
    }
  }
}

void Expression::add_unary(const std::unordered_set<std::string> &ops) {
  m_operators->unary = ops;
  for (const auto &op : ops) {
    m_operators->symbols.insert(op.cbegin(), op.cend());
  }
}

size_t Expression::op_prec(const std::string &op) const {
  std::map<std::string, size_t>::const_iterator i =
      m_operators->precedence.find(op);
  if (i == m_operators->precedence.end())
    return 0;
  return i->second;
}

bool Expression::is_unary(const std::string &op) const {
  return m_operators->unary.find(op) != m_operators->unary.end();
}

bool Expression::is_op_symbol(const char c) const {
  return m_operators->symbols.find(c) != m_operators->symbols.end();
}

void Expression::trim(std::string &str) {
  size_t i = str.find_first_not_of(" \t\n\r");
  size_t j = str.find_last_not_of(" \t\n\r");
  if (i == std::string::npos || j == std::string::npos || j < i) {
    str = "";
  } else {
    str = str.substr(i, j - i + 1);
  }
}

void Expression::parse(const std::string &str) {
  m_expr = str;
  trim(m_expr);

  if (m_expr.size() > 1 && m_expr.front() == '(' && m_expr.back() == ')') {
    if (m_expr.find('(', 1) == std::string::npos) {
      m_expr.erase(0, 1);
      m_expr.erase(m_expr.size() - 1, 1);
      trim(m_expr);
    }
  }

  tokenize();

  if (m_tokens.empty()) {
    setFunct(m_expr);
    return;
  }

  std::string op = GetOp(0);
  // size_t prec = m_operators->precedence[op];
  size_t prec = op_prec(op);
  tokenizer tkz(m_operators->binary[prec - 1], " ",
                tokenizer::TOK_IGNORE_EMPTY | tokenizer::TOK_TRIM);

  setFunct(*tkz.begin());

  for (size_t i = 0; i <= m_tokens.size(); i++) {
    m_terms.push_back(Expression(this));
    Expression &t = m_terms.back();
    if (i)
      t.m_op = GetOp(i - 1);
    t.parse(GetToken(i));
  }
  m_expr = "";
  m_tokens.clear();
}

void Expression::tokenize() {
  m_tokens.clear();

  size_t min_prec = 1000;
  size_t is = 0;
  size_t is1 = 0;
  unsigned int lvl = 0;
  size_t last = m_expr.size() - 1;
  bool inString = false;
  int skip = 0;
  bool canBeBinary = false;
  bool isNumber =
      false; // if parser is inside a number (important case is 123.45e+67)
  bool canDotBeAdded = false;
  bool canEBeAdded = false;
  bool canPlusBeAdded = false;
  Tokens tokens;
  for (size_t i = 0; i < m_expr.size(); i++) {
    char c = m_expr[i];

    if (!inString && skip == 0) {
      if (isNumber) {
        if (c == '.') {
          if (canDotBeAdded) {
            canDotBeAdded = false;
          } else {
            isNumber = false;
          }
        } else if (c == 'e' || c == 'E') {
          if (canEBeAdded) {
            canEBeAdded = false;
            canDotBeAdded = false;
            canPlusBeAdded = true;
          } else {
            isNumber = false;
          }
        } else if (c == '+' || c == '-') {
          if (canPlusBeAdded) {
            canPlusBeAdded = false;
            canEBeAdded = false;
            canDotBeAdded = false;
          } else {
            isNumber = false;
          }
        } else if (!isdigit(c)) {
          isNumber = false;
        }
      } else if (isdigit(c)) {
        isNumber = true;
        canDotBeAdded = true;
        canEBeAdded = true;
        canPlusBeAdded = false;
      }
      if (lvl == 0 && !isNumber && is_op_symbol(c)) // insert new token
      {
        if (i == last) {
          if (c == ',' || c == ';') {
            m_expr.resize(last);
            break;
          } else {
            throw ParsingError("A binary operator isn't followed by a value",
                               m_expr, i);
          }
        }

        if (is_op_symbol(m_expr[i + 1])) {
          is1 = i + 2;
        } else {
          is1 = i + 1;
        }

        if (is1 > last) {
          throw ParsingError("Syntax error", m_expr, last);
        }

        std::string op = m_expr.substr(i, is1 - i);
        size_t prec = canBeBinary ? m_operators->precedence[op] : 0;
        if (!prec) // operator does not exist
        {
          bool error = true;
          // check if it's a binary and a unary operators together
          if (op.size() == 2) {
            if (is_unary(op)) {
              is1 -= 2;
              skip = 2;
              prec = min_prec + 1; // do not add token
              error = false;
            } else {
              is1 -= 1;
              std::string uop = op.substr(1, 1);
              op = op[0];
              if (is_op_symbol(m_expr[is1 + 1])) {
                uop += m_expr[is1 + 1];
                if (is1 + 2 > last) {
                  throw ParsingError("Syntax error", m_expr, is1 + 1);
                }
              }
              if (is_unary(uop)) {
                prec = m_operators->precedence[op];
                if (prec) { // we don't want to create a new token with unary
                            // operator. it is processed in SetFunct()
                  skip = 1;
                  error = false;
                }
              }
            }
          } // op.size == 2
          else if (op.size() == 1) {
            // skip = 1;
            prec = min_prec + 1; // do not add token
            error = false;
          }
          if (error) {
            throw ParsingError("Unrecognized operator", m_expr, i);
          }
        }

        if (prec <= min_prec) {
          if (prec < min_prec)
            min_prec = prec;
          Token tok(is, i - 1, is1, prec);
          tokens.push_back(tok);
          is = is1;
        }

        i = is1 - 1;

        canBeBinary = false;

      } // insert new token
      else if (c != ' ' && c != '\t' && c != '\r' && c != '\n') {
        canBeBinary = true;
      }

      if (c == '(')
        lvl++;
      if (c == ')') {
        if (lvl)
          lvl--;
        else {
          throw ParsingError("Unmatched bracket", m_expr, 0);
        }
      }
    } // !inString || skip
    else if (skip > 0) {
      skip--;
    }

    if (c == '"') {
      inString = !inString;
    }

  } // for i

  if (!tokens.empty()) {
    // remove operators of higher prec
    m_tokens.emplace_back(tokens[0]);
    for (size_t i = 0; i < tokens.size(); i++) {
      Token &tok = tokens[i];
      std::string op = m_expr.substr(tok.ie + 1, tok.is1 - tok.ie - 1); //?
      if (m_operators->precedence[op] == min_prec) {
        Token &last_tok = m_tokens.back();
        last_tok.ie = tok.ie;
        last_tok.is1 = tok.is1;
        if (i != tokens.size() - 1)
          m_tokens.emplace_back(tokens[i + 1]);
      }
    }
  }
}

std::string Expression::GetToken(size_t i) {
  if (m_tokens.empty())
    return m_expr;

  if (i < m_tokens.size()) {
    Token &tok = m_tokens[i];
    return m_expr.substr(tok.is, tok.ie - tok.is + 1);
  }

  if (i == m_tokens.size()) {
    Token &tok = m_tokens[i - 1];
    return m_expr.substr(tok.is1);
  }

  return "";
}

std::string Expression::GetOp(size_t i) {
  if (m_tokens.empty() || i >= m_tokens.size())
    return "";

  Token &tok = m_tokens[i];
  return m_expr.substr(tok.ie + 1, tok.is1 - tok.ie - 1);
}

void Expression::logPrint(const std::string &pads) const {
  std::string myPads = pads + "   ";
  if (!m_terms.empty()) {
    std::cerr << myPads << m_op << '[' << m_funct << ']' << "(\n";
    for (const auto &term : m_terms)
      term.logPrint(myPads);
    std::cerr << myPads << ")\n";
  } else
    std::cerr << myPads << m_op << m_funct << '\n';
}

void Expression::setFunct(const std::string &name) {
  if (!op_prec(name)) {
    std::string op;
    if (name.size() > 1 && is_op_symbol(name[0])) {
      op = name.substr(0, 1);
      if (name.size() > 2 && is_op_symbol(name[1])) {
        op += name[1];
      }
    }
    if (!op.empty() && is_unary(op)) {
      m_funct = op;
      Expression tmp(this);
      tmp.parse(name.substr(op.size()));
      m_terms.push_back(tmp);
      return;
    }
  }

  m_funct = name;
  trim(m_funct);

  if (m_funct.empty()) {
<<<<<<< HEAD
    m_funct = EMPTY_EXPRESSION_NAME;
    return;
=======
    throw ParsingError("Empty function name");
>>>>>>> 47a1cb19
  }

  // Check if the function has arguments
  std::string::size_type i = std::string::npos;

  bool inQuotes = false;
  for (std::string::const_iterator c = name.begin(); c != name.end(); ++c) {
    if (*c == '"') {
      inQuotes = !inQuotes;
      continue;
    }

    if (!inQuotes && *c == '(') {
      i = c - name.begin();
      break;
    }
  }

  if (i != std::string::npos) {
    std::string::size_type j = name.find_last_of(')');
    if (j == std::string::npos || j < i) {
      throw ParsingError("Unmatched bracket", name, i);
    }

    if (j > i + 1) // nonzero argument list
    {
      std::string args = name.substr(i + 1, j - i - 1); //?
      trim(args);
      std::string f = name.substr(0, i);
      Expression tmp(this);
      tmp.parse(args);
      if (tmp.name() != EMPTY_EXPRESSION_NAME &&
          (!tmp.isFunct() || tmp.name() != ",")) {
        m_terms.push_back(tmp);
      } else {
        if (f.empty() && tmp.name() == ",") {
          f = ",";
        }
        std::string my_op = m_op;
        *this = tmp;
        m_op = my_op;
      }
      m_funct = f;
      if (m_funct.empty() && m_terms.empty()) {
        m_funct = EMPTY_EXPRESSION_NAME;
      }
    }
  }
}

std::string Expression::str() const {
  bool brackets = false;
  std::ostringstream res;
  size_t prec = op_prec(m_funct);
  if (size() == 1 && is_unary(m_funct)) { // unary operator
    res << m_funct;
    if (op_prec(m_terms[0].m_funct) > 0) {
      brackets = true;
    }
  } else if (!prec) { // function with a name
    res << m_funct;
    brackets = true;
  } else if (m_op == "-" && m_funct == "+") {
    brackets = true;
  } else if (m_op == "/" && m_funct == "*") {
    brackets = true;
  }

  if (!m_terms.empty()) {
    if (brackets)
      res << '(';
    for (const auto &term : m_terms) {
      res << term.operator_name();
      size_t prec1 = op_prec(term.m_funct);
      bool isItUnary = false;
      if (term.size() == 1 && is_unary(term.m_funct)) {
        prec1 = 0; // unary operator
        isItUnary = true;
      }
      bool bk = prec > 0 && prec1 > 0 && prec > prec1;
      if (bk)
        res << '(';
      if (isItUnary)
        res << ' ';
      res << term.str();
      if (bk)
        res << ')';
    }
    if (brackets)
      res << ')';
  }
  return res.str();
}

const Expression &Expression::bracketsRemoved() const {
  const Expression *e = this;
  while (e->name().empty() && e->size() == 1) {
    e = &e->m_terms[0];
  }
  return *e;
}

/**
 * Return a list of all variable names in this expression
 */
std::unordered_set<std::string> Expression::getVariables() const {
  std::unordered_set<std::string> out;
  if (!isFunct()) {
    std::string s = name();
    if (!s.empty() && !isdigit(s[0])) {
      out.insert(s);
    }
  } else {
    for (const auto &e : *this) {
      if (e.isFunct()) {
        std::unordered_set<std::string> tout = e.getVariables();
        out.insert(tout.begin(), tout.end());
      } else {
        std::string s = e.name();
        if (!s.empty() && !isdigit(s[0])) {
          out.insert(s);
        }
      }
    }
  }
  return out;
}

void Expression::rename(const std::string &newName) { m_funct = newName; }

void Expression::renameAll(const std::string &oldName,
                           const std::string &newName) {
  if (!isFunct() && name() == oldName) {
    rename(newName);
  } else {
    for (auto &term : m_terms) {
      term.renameAll(oldName, newName);
    }
  }
}

void Expression::toList(const std::string &sep) {
  if (name() == sep)
    return;
  Expression term(*this);
  m_terms.resize(1);
  m_terms[0] = term;
  setFunct(sep);
}

} // API
} // Mantid<|MERGE_RESOLUTION|>--- conflicted
+++ resolved
@@ -14,9 +14,8 @@
 const std::string DEFAULT_OPS_STR[] = {";", ",", "=", "== != > < <= >=",
                                        "&& || ^^", "+ -", "* /", "^"};
 
-<<<<<<< HEAD
 const std::string EMPTY_EXPRESSION_NAME = "EMPTY";
-=======
+
 namespace {
 /// Make the full text of the error message
 /// @param msg :: The text of the error message.
@@ -65,7 +64,6 @@
 /// @param msg :: The text of the error message.
 Expression::ParsingError::ParsingError(const std::string &msg)
     : std::runtime_error(msg) {}
->>>>>>> 47a1cb19
 
 Expression::Expression() {
 
@@ -439,12 +437,8 @@
   trim(m_funct);
 
   if (m_funct.empty()) {
-<<<<<<< HEAD
     m_funct = EMPTY_EXPRESSION_NAME;
     return;
-=======
-    throw ParsingError("Empty function name");
->>>>>>> 47a1cb19
   }
 
   // Check if the function has arguments
