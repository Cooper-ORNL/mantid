#include "MantidAPI/AnalysisDataService.h"
#include "MantidAPI/CostFunctionFactory.h"
#include "MantidAPI/FuncMinimizerFactory.h"
#include "MantidAPI/IFunction.h"
#include "MantidAPI/ITableWorkspace.h"
#include "MantidAPI/MatrixWorkspace.h"
#include "MantidAPI/ParameterTie.h"
#include "MantidAPI/TableRow.h"
#include "MantidAPI/WorkspaceFactory.h"
#include "MantidAPI/WorkspaceProperty.h"

#include "MantidCurveFitting/Constraints/BoundaryConstraint.h"
#include "MantidCurveFitting/CostFunctions/CostFuncLeastSquares.h"
#include "MantidCurveFitting/FuncMinimizers/FABADAMinimizer.h"

#include "MantidHistogramData/LinearGenerator.h"

#include "MantidKernel/Logger.h"
#include "MantidKernel/MersenneTwister.h"
#include "MantidKernel/PseudoRandomNumberGenerator.h"
#include "MantidKernel/normal_distribution.h"

#include <cmath>
#include <cstdio>
#include <cstdlib>
#include <ctime>
#include <random>

namespace Mantid {
namespace CurveFitting {
namespace FuncMinimisers {

namespace {
// static logger object
Kernel::Logger g_log("FABADAMinimizer");
// number of iterations when convergence isn't expected
const size_t LOWER_CONVERGENCE_LIMIT = 350;
// jump checking rate
const size_t JUMP_CHECKING_RATE = 200;
// low jump limit
const double LOW_JUMP_LIMIT = 1e-25;
<<<<<<< HEAD
// random number generator
std::mt19937 rng;
}
=======
} // namespace
>>>>>>> 958e1a74

DECLARE_FUNCMINIMIZER(FABADAMinimizer, FABADA)

/// Constructor
FABADAMinimizer::FABADAMinimizer()
    : m_counter(0), m_chainIterations(0), m_changes(), m_jump(), m_parameters(),
      m_chain(), m_chi2(0.), m_converged(false), m_convPoint(0),
      m_parConverged(), m_criteria(), m_maxIter(0), m_parChanged(),
      m_temperature(0.), m_counterGlobal(0), m_simAnnealingItStep(0),
      m_leftRefrPoints(0), m_tempStep(0.), m_overexploration(false),
      m_nParams(0), m_numInactiveRegenerations(), m_changesOld() {
  declareProperty("ChainLength", static_cast<size_t>(10000),
                  "Length of the converged chain.");
  declareProperty("StepsBetweenValues", 10,
                  "Steps done between chain points to avoid correlation"
                  " between them.");
  declareProperty(
      "ConvergenceCriteria", 0.01,
      "Variance in Cost Function for considering convergence reached.");
  declareProperty("InnactiveConvergenceCriterion", static_cast<size_t>(5),
                  "Number of Innactive Regenerations to consider"
                  " a certain parameter to be converged");
  declareProperty("JumpAcceptanceRate", 0.6666666,
                  "Desired jumping acceptance rate");
  // Simulated Annealing properties
  declareProperty("SimAnnealingApplied", false,
                  "If minimization should be run with Simulated"
                  " Annealing or not");
  declareProperty("MaximumTemperature", 10.0,
                  "Simulated Annealing maximum temperature");
  declareProperty("NumRefrigerationSteps", static_cast<size_t>(5),
                  "Simulated Annealing number of temperature changes");
  declareProperty("SimAnnealingIterations", static_cast<size_t>(10000),
                  "Number of iterations for the Simulated Annealig");
  declareProperty("Overexploration", false,
                  "If Temperatures < 1 are desired for overexploration,"
                  " no error will jump for that (The temperature is"
                  " constant during the convergence period)."
                  " Useful to find the exact minimum.");
  // Output Properties
  declareProperty(Kernel::make_unique<API::WorkspaceProperty<>>(
                      "PDF", "PDF", Kernel::Direction::Output),
                  "The name to give the output workspace for the"
                  " Probability Density Functions");
  declareProperty("NumberBinsPDF", 20,
                  "Number of bins used for the output PDFs");
  declareProperty(Kernel::make_unique<API::WorkspaceProperty<>>(
                      "Chains", "", Kernel::Direction::Output),
                  "The name to give the output workspace for the"
                  " complete chains.");
  declareProperty(Kernel::make_unique<API::WorkspaceProperty<>>(
                      "ConvergedChain", "", Kernel::Direction::Output,
                      API::PropertyMode::Optional),
                  "The name to give the output workspace for just the"
                  "converged chain");
  declareProperty(
      Kernel::make_unique<API::WorkspaceProperty<API::ITableWorkspace>>(
          "CostFunctionTable", "", Kernel::Direction::Output),
      "The name to give the output workspace");
  declareProperty(
      Kernel::make_unique<API::WorkspaceProperty<API::ITableWorkspace>>(
          "Parameters", "", Kernel::Direction::Output),
      "The name to give the output workspace (Parameter values and errors)");

  // To be implemented in the future
  /*declareProperty(
      Kernel::make_unique<API::WorkspaceProperty<>>(
          "Chi-squareLandscape", "", Kernel::Direction::Output),
      "The name to give the output workspace containing the chi-square"
      " landscape");*/
}

/** Initialize minimizer. Set initial values for all private members
 *
 * @param function :: the fit function
 * @param maxIterations :: maximum number of iterations
 */
void FABADAMinimizer::initialize(API::ICostFunction_sptr function,
                                 size_t maxIterations) {

  m_leastSquares =
      boost::dynamic_pointer_cast<CostFunctions::CostFuncLeastSquares>(
          function);
  if (!m_leastSquares) {
    throw std::invalid_argument("FABADA works only with least squares."
                                " Different function was given.");
  }

  m_fitFunction = m_leastSquares->getFittingFunction();
  m_counter = 0;
  m_counterGlobal = 0;
  m_converged = false;
  m_maxIter = maxIterations;

  // Initialize member variables related to fitting parameters, such as
  // m_chains, m_jump, etc
  initChainsAndParameters();

  // Initialize member variables related to simulated annealing, such as
  // m_temperature, m_overexploration, etc
  initSimulatedAnnealing();

  // Variable to calculate the total number of iterations required by the
  // SimulatedAnnealing and the posterior chain plus the burn in required
  // for the adaptation of the jump
  size_t totalRequiredIterations = 350 + m_chainIterations;
  if (!m_overexploration)
    totalRequiredIterations += m_simAnnealingItStep * m_leftRefrPoints;

  // Throw error if there are not enough iterations
  if (totalRequiredIterations >= maxIterations) {
    throw std::length_error(
        "Too few iterations to perform the"
        " Simulated Annealing and/or the posterior chain plus"
        " 350 iterations for the burn-in period. Increase"
        " MaxIterations property");
  }
}

/** Do one iteration.
 *
 * @return :: true if iterations must be continued, false otherwise
 */
bool FABADAMinimizer::iterate(size_t) {

  if (!m_leastSquares) {
    throw std::runtime_error("Cost function isn't set up.");
  }

  size_t m = m_nParams;

  // Just for the last iteration. For doing exactly the indicated
  // number of iterations.
  if (m_converged && m_counter == m_chainIterations - 1) {
    size_t t = getProperty("ChainLength");
    m = t % m_nParams;
    if (m == 0)
      m = m_nParams;
  }

  // Do one iteration of FABADA's algorithm for each parameter.
  for (size_t i = 0; i < m; i++) {

    GSLVector newParameters = m_parameters;

    // Calculate the step from a Gaussian
    double step = gaussianStep(m_jump[i]);

    // Calculate the new value of the parameter
    double newValue = m_parameters.get(i) + step;

    // Checks if it is inside the boundary constrinctions.
    // If not, changes it.
    boundApplication(i, newValue, step);
    // Obs: As well as checking whether the ties are not contradictory is
    // too constly, if there are tied parameters that are bounded,
    // checking that the boundedness is fulfilled for all the parameters
    // is costly too (extremely costly if the relations get complex,
    // which is plausible). Therefore it is not yet implemented and
    // the user should be aware of that.

    // Set the new value in order to calculate the new Chi square value
    if (std::isnan(newValue)) {
      throw std::runtime_error("Parameter value is NaN.");
    }
    newParameters.set(i, newValue);

    // Update the new value through the IFunction
    m_fitFunction->setParameter(i, newValue);

    // First, it fulfills the other ties, finally the current parameter tie
    // It notices m_leastSquares (the CostFuncLeastSquares) that we have
    // modified the parameters
    tieApplication(i, newParameters, newValue);
    m_fitFunction->applyTies();

    // To track "unmovable" parameters (=> cannot converge)
    if (!m_parChanged[i] && newParameters.get(i) != m_parameters.get(i))
      m_parChanged[i] = true;

    // Calculate the new chi2 value
    double newChi2 = m_leastSquares->val();
    // Save the old one to check convergence later on
    double oldChi2 = m_chi2;

    // Given the new chi2, position, m_changes[parameterIndex] and chains are
    // updated
    algorithmDisplacement(i, newChi2, newParameters);

    // Update the jump once each JUMP_CHECKING_RATE iterations
    if (m_counter % JUMP_CHECKING_RATE == 150) // JUMP CHECKING RATE IS 200, BUT
    // IS NOT CHECKED AT FIRST STEP, IT
    // IS AT 150
    {
      jumpUpdate(i);
    }

    // Check if the Chi square value has converged for parameter i.
    //(Obs: const int LOWER_CONVERGENCE_LIMIT = 350 := The iteration
    // since it starts to check if convergence is reached)

    // Take the unmovable parameters to be converged
    if (m_leftRefrPoints == 0 && !m_parChanged[i] &&
        m_counter > LOWER_CONVERGENCE_LIMIT)
      m_parConverged[i] = true;

    if (m_leftRefrPoints == 0 && !m_parConverged[i] &&
        m_counter > LOWER_CONVERGENCE_LIMIT) {
      if (oldChi2 != m_chi2) {
        double chi2Quotient = fabs(m_chi2 - oldChi2) / oldChi2;
        if (chi2Quotient < m_criteria[i]) {
          m_parConverged[i] = true;
        }
      }
    }
  } // for i

  // Update the counter, after finishing the iteration for each parameter
  m_counter += 1;
  m_counterGlobal += 1;

  // Check if Chi square has converged for all the parameters
  // if overexploring or Simulated Annealing completed
  convergenceCheck(); // updates m_converged

  // Check wheather it is refrigeration time or not (for Simulated Annealing)
  if (m_leftRefrPoints != 0 && m_counter == m_simAnnealingItStep) {
    simAnnealingRefrigeration();
  }

  // Evaluates if iterations should continue or not
  return iterationContinuation();

} // Iterate() end

double FABADAMinimizer::costFunctionVal() { return m_chi2; }

/** When all the iterations have been done, calculate and show all the results.
 *
 */
void FABADAMinimizer::finalize() {

  // Creating the reduced chain (considering only one each
  // "Steps between values" values)
  size_t chainLength = getProperty("ChainLength");
  int nSteps = getProperty("StepsBetweenValues");
  if (nSteps <= 0) {
    g_log.warning() << "StepsBetweenValues has a non valid value"
                       " (<= 0). Default one used"
                       " (StepsBetweenValues = 10).\n";
    nSteps = 10;
  }
  size_t convLength = size_t(double(chainLength) / double(nSteps));

  // Reduced chain
  std::vector<std::vector<double>> reducedConvergedChain;
  // Declaring vectors for best values
  std::vector<double> bestParameters(m_nParams);
  std::vector<double> errorLeft(m_nParams);
  std::vector<double> errorRight(m_nParams);

  calculateConvChainAndBestParameters(convLength, nSteps, reducedConvergedChain,
                                      bestParameters, errorLeft, errorRight);

  if (!getPropertyValue("Parameters").empty()) {
    outputParameterTable(bestParameters, errorLeft, errorRight);
  }

  // Set the best parameter values
  // Again, we need to modify the CostFunction through the IFunction

  for (size_t j = 0; j < m_nParams; ++j) {
    m_fitFunction->setParameter(j, bestParameters[j]);
  }
  // Convert type to setDirty the cost function
  boost::shared_ptr<MaleableCostFunction> leastSquaresMaleable =
      boost::static_pointer_cast<MaleableCostFunction>(m_leastSquares);
  leastSquaresMaleable->setDirtyInherited();
  // Convert back to base class
  m_leastSquares =
      boost::dynamic_pointer_cast<CostFunctions::CostFuncLeastSquares>(
          leastSquaresMaleable);

  // If required, output the complete chain
  if (!getPropertyValue("Chains").empty()) {
    outputChains();
  }

  double mostPchi2 = outputPDF(convLength, reducedConvergedChain);

  if (!getPropertyValue("ConvergedChain").empty()) {
    outputConvergedChains(convLength, nSteps);
  }

  if (!getPropertyValue("CostFunctionTable").empty()) {
    outputCostFunctionTable(convLength, mostPchi2);
  }

  // Set the best parameter values
  // Not used (needed if we want to return the most probable values too,
  // so saved as commented out)
  /*for (size_t j = 0; j < m_nParams; ++j) {
    m_leastSquares->setParameter(j, BestParameters[j]);
  }*/
}

/** Returns the step from a Gaussian given sigma = jump
 *
 * @param jump :: sigma
 * @return :: the step
 */
double FABADAMinimizer::gaussianStep(const double &jump) {
  return Kernel::normal_distribution<double>(0.0, std::abs(jump))(rng);
}

/** If the new point is out of its bounds, it is changed to fit in the bound
 * limits
 *
 * @param parameterIndex :: the index of the parameter
 * @param newValue :: the value of the parameter
 * @param step :: the step used to modify the parameter value
 */
void FABADAMinimizer::boundApplication(const size_t &parameterIndex,
                                       double &newValue, double &step) {
  API::IConstraint *iConstraint = m_fitFunction->getConstraint(parameterIndex);
  if (!iConstraint)
    return;
  Constraints::BoundaryConstraint *bcon =
      dynamic_cast<Constraints::BoundaryConstraint *>(iConstraint);
  if (!bcon)
    return;

  double lower = bcon->lower();
  double upper = bcon->upper();
  double delta = upper - lower;

  // Lower
  while (newValue < lower) {
    if (std::abs(step) > delta) {
      newValue = m_parameters.get(parameterIndex) + step / 10.0;
      step = step / 10;
      m_jump[parameterIndex] = m_jump[parameterIndex] / 10;
    } else {
      newValue =
          lower + std::abs(step) - (m_parameters.get(parameterIndex) - lower);
    }
  }
  // Upper
  while (newValue > upper) {
    if (std::abs(step) > delta) {
      newValue = m_parameters.get(parameterIndex) + step / 10.0;
      step = step / 10;
      m_jump[parameterIndex] = m_jump[parameterIndex] / 10;
    } else {
      newValue =
          upper - (std::abs(step) + m_parameters.get(parameterIndex) - upper);
    }
  }
}

/** Applies ties to parameters. Ties are applied to other parameters first and
 *sequentially, finally ties are applied to the current parameter
 *
 * @param parameterIndex :: the index of the parameter
 * @param newParameters :: the value of the parameters after applying ties
 * @param newValue :: new value of the current parameter
 */
void FABADAMinimizer::tieApplication(const size_t &parameterIndex,
                                     GSLVector &newParameters,
                                     double &newValue) {
  // Fulfill the ties of the other parameters
  for (size_t j = 0; j < m_nParams; ++j) {
    if (j != parameterIndex) {
      API::ParameterTie *tie = m_fitFunction->getTie(j);
      if (tie) {
        newValue = tie->eval();
        if (boost::math::isnan(newValue)) { // maybe not needed
          throw std::runtime_error("Parameter value is NaN.");
        }
        newParameters.set(j, newValue);
        m_fitFunction->setParameter(j, newValue);
      }
    }
  }
  // After all the other variables, the current one is updated to the ties
  API::ParameterTie *tie = m_fitFunction->getTie(parameterIndex);
  if (tie) {
    newValue = tie->eval();
    if (boost::math::isnan(newValue)) { // maybe not needed
      throw std::runtime_error("Parameter value is NaN.");
    }
    newParameters.set(parameterIndex, newValue);
    m_fitFunction->setParameter(parameterIndex, newValue);
  }

  // Convert type to setDirty the cost function
  //(to notify the CostFunction we have modified the IFunction)
  boost::shared_ptr<MaleableCostFunction> leastSquaresMaleable =
      boost::static_pointer_cast<MaleableCostFunction>(m_leastSquares);

  leastSquaresMaleable->setDirtyInherited();

  // Convert back to base class
  m_leastSquares =
      boost::dynamic_pointer_cast<CostFunctions::CostFuncLeastSquares>(
          leastSquaresMaleable);
}

/** Given the new chi2, next position is calculated and updated.
 *
 * @param parameterIndex :: the index of the parameter
 * @param chi2New :: the new value of chi2
 * @param newParameters :: new value of the fitting parameters
 */
void FABADAMinimizer::algorithmDisplacement(const size_t &parameterIndex,
                                            const double &chi2New,
                                            GSLVector &newParameters) {

  // If new Chi square value is lower, jumping directly to new parameter
  if (chi2New < m_chi2) {
    for (size_t j = 0; j < m_nParams; j++) {
      m_chain[j].push_back(newParameters.get(j));
    }
    m_chain[m_nParams].push_back(chi2New);
    m_parameters = newParameters;
    m_chi2 = chi2New;
    m_changes[parameterIndex] += 1;
  }

  // If new Chi square value is higher, it depends on the probability
  else {
    // Calculate probability of change
    double prob = exp((m_chi2 - chi2New) / (2.0 * m_temperature));

    // Decide if changing or not
    double p = std::uniform_real_distribution<double>(0.0, 1.0)(rng);
    if (p <= prob) {
      for (size_t j = 0; j < m_nParams; j++) {
        m_chain[j].push_back(newParameters.get(j));
      }
      m_chain[m_nParams].push_back(chi2New);
      m_parameters = newParameters;
      m_chi2 = chi2New;
      m_changes[parameterIndex] += 1;
    } else {
      for (size_t j = 0; j < m_nParams; j++) {
        m_chain[j].push_back(m_parameters.get(j));
      }
      m_chain[m_nParams].push_back(m_chi2);
      // Old parameters taken again
      for (size_t j = 0; j < m_nParams; ++j) {
        m_fitFunction->setParameter(j, m_parameters.get(j));
      }
      // Convert type to setDirty the cost function
      //(to notify the CostFunction we have modified the FittingFunction)
      boost::shared_ptr<MaleableCostFunction> leastSquaresMaleable =
          boost::static_pointer_cast<MaleableCostFunction>(m_leastSquares);

      leastSquaresMaleable->setDirtyInherited();

      // Convert back to base class
      m_leastSquares =
          boost::dynamic_pointer_cast<CostFunctions::CostFuncLeastSquares>(
              leastSquaresMaleable);
    }
  }
}

/** Updates the parameterIndex-th parameter jump if appropriate
 *
 * @param parameterIndex :: the index of the current parameter
 */
void FABADAMinimizer::jumpUpdate(const size_t &parameterIndex) {
  const double jumpAR = getProperty("JumpAcceptanceRate");
  double newJump;

  if (m_leftRefrPoints == 0 &&
      m_changes[parameterIndex] == m_changesOld[parameterIndex])
    ++m_numInactiveRegenerations[parameterIndex];
  else
    m_changesOld[parameterIndex] = m_changes[parameterIndex];

  if (m_changes[parameterIndex] == 0) {
    newJump = m_jump[parameterIndex] / JUMP_CHECKING_RATE;
    // JUST FOR THE CASE THERE HAS NOT BEEN ANY CHANGE
    //(treated as if only one acceptance).
  } else {
    m_numInactiveRegenerations[parameterIndex] = 0;
    double f = m_changes[parameterIndex] / double(m_counter);

    //*ALTERNATIVE CODE
    //*Current acceptance rate evaluated
    //*double f = m_changes[parameterIndex] / double(JUMP_CHECKING_RATE);
    //*Obs: should be quicker to explore, but less stable (maybe not ergodic)

    newJump = m_jump[parameterIndex] * f / jumpAR;

    //*ALTERNATIVE CODE
    //*Reset the m_changes value to get the information
    //*for the current jump, not the whole history (maybe not ergodic)
    //*m_changes[parameterIndex] = 0;
  }

  m_jump[parameterIndex] = newJump;

  // Check if the new jump is too small. It means that it has been a wrong
  // convergence.
  if (std::abs(m_jump[parameterIndex]) < LOW_JUMP_LIMIT) {
    g_log.warning()
        << "Wrong convergence might be reached for parameter " +
               m_fitFunction->parameterName(parameterIndex) +
               ". Try to set a proper initial value for this parameter\n";
  }
}

/** Check if Chi square has converged for all the parameters if overexploring or
 * Simulated Annealing completed
 *
 */
void FABADAMinimizer::convergenceCheck() {
  size_t innactConvCriterion = getProperty("InnactiveConvergenceCriterion");

  if (m_leftRefrPoints == 0 && m_counter > LOWER_CONVERGENCE_LIMIT &&
      !m_converged) {
    size_t t = 0;
    bool ImmobilityConv = false;
    for (size_t i = 0; i < m_nParams; i++) {
      if (m_parConverged[i]) {
        t += 1;
      } else if (m_numInactiveRegenerations[i] >= innactConvCriterion) {
        ++t;
        ImmobilityConv = true;
      }
    }
    // If all parameters have converged (usually or through observed
    // immobility):
    // It sets up both the counter and the changes' vector to 0, in order to
    // consider only the data of the converged part of the chain, when updating
    // the jump.
    if (t == m_nParams) {
      m_converged = true;

      if (ImmobilityConv)
        g_log.warning() << "Convergence detected through immobility."
                           " It might be a bad convergence.\n";

      m_convPoint = m_counterGlobal * m_nParams + 1;
      m_counter = 0;
      for (size_t i = 0; i < m_nParams; ++i) {
        m_changes[i] = 0;
      }

      // If done with a different temperature, the error would be
      // wrongly obtained (because the temperature modifies the
      // chi-square landscape)
      // Although keeping ergodicity, more iterations will be needed
      // because a wrong step is initially used.
      m_temperature = 1.0;
    }

    // All parameters should converge at the same iteration
    else {
      // The not converged parameters can be identified at the last iteration
      if (m_counterGlobal < m_maxIter - m_chainIterations)
        for (size_t i = 0; i < m_nParams; ++i)
          m_parConverged[i] = false;
    }
  }
}

/** Refrigerates the system if appropriate
 *
 */
void FABADAMinimizer::simAnnealingRefrigeration() {
  // Update jump to separate different temperatures
  for (size_t i = 0; i < m_nParams; ++i)
    jumpUpdate(i);

  // Resetting variables for next temperature
  //(independent jump calculation for different temperatures)
  m_counter = 0;
  for (size_t j = 0; j < m_nParams; ++j) {
    m_changes[j] = 0;
  }
  // Simulated Annealing variables updated
  --m_leftRefrPoints;
  // To avoid numerical error accumulation
  if (m_leftRefrPoints == 0)
    m_temperature = 1.0;
  else
    m_temperature /= m_tempStep;
}

/* @return :: true if iteration must continue, false otherwise.
 *
 */
bool FABADAMinimizer::iterationContinuation() {

  // If still through Simulated Annealing
  if (m_leftRefrPoints != 0)
    return true;

  if (!m_converged) {

    // If there is not convergence continue the iterations.
    if (m_counterGlobal < m_maxIter - m_chainIterations) {
      return true;
    }
    // If there is not convergence, but it has been made
    // convergenceMaxIterations iterations, stop and throw the error.
    else {
      std::string failed = "";
      for (size_t i = 0; i < m_nParams; ++i) {
        if (!m_parConverged[i]) {
          failed = failed + m_fitFunction->parameterName(i) + ", ";
        }
      }
      failed.replace(failed.end() - 2, failed.end(), ".");
      throw std::runtime_error(
          "Convegence NOT reached after " +
          std::to_string(m_maxIter - m_chainIterations) +
          " iterations.\n   Try to set better initial values for parameters: " +
          failed +
          " Or increase the maximum number of iterations "
          "(MaxIterations property).");
    }
  } else {
    // If convergence has been reached, continue until we complete the chain
    // length. Otherwise, stop interations.
    return m_counter < m_chainIterations;
  }
  // can we even get here? -> Nope (we should not, so we do not want it to
  // continue)
  return false;
}

/** Create the workspace for the complete parameters chain (the last histogram
 *is for the Chi square).
 *
 */
void FABADAMinimizer::outputChains() {

  size_t chainLength = m_chain[0].size();
  API::MatrixWorkspace_sptr wsC = API::WorkspaceFactory::Instance().create(
      "Workspace2D", m_nParams + 1, chainLength, chainLength);

  // Do one iteration for each parameter plus one for Chi square.
  for (size_t j = 0; j < m_nParams + 1; ++j) {
    auto &X = wsC->mutableX(j);
    auto &Y = wsC->mutableY(j);
    for (size_t k = 0; k < chainLength; ++k) {
      X[k] = double(k);
      Y[k] = m_chain[j][k];
    }
  }

  // Set and name the workspace for the complete chain
  setProperty("Chains", wsC);
}

/** Create the workspace containing the converged chain
 *
 * @param convLength :: length of the converged chain
 * @param nSteps :: number of steps done between chain points to avoid
 *correlation
 */
void FABADAMinimizer::outputConvergedChains(size_t convLength, int nSteps) {

  // Create the workspace for the converged part of the chain.
  API::MatrixWorkspace_sptr wsConv;
  if (convLength > 0) {
    wsConv = API::WorkspaceFactory::Instance().create(
        "Workspace2D", m_nParams + 1, convLength, convLength);
  } else {
    g_log.warning() << "Empty converged chain, empty Workspace returned.";
    wsConv = API::WorkspaceFactory::Instance().create("Workspace2D",
                                                      m_nParams + 1, 1, 1);
  }

  // Do one iteration for each parameter plus one for Chi square.
  for (size_t j = 0; j < m_nParams + 1; ++j) {
    std::vector<double>::const_iterator first =
        m_chain[j].begin() + m_convPoint;
    std::vector<double>::const_iterator last = m_chain[j].end();
    std::vector<double> convChain(first, last);
    auto &X = wsConv->mutableX(j);
    auto &Y = wsConv->mutableY(j);
    for (size_t k = 0; k < convLength; ++k) {
      X[k] = double(k);
      Y[k] = convChain[nSteps * k];
    }
  }

  // Set and name the workspace for the converged part of the chain.
  setProperty("ConvergedChain", wsConv);
}

/** Create the workspace containing chi2 values
 *
 * @param convLength :: length of the converged chain
 * @param mostProbableChi2 :: most probable chi2 value
 *correlation
 */
void FABADAMinimizer::outputCostFunctionTable(size_t convLength,
                                              double mostProbableChi2) {
  // Create the workspace for the Chi square values.
  API::ITableWorkspace_sptr wsChi2 =
      API::WorkspaceFactory::Instance().createTable("TableWorkspace");
  wsChi2->addColumn("double", "Chi2 Minimum");
  wsChi2->addColumn("double", "Most Probable Chi2");
  wsChi2->addColumn("double", "reduced Chi2 Minimum");
  wsChi2->addColumn("double", "Most Probable reduced Chi2");

  // Obtain the quantity of the initial data.
  API::FunctionDomain_sptr domain = m_leastSquares->getDomain();
  size_t dataSize = domain->size();

  // Calculate the value for the reduced Chi square.
  double minimumChi2Red =
      m_chi2 / (double(dataSize - m_nParams)); // For de minimum value.
  double mostProbableChi2Red;
  if (convLength > 0)
    mostProbableChi2Red = mostProbableChi2 / (double(dataSize - m_nParams));
  else {
    g_log.warning()
        << "Most probable chi square not calculated. -1 is returned.\n"
        << "Most probable reduced chi square not calculated. -1 is "
           "returned.\n";
    mostProbableChi2Red = -1;
  }

  // Add the information to the workspace and name it.
  API::TableRow row = wsChi2->appendRow();
  row << m_chi2 << mostProbableChi2 << minimumChi2Red << mostProbableChi2Red;
  setProperty("CostFunctionTable", wsChi2);
}

/** Create the workspace containing probability density function (PDF)
 *
 * @param convLength :: length of the converged chain
 * @param reducedChain :: the reduced chain (will be sorted)
 * @return :: most probable chi square value
 */
double
FABADAMinimizer::outputPDF(size_t convLength,
                           std::vector<std::vector<double>> &reducedChain) {

  // To store the most probable chi square value
  double mostPchi2;

  // Create the workspace for the Probability Density Functions
  int pdfLength = getProperty(
      "NumberBinsPDF"); // histogram length for the PDF output workspace
  if (pdfLength <= 0) {
    g_log.warning() << "Non valid Number of bins for the PDF (<= 0)."
                       " Default value (20 bins) taken\n";
    pdfLength = 20;
  }
  API::MatrixWorkspace_sptr ws = API::WorkspaceFactory::Instance().create(
      "Workspace2D", m_nParams + 1, pdfLength + 1, pdfLength);

  // Calculate the cost function Probability Density Function
  if (convLength > 0) {
    std::sort(reducedChain[m_nParams].begin(), reducedChain[m_nParams].end());
    std::vector<double> PDFYAxis(pdfLength, 0);
    double start = reducedChain[m_nParams][0];
    double bin =
        (reducedChain[m_nParams][convLength - 1] - start) / double(pdfLength);
    size_t step = 0;
    MantidVec &X = ws->dataX(m_nParams);
    MantidVec &Y = ws->dataY(m_nParams);
    X[0] = start;
    for (size_t i = 1; i < static_cast<size_t>(pdfLength) + 1; i++) {
      double binEnd = start + double(i) * bin;
      X[i] = binEnd;
      while (step < convLength && reducedChain[m_nParams][step] <= binEnd) {
        PDFYAxis[i - 1] += 1;
        ++step;
      }
      // Divided by convLength * bin to normalize
      Y[i - 1] = PDFYAxis[i - 1] / (double(convLength) * bin);
    }

    auto indexMostProbableChi2 =
        std::max_element(PDFYAxis.begin(), PDFYAxis.end());

    mostPchi2 = X[indexMostProbableChi2 - PDFYAxis.begin()] + (bin / 2.0);

    // Do one iteration for each parameter.
    for (size_t j = 0; j < m_nParams; ++j) {
      // Calculate the Probability Density Function
      std::vector<double> PDFYAxis(pdfLength, 0);
      double start = reducedChain[j][0];
      double bin =
          (reducedChain[j][convLength - 1] - start) / double(pdfLength);
      size_t step = 0;
      MantidVec &X = ws->dataX(j);
      MantidVec &Y = ws->dataY(j);
      X[0] = start;
      for (size_t i = 1; i < static_cast<size_t>(pdfLength) + 1; i++) {
        double binEnd = start + double(i) * bin;
        X[i] = binEnd;
        while (step < convLength && reducedChain[j][step] <= binEnd) {
          PDFYAxis[i - 1] += 1;
          ++step;
        }
        Y[i - 1] = PDFYAxis[i - 1] / (double(convLength) * bin);
      }
    }
  } // if convLength > 0
  else {
    g_log.warning() << "No points to create PDF. Empty Wokspace returned.\n";
    mostPchi2 = -1;
  }

  // Set and name the PDF workspace.
  setProperty("PDF", ws);
  return mostPchi2;
}

/** Create the table workspace containing parameter values
 *
 * @param bestParameters :: vector containing best values for fitting parameters
 * @param errorLeft :: [output] vector containing the sqrt of the mean square
 *left deviation
 * @param errorRight :: [output] vector containing the sqrt of the mean square
 *right deviation
 */
void FABADAMinimizer::outputParameterTable(
    const std::vector<double> &bestParameters,
    const std::vector<double> &errorLeft,
    const std::vector<double> &errorRight) {

  // Create the workspace for the parameters' value and errors.
  API::ITableWorkspace_sptr wsPdfE =
      API::WorkspaceFactory::Instance().createTable("TableWorkspace");
  wsPdfE->addColumn("str", "Name");
  wsPdfE->addColumn("double", "Value");
  wsPdfE->addColumn("double", "Left's error");
  wsPdfE->addColumn("double", "Rigth's error");

  for (size_t j = 0; j < m_nParams; ++j) {
    API::TableRow row = wsPdfE->appendRow();
    row << m_fitFunction->parameterName(j) << bestParameters[j] << errorLeft[j]
        << errorRight[j];
  }
  // Set and name the Parameter Errors workspace.
  setProperty("Parameters", wsPdfE);
}

/** Create the reduced convergence chain and calculate the best parameter values
 *and errors
 *
 * @param convLength :: length of the converged chain
 * @param nSteps :: number of steps done between chain points to avoid
 * @param reducedChain :: [output] the reduced chain
 * @param bestParameters :: [output] vector containing best values for fitting
 *parameters
 * @param errorLeft :: [output] vector containing the sqrt of the mean square
 *left deviation
 * @param errorRight :: [output] vector containing the sqrt of the mean square
 *right deviation
 */
void FABADAMinimizer::calculateConvChainAndBestParameters(
    size_t convLength, int nSteps,
    std::vector<std::vector<double>> &reducedChain,
    std::vector<double> &bestParameters, std::vector<double> &errorLeft,
    std::vector<double> &errorRight) {

  // In case of reduced chain
  if (convLength > 0) {
    // Write first element of the reduced chain
    for (size_t e = 0; e <= m_nParams; ++e) {
      std::vector<double> v;
      v.push_back(m_chain[e][m_convPoint]);
      reducedChain.push_back(v);
    }

    // Calculate the reducedConvergedChain for the cost fuction.
    auto first = m_chain[m_nParams].begin() + m_convPoint;
    auto last = m_chain[m_nParams].end();
    std::vector<double> convChain(first, last);
    for (size_t k = 1; k < convLength; ++k) {
      reducedChain[m_nParams].push_back(convChain[nSteps * k]);
    }

    // Calculate the position of the minimum Chi square value
    auto positionMinChi2 = std::min_element(reducedChain[m_nParams].begin(),
                                            reducedChain[m_nParams].end());
    m_chi2 = *positionMinChi2;

    // Calculate the parameter value and the errors
    for (size_t j = 0; j < m_nParams; ++j) {
      auto first = m_chain[j].begin() + m_convPoint;
      auto last = m_chain[j].end();
      // reducedConvergedChain calculated for each parameter
      std::vector<double> convChain(first, last);
      // Obs: Starts at 1 (0 already added)
      for (size_t k = 1; k < convLength; ++k) {
        reducedChain[j].push_back(convChain[nSteps * k]);
      }
      // best fit parameters taken
      bestParameters[j] =
          reducedChain[j][positionMinChi2 - reducedChain[m_nParams].begin()];
      std::sort(reducedChain[j].begin(), reducedChain[j].end());
      auto posBestPar = std::find(reducedChain[j].begin(),
                                  reducedChain[j].end(), bestParameters[j]);
      double varLeft = 0, varRight = 0;
      for (auto k = reducedChain[j].begin(); k < reducedChain[j].end();
           k += 2) {
        if (k < posBestPar)
          varLeft += (*k - bestParameters[j]) * (*k - bestParameters[j]);
        else if (k > posBestPar)
          varRight += (*k - bestParameters[j]) * (*k - bestParameters[j]);
      }
      if (posBestPar != reducedChain[j].begin())
        varLeft /= double(posBestPar - reducedChain[j].begin());
      if (posBestPar != reducedChain[j].end() - 1)
        varRight /= double(reducedChain[j].end() - posBestPar - 1);

      errorLeft[j] = -sqrt(varLeft);
      errorRight[j] = sqrt(varRight);
    }
  } // End if there is converged chain

  // If the converged chain is empty
  else {
    g_log.warning() << "There is no converged chain."
                       " Thus the parameters' errors are not"
                       " computed.\n";
    for (size_t k = 0; k < m_nParams; ++k) {
      bestParameters[k] = *(m_chain[k].end() - 1);
    }
  }
}

/** Initialze member variables related to fitting parameters
 *
 */
void FABADAMinimizer::initChainsAndParameters() {
  // The "real" parametersare got (not the active ones)
  m_nParams = m_fitFunction->nParams();
  if (m_nParams == 0) {
    throw std::invalid_argument("Function has 0 fitting parameters.");
  }
  // The initial parameters are saved
  if (m_parameters.size() != m_nParams) {
    m_parameters.resize(m_nParams);
  }

  size_t n = getProperty("ChainLength");
  m_chainIterations = size_t(ceil(double(n) / double(m_nParams)));

  // Save parameter constraints
  for (size_t i = 0; i < m_nParams; ++i) {

    double param = m_fitFunction->getParameter(i);
    m_parameters.set(i, param);

    API::IConstraint *iConstraint = m_fitFunction->getConstraint(i);
    if (iConstraint) {
      Constraints::BoundaryConstraint *bcon =
          dynamic_cast<Constraints::BoundaryConstraint *>(iConstraint);
      if (bcon) {
        if (bcon->hasLower()) {
          if (param < bcon->lower())
            m_parameters.set(i, bcon->lower());
        }
        if (bcon->hasUpper()) {
          if (param > bcon->upper())
            m_parameters.set(i, bcon->upper());
        }
      }
    }

    // Initialize chains
    m_chain.push_back(std::vector<double>(1, param));
    // Initilize jump parameters
    m_jump.push_back(param != 0.0 ? std::abs(param / 10) : 0.01);
  }
  m_chi2 = m_leastSquares->val();
  m_chain.push_back(std::vector<double>(1, m_chi2));
  m_parChanged = std::vector<bool>(m_nParams, false);
  m_changes = std::vector<int>(m_nParams, 0);
  m_changesOld = m_changes;
  m_numInactiveRegenerations = std::vector<size_t>(m_nParams, 0);
  m_parConverged = std::vector<bool>(m_nParams, false);
  m_criteria =
      std::vector<double>(m_nParams, getProperty("ConvergenceCriteria"));
}

/** Initialize member variables used for simulated annealing
 *
 */
void FABADAMinimizer::initSimulatedAnnealing() {

  // Obs: Simulated Annealing with maximum temperature = 1.0, 1step,
  // could be used to increase the "burn-in" period before beginning to
  // check for convergence (Not the ideal way -> Think something)
  if (getProperty("SimAnnealingApplied")) {

    m_temperature = getProperty("MaximumTemperature");
    if (m_temperature == 0.0) {
      g_log.warning() << "MaximumTemperature not a valid temperature"
                         " (T = 0). Default (T = 10.0) taken.\n";
      m_temperature = 10.0;
    }
    if (m_temperature < 0) {
      g_log.warning() << "MaximumTemperature not a temperature"
                         " (< 0), absolute value taken\n";
      m_temperature = -m_temperature;
    }
    m_overexploration = getProperty("Overexploration");
    if (!m_overexploration && m_temperature < 1) {
      m_temperature = 1 / m_temperature;
      g_log.warning() << "MaximumTemperature reduces proper"
                         " exploration (0 < T < 1), product inverse taken ("
                      << m_temperature << ")\n";
    }
    if (m_overexploration && m_temperature > 1) {
      m_overexploration = false;
      g_log.warning()
          << "Overexploration wrong temperature. Not"
             " overexploring. Applying usual Simulated Annealing.\n";
    }
    // Obs: The result is truncated to not have more iterations than
    // the chosen by the user and for all temperatures have the same
    // number of iterations
    m_leftRefrPoints = getProperty("NumRefrigerationSteps");
    if (m_leftRefrPoints <= 0) {
      g_log.warning()
          << "Wrong value for the number of refrigeration"
             " points (<= 0). Therefore, default value (5 points) taken.\n";
      m_leftRefrPoints = 5;
    }

    m_simAnnealingItStep = getProperty("SimAnnealingIterations");
    m_simAnnealingItStep /= m_leftRefrPoints;

    m_tempStep = pow(m_temperature, 1.0 / double(m_leftRefrPoints));

    // m_simAnnealingItStep stores the number of iterations per step
    // 50 for pseudo-continuous temperature decrease
    // without hindering the fitting algorithm itself
    if (m_simAnnealingItStep < 50 && !m_overexploration) {
      g_log.warning()
          << "SimAnnealingIterations/NumRefrigerationSteps too small"
             " (< 50 it). Simulated Annealing not applied\n";
      m_leftRefrPoints = 0;
      m_temperature = 1.0;
    }

    // During Overexploration, the temperature will not be changed
    if (m_overexploration)
      m_leftRefrPoints = 0;
  } else {
    m_temperature = 1.0;
    m_leftRefrPoints = 0;
  }
}
} // namespace FuncMinimisers
} // namespace CurveFitting
} // namespace Mantid<|MERGE_RESOLUTION|>--- conflicted
+++ resolved
@@ -39,13 +39,9 @@
 const size_t JUMP_CHECKING_RATE = 200;
 // low jump limit
 const double LOW_JUMP_LIMIT = 1e-25;
-<<<<<<< HEAD
 // random number generator
 std::mt19937 rng;
-}
-=======
 } // namespace
->>>>>>> 958e1a74
 
 DECLARE_FUNCMINIMIZER(FABADAMinimizer, FABADA)
 
