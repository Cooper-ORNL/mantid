#ifndef MANTID_CURVEFITTING_SEQDOMAIN_H_
#define MANTID_CURVEFITTING_SEQDOMAIN_H_

//----------------------------------------------------------------------
// Includes
//----------------------------------------------------------------------
#include "MantidCurveFitting/DllConfig.h"
#include "MantidAPI/FunctionDomain.h"
#include "MantidAPI/FunctionValues.h"
#include "MantidAPI/IDomainCreator.h"
#include "MantidCurveFitting/CostFunctions/CostFuncLeastSquares.h"
#include "MantidCurveFitting/CostFunctions/CostFuncRwp.h"

#include <stdexcept>
#include <vector>
#include <algorithm>

namespace Mantid {
namespace CurveFitting {
/** An implementation of CompositeDomain.

    @author Roman Tolchenov, Tessella plc
    @date 15/11/2011

    Copyright &copy; 2009 ISIS Rutherford Appleton Laboratory, NScD Oak Ridge
   National Laboratory & European Spallation Source

    This file is part of Mantid.

    Mantid is free software; you can redistribute it and/or modify
    it under the terms of the GNU General Public License as published by
    the Free Software Foundation; either version 3 of the License, or
    (at your option) any later version.

    Mantid is distributed in the hope that it will be useful,
    but WITHOUT ANY WARRANTY; without even the implied warranty of
    MERCHANTABILITY or FITNESS FOR A PARTICULAR PURPOSE.  See the
    GNU General Public License for more details.

    You should have received a copy of the GNU General Public License
    along with this program.  If not, see <http://www.gnu.org/licenses/>.

    File change history is stored at: <https://github.com/mantidproject/mantid>.
    Code Documentation is available at: <http://doxygen.mantidproject.org>
*/
class MANTID_CURVEFITTING_DLL SeqDomain : public API::FunctionDomain {
public:
  SeqDomain() : API::FunctionDomain(), m_currentIndex(0) {}
<<<<<<< HEAD
  virtual ~SeqDomain() = default;
=======
  ~SeqDomain() override {}
>>>>>>> fa8a40d8
  /// Return the number of points in the domain
  size_t size() const override;
  /// Return the number of parts in the domain
  virtual size_t getNDomains() const;
  /// Create and return i-th domain and i-th values, (i-1)th domain is released.
  virtual void getDomainAndValues(size_t i, API::FunctionDomain_sptr &domain,
                                  API::FunctionValues_sptr &values) const;
  /// Add new domain creator
  void addCreator(API::IDomainCreator_sptr creator);
  /// Calculate the value of a least squares cost function
  virtual void
  leastSquaresVal(const CostFunctions::CostFuncLeastSquares &leastSquares);
  /// Calculate the value, first and second derivatives of a least squares cost
  /// function
  virtual void leastSquaresValDerivHessian(
      const CostFunctions::CostFuncLeastSquares &leastSquares, bool evalDeriv,
      bool evalHessian);
  /// Calculate the value of a Rwp cost function
  void rwpVal(const CostFunctions::CostFuncRwp &rwp);
  /// Calculate the value, first and second derivatives of a RWP cost function
  void rwpValDerivHessian(const CostFunctions::CostFuncRwp &rwp, bool evalDeriv,
                          bool evalHessian);

  /// Create an instance of SeqDomain in one of two forms: either SeqDomain for
  /// sequential domain creation
  /// or ParDomain for parallel calculations
  static SeqDomain *create(API::IDomainCreator::DomainType type);

protected:
  /// Current index
  mutable size_t m_currentIndex;
  /// Currently active domain.
  mutable std::vector<API::FunctionDomain_sptr> m_domain;
  /// Currently active values.
  mutable std::vector<API::FunctionValues_sptr> m_values;
  /// Domain creators.
  std::vector<boost::shared_ptr<API::IDomainCreator>> m_creators;
};

} // namespace CurveFitting
} // namespace Mantid

#endif /*MANTID_CURVEFITTING_SEQDOMAIN_H_*/<|MERGE_RESOLUTION|>--- conflicted
+++ resolved
@@ -46,11 +46,6 @@
 class MANTID_CURVEFITTING_DLL SeqDomain : public API::FunctionDomain {
 public:
   SeqDomain() : API::FunctionDomain(), m_currentIndex(0) {}
-<<<<<<< HEAD
-  virtual ~SeqDomain() = default;
-=======
-  ~SeqDomain() override {}
->>>>>>> fa8a40d8
   /// Return the number of points in the domain
   size_t size() const override;
   /// Return the number of parts in the domain
