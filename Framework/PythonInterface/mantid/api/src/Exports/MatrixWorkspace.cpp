--- conflicted
+++ resolved
@@ -230,13 +230,9 @@
       .def("getAxis", &MatrixWorkspace::getAxis,
            (arg("self"), arg("axis_index")), return_internal_reference<>(),
            "Get a pointer to a workspace axis")
-<<<<<<< HEAD
-      .def("isDistribution", (const bool &(MatrixWorkspace::*)() const) &
-=======
       .def("isHistogramData", &MatrixWorkspace::isHistogramData, arg("self"),
            "Returns True if this is considered to be binned data.")
       .def("isDistribution", (bool (MatrixWorkspace::*)() const) &
->>>>>>> ead57601
                                  MatrixWorkspace::isDistribution,
            arg("self"), "Returns the status of the distribution flag")
       .def("YUnit", &MatrixWorkspace::YUnit, arg("self"),
