--- conflicted
+++ resolved
@@ -465,10 +465,6 @@
         prefix = self.getProperty("OptionalPrefix").value
 
         Tag = 'SNAP'
-<<<<<<< HEAD
-
-=======
->>>>>>> 669cf056
         progStart = .25
         progDelta = (1.-progStart)/len(in_Runs)
 
@@ -496,45 +492,6 @@
             # put together output names
             new_Tag = Tag
             if len(prefix) > 0:
-<<<<<<< HEAD
-                new_Tag += '_' + prefix
-            basename = '%s_%s_%s' % (new_Tag, runnumber, group)
-
-            # create unfocussed data if in set-up mode
-            if Process_Mode == "Set-Up":
-                unfocussedWksp = '{}_{}_d'.format(new_Tag, runnumber)
-            else:
-                unfocussedWksp = ''
-
-            redWS = basename + '_red'
-
-            if calib == 'DetCal File':
-                # have to load and override the instrument here
-                Load(Filename='SNAP' + str(runnumber), OutputWorkspace=redWS, startProgress=progStart,
-                     endProgress=progStart + .25 * progDelta)
-                progStart += .25 * progDelta
-
-                LoadIsawDetCal(InputWorkspace=redWS, Filename=detcalFile)
-
-                AlignAndFocusPowder(InputWorkspace=redWS, OutputWorkspace=redWS,
-                                    MaskWorkspace=maskWSname,  # can be empty string
-                                    GroupingWorkspace=group,
-                                    UnfocussedWorkspace=unfocussedWksp,  # can be empty string
-                                    startProgress=progStart,
-                                    endProgress=progStart + .5 * progDelta,
-                                    **alignAndFocusArgs)
-                progStart += .5 * progDelta
-            else:
-                # pass all of the work to the child algorithm
-                AlignAndFocusPowderFromFiles(Filename='SNAP' + str(runnumber), OutputWorkspace=redWS,
-                                             MaxChunkSize=16,  # GiB
-                                             MaskWorkspace=maskWSname,  # can be empty string
-                                             GroupingWorkspace=group,
-                                             UnfocussedWorkspace=unfocussedWksp,  # can be empty string
-                                             startProgress=progStart,
-                                             endProgress=progStart + .5 * progDelta,
-                                             **alignAndFocusArgs)
-=======
                 new_Tag = prefix + '_' + new_Tag
             basename = '%s_%s_%s' % (new_Tag, runnumber, self.alignAndFocusArgs['GroupingWorkspace'])
             self.log().warning('{}:{}:{}'.format(i, new_Tag, basename))
@@ -544,7 +501,6 @@
                                                         withUnfocussed=(Process_Mode == 'Set-Up'),
                                                         progStart=progStart, progDelta=progDelta*.5)
             progStart += .5 * progDelta
->>>>>>> 669cf056
 
             # subtract the background if it was supplied
             if background:
@@ -610,13 +566,7 @@
             # set workspace as an output so it gets history
             ConvertUnits(InputWorkspace=str(outputWksp), OutputWorkspace=str(outputWksp), Target=finalUnits,
                          EMode='Elastic')
-<<<<<<< HEAD
-            propertyName = 'OutputWorkspace_'+str(outputWksp)
-            self.declareProperty(WorkspaceProperty(propertyName, outputWksp, Direction.Output))
-            self.setProperty(propertyName, outputWksp)
-=======
             self._exportWorkspace('OutputWorkspace_' + str(outputWksp), outputWksp)
->>>>>>> 669cf056
 
             # declare some things as extra outputs in set-up
             if Process_Mode != "Production":
