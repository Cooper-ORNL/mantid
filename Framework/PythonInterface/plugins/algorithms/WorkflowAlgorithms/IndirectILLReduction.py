#pylint: disable=no-init,too-many-instance-attributes,invalid-name,too-many-branches
from __future__ import (absolute_import, division, print_function)

import os.path
import numpy as np
from mantid.simpleapi import *
from mantid.kernel import *
from mantid.api import *
from mantid import config, mtd, logger
from IndirectImport import import_mantidplot

# first the helpers

_ws_or_none = lambda s: mtd[s] if s != '' else None

# plot and save to move to GUI
def save_ws(ws):
    """
    Saves given workspace in default save directory
    @param ws : input workspace or workspace group name
    """
    filename = mtd[ws].getName() + '.nxs'
    workdir = config['defaultsave.directory']
    file_path = os.path.join(workdir, filename)
    SaveNexusProcessed(InputWorkspace=ws, Filename=file_path)

def plot_ws(ws):
    """
    plots the given workspace
    @param ws : input workspace name
    """
    # think about getting the unit and label from ws
    # x_unit = mtd[ws].getAxis(0).getUnit()
    x_label = 'Energy Transfer [mev]'
    mtd_plot = import_mantidplot()
    graph = mtd_plot.newGraph()
    mtd_plot.plotSpectrum(ws, 0, window=graph)
    layer = graph.activeLayer()
    layer.setAxisTitle(mtd_plot.Layer.Bottom, x_label)
    layer.setAxisTitle(mtd_plot.Layer.Left, 'Intensity [a.u.]')
    layer.setTitle('')

def extract_workspace(ws, ws_out, x_start, x_end):
    """
    Extracts a part of the workspace
    @param  ws      :: input workspace name
    @param  ws_out  :: output workspace name
    @param  x_start :: start bin of workspace to be extracted
    @param  x_end   :: end bin of workspace to be extracted
    """
    CropWorkspace(InputWorkspace=ws, OutputWorkspace=ws_out, XMin=x_start, XMax=x_end)
    ScaleX(InputWorkspace=ws_out, OutputWorkspace=ws_out, Factor=-x_start, Operation='Add')

def monitor_range(ws):
    """
    Get sensible x-range where monitor count is not zero
    Used to mask out the first and last few channels
    @param ws :: name of workspace
    @return   :: tuple of xmin and xmax
    """
    x = mtd[ws].readX(0)
    y = mtd[ws].readY(0)
    # mid x value in order to search for left and right monitor range delimiter
    size = len(x)
    # Maximum search in left and right half of the workspace
    mid = int(size / 2)
    # Maximum position left
    imin = np.argmax(np.array(y[0:mid])) - 1
    # Maximum position right
    imax = np.argmax(np.array(y[mid:size])) + 1 + mid + 1
    return x[imin], x[imax]

# possibility to replace by the use of SelectNexusFilesByMetadata
def check_QENS(ws):
    """
    Checks if the given ws is of QENS type
    @param ws :: input ws name
    @return   :: True if it is, False otherwise
    """
    runobject = mtd[ws].getRun()
    runnumber = mtd[ws].getRunNumber()
    result = True

    if not runobject.hasProperty('Doppler.maximum_delta_energy'):
        if not runobject.hasProperty('Doppler.velocity_profile'):
            logger.warning('Run #%s has no Doppler.velocity_profile neither '
                           'Doppler.maximum_delta_energy. Assuming QENS type.' % runnumber)
        else:
            profile = runobject.getLogData('Doppler.velocity_profile').value
            if profile == 0:
                logger.warning('Run #%s has no Doppler.maximum_delta_energy but '
                               'Doppler.velocity_profile is 0. Assuming QENS type.' % runnumber)
            else:
                logger.warning('Run #%s has no Doppler.maximum_delta_energy but '
                               'Doppler.velocity_profile is not 0. Not a QENS data. Skipping.' % runnumber)
                result = False
    else:
        energy = runobject.getLogData('Doppler.maximum_delta_energy').value
        if energy == 0:
            logger.warning('Run #%s has Doppler.maximum_delta_energy 0. Not a QENS data. Skipping.' % runnumber)
            result = False
        else:
            if not runobject.hasProperty('Doppler.velocity_profile'):
                logger.warning('Run #%s has no Doppler.velocity_profile but '
                               'Doppler.maximum_delta_energy is not 0. Assuming QENS data.' % runnumber)
            else:
                profile = runobject.getLogData('Doppler.velocity_profile').value
                if profile != 0:
                    logger.warning('Run #%s has Doppler.velocity_profile not 0. Not a QENS data. Skipping.'
                                   % runnumber)
                    result = False

    return result

# get_peak_positions with shift_spectra to move to separate algorithm
def get_peak_position(ws, i):
    """
    Gives bin of the peak of i-th spectrum in the ws
    @param ws        :: input workspace
    @param i         :: spectrum index of input workspace
    @return          :: bin number of the peak position
    """
    __temp = ExtractSingleSpectrum(InputWorkspace=ws, WorkspaceIndex=i)

    __fit_table = FindEPP(InputWorkspace=__temp)

    # Mid bin number
    mid_bin = int(__temp.blocksize() / 2)

    # Bin number, where Y has its maximum
    y_values = __temp.readY(0)

    # Delete unused single spectrum
    DeleteWorkspace(__temp)

    # Bin range: difference between mid bin and peak bin should be in this range
    tolerance = int(mid_bin / 2)

    # Peak bin (not in energy)
    peak_bin = __fit_table.row(0)["PeakCentre"]

    # Reliable check for peak bin
    fit_status = __fit_table.row(0)["FitStatus"]

    if peak_bin < 0 or peak_bin > len(y_values) or \
            (fit_status != 'success') or (abs(peak_bin - mid_bin) > tolerance):
        # Fit failed (too narrow peak) or outside bin range
        if abs(np.argmax(y_values) - mid_bin) < tolerance:
            # Take bin of maximum peak
            peak_bin = np.argmax(y_values)
        else:
            # Take the center (i.e. do no shift the spectrum)
            peak_bin = mid_bin

<<<<<<< HEAD
=======
    try:
        if 'EPPfit_NormalisedCovarianceMatrix':
            DeleteWorkspace('EPPfit_NormalisedCovarianceMatrix')
        if 'EPPfit_Parameters':
            DeleteWorkspace('EPPfit_Parameters')
    except ValueError:
        logger.debug('No Fit table available for deletion')
>>>>>>> e73c969f

    # Delete unused TableWorkspaces
    try:
        if 'EPPfit_NormalisedCovarianceMatrix':
            DeleteWorkspace('EPPfit_NormalisedCovarianceMatrix')
        if 'EPPfit_Parameters':
            DeleteWorkspace('EPPfit_Parameters')
        if __fit_table:
            DeleteWorkspace(__fit_table)
    except ValueError:
        logger.debug('No Fit table available for deletion')

    return peak_bin

def shift_spectra(ws1, ws2=None, shift_option=False, masking=False):
    """
    If only ws1 is given, each single spectrum will be centered around 0 meV
    If in addition ws2 is given and shift_option is False, ws1 will be shifted to match the peak positions of ws2
    If in addition ws2 is given and shift_option is True, ws1 will be shifted by the
    number of bins that is required for ws2 to be centered
    @param ws1                         ::   input workspace that will be shifted
    @param ws2                         ::   optional workspace according to which ws1 will be shifted
    @param shift_option                ::   option to shift ws1 by number of bins (ws2 to center)
    @return                            ::   bins before and after masking are proposed to take place
    """
    number_spectra = mtd[ws1].getNumberHistograms()
    size = mtd[ws1].blocksize()

    if ws2 is not None and \
            (size != mtd[ws2].blocksize() or number_spectra != mtd[ws2].getNumberHistograms()):
        logger.warning('Input workspaces should have the same number of bins and spectra')

    mid_bin = int(size / 2)

    # Initial values for bin range of output workspace. Bins outside this range will be masked
    start_bin = 0
    end_bin = size

    # Shift each single spectrum of the input workspace ws1
    for i in range(number_spectra):

        # Find peak positions in ws1
        logger.debug('Get peak position of spectrum %d' % i)
        peak_bin1 = get_peak_position(ws1, i)

        # If only one workspace is given as an input, this workspace will be shifted
        if ws2 is None:
            to_shift = peak_bin1 - mid_bin
        else:
            # Find peak positions in ws2
            peak_bin2 = get_peak_position(ws2, i)

            if not shift_option:
                # ws1 will be shifted according to peak position of ws2
                to_shift = peak_bin1 - peak_bin2
            else:
                # ws1 will be shifted according to centered peak of ws2
                to_shift = peak_bin2 - mid_bin

        # Shift Y and E values of spectrum i by a number of to_shift bins
        # Note the - sign, since np.roll shifts right if the argument is positive
        # while here if to_shift is positive, it means we need to shift to the left
        mtd[ws1].setY(i, np.roll(mtd[ws1].dataY(i), int(-to_shift)))
        mtd[ws1].setE(i, np.roll(mtd[ws1].dataE(i), int(-to_shift)))

        if (size - to_shift) < end_bin:
            end_bin = size - to_shift
            logger.debug('New right boundary for masking due to left shift by %d bins' % to_shift)
        elif abs(to_shift) > start_bin:
            start_bin = abs(to_shift)
            logger.debug('New left boundary for masking due to right shift by %d bins' % abs(to_shift))
        else:
            logger.debug('Shifting does not result in a new range for masking')

    # Mask bins to the left of the final bin range
    if masking is True:
        # Mask corrupted bins according to shifted workspaces
        logger.debug('Mask bin numbers smaller than %d and larger than %d' % (start_bin, end_bin - 1))
        logger.notice('Bins out of energy range [%f %f] meV will be masked' % (x[start_bin], x[end_bin - 1]))
        # Mask bins to the left and right of the final bin range
        MaskBins(InputWorkspace=ws1, OutputWorkspace=ws1, XMin=x[0], XMax=x[start_bin])
        MaskBins(InputWorkspace=ws1, OutputWorkspace=ws1, XMin=x[end_bin], XMax=x[end])

    return start_bin, end_bin

def convert_to_energy(ws):
    """
    Convert the input ws x-axis from channel to energy transfer
    @param ws     :: input workspace name
    """
    # get energy formula
    formula = energy_formula(ws)
    ConvertAxisByFormula(InputWorkspace=ws, OutputWorkspace=ws, Axis='X', Formula=formula)
    mtd[ws].getAxis(0).setUnit('DeltaE')  # in mev
    xnew = mtd[ws].readX(0)  # energy array
    logger.information('Energy range : %f to %f' % (xnew[0], xnew[-1]))

def energy_formula(ws):
    """
    Calculate the formula for channel number to energy transfer transformation
    @param ws :: name of the input workspace
    @return   :: formula to transform from time channel to energy transfer
    """
    x = mtd[ws].readX(0)
    size = len(x)
    mid = float((size - 1) / 2)
    gRun = mtd[ws].getRun()
    energy = 0
    scale = 1.e-3  # from micro ev to milli ev

    if gRun.hasProperty('Doppler.maximum_delta_energy'):
        energy = gRun.getLogData('Doppler.maximum_delta_energy').value  # max energy in micro eV
        logger.information('Doppler max delta energy in micro eV : %s' % energy)
    elif gRun.hasProperty('Doppler.delta_energy'):
        energy = gRun.getLogData('Doppler.delta_energy').value  # delta energy in micro eV
        logger.information('Doppler delta energy in micro eV : %s' % energy)
    else:
        logger.warning('Input run has no property Doppler.mirror_sense. Check your input file.')
        logger.warning('Doppler maximum delta energy is 0 micro eV')

    formula = '(x-%f)*%f' % (mid, 2.0 * energy / (size - 1) * scale)

    logger.information('Energy transform formula: ' + formula)

    return formula

def perform_unmirror(red, left, right, option):
    """
    Handling unmirror options > 0 and sum left and right wing if needed
    @param red::          reduced workspace, will be updated
    @param left::         left workspace
    @param right::        right workspace
    @param option::       the unmirror option
    @return:: start_bin   bins with smaller bin number will be masked
    @return:: end_bin     bins with higher bin number will be masked
    """
    # Initial bins out of which range masking will be performed
    start_bin = 0
    end_bin = mtd[red].blocksize()

    if option == 0:
        logger.information('Unmirror 0: Nothing to be done')

    elif option == 1:
        logger.information('Unmirror 1: Return the left wing')
        CloneWorkspace(InputWorkspace=left, OutputWorkspace=red)

    elif option == 2:
        logger.information('Unmirror 2: Return the right wing')
        CloneWorkspace(InputWorkspace=right, OutputWorkspace=red)

    elif option == 3:
        logger.information('Unmirror 3: Sum the left and right wings')

    elif option == 4:
        logger.information('Unmirror 4: Shift the right according to left')
        start_bin, end_bin = shift_spectra(right, left)

    elif option == 5:
        logger.information('Unmirror 5: Shift the right according to right of the vanadium and sum to left')
        start_bin, end_bin = shift_spectra(right, 'right_van', True)

    elif option == 6:
        logger.information('Unmirror 6: Center both the right and the left')
        start_bin_left, endbin_left = shift_spectra(left)
        start_bin_right, endbin_right = shift_spectra(right)
        start_bin = np.maximum(start_bin_left, start_bin_right)
        end_bin = np.minimum(endbin_left, endbin_right)

    elif option == 7:
        logger.information('Unmirror 7: Shift both the right and the left according to vanadium and sum')
        start_bin_left, endbin_left = shift_spectra(left, 'left_van', True)
        start_bin_right, endbin_right = shift_spectra(right, 'right_van', True)
        start_bin = np.maximum(start_bin_left, start_bin_right)
        end_bin = np.minimum(endbin_left, endbin_right)

    if option > 2:
        # Perform unmirror option by summing left and right workspaces
        Plus(LHSWorkspace=left, RHSWorkspace=right, OutputWorkspace=red)
        Scale(InputWorkspace=red, OutputWorkspace=red, Factor=0.5, Operation='Multiply')

    return start_bin, end_bin

class IndirectILLReduction(DataProcessorAlgorithm):

    # Optional input calibration workspace
    _calib_ws = None

    # Files
    _map_file = None
    _run_file = None
    _vanadium_file = None
    _background_file = None
    _parameter_file = None

    # Bool flags
    _debug_mode = None
    _sum_runs = None
    _save = None
    _plot = None

    # Integer
    _unmirror_option = None

    # Other
    _instrument_name = None
    _instrument = None
    _analyser = None
    _reflection = None

    def category(self):
        return "Workflow\\MIDAS;Inelastic\\Reduction"

    def summary(self):
        return 'Performs QENS energy transfer reduction for ILL indirect geometry data, instrument IN16B.'

    def PyInit(self):
        # File properties
        self.declareProperty(MultipleFileProperty('Run',extensions=['nxs']),
                             doc='File path of run (s).')

        self.declareProperty(FileProperty('VanadiumRun', '',
                                          action=FileAction.OptionalLoad,
                                          extensions=['nxs']),
                             doc='File path of vanadium run. Used for UnmirrorOption=[5,7]')

        self.declareProperty(FileProperty('BackgroundRun', '',
                                          action=FileAction.OptionalLoad,
                                          extensions=['nxs']),
                             doc='File path of background run.')

        self.declareProperty(FileProperty('MapFile', '',
                                          action=FileAction.OptionalLoad,
                                          extensions=['xml']),
                             doc='Filename of the detector grouping map file to use. \n'
                                 'If left blank the default will be used.')
        # Other inputs
        self.declareProperty(MatrixWorkspaceProperty('CalibrationWorkspace', '',
                                                     direction=Direction.Input,
                                                     optional=PropertyMode.Optional),
                             doc='Workspace containing calibration intensities for each detector')

        self.declareProperty(name='Analyser',
                             defaultValue='silicon',
                             validator=StringListValidator(['silicon']),
                             doc='Analyser crystal.')

        self.declareProperty(name='Reflection',
                             defaultValue='111',
                             validator=StringListValidator(['111','311']),
                             doc='Analyser reflection.')

        self.declareProperty(name='SumRuns',
                             defaultValue=False,
                             doc='Whether to sum all the input runs.')

        self.declareProperty(name='UnmirrorOption',defaultValue=6,
                             validator=IntBoundedValidator(lower=0, upper=7),
                             doc='Unmirroring options: \n'
                                 '0 no unmirroring\n'
                                 '1 left\n'
                                 '2 right\n'
                                 '3 sum of left and right\n'
                                 '4 shift right according to left and sum\n'
                                 '5 like 4, but use Vanadium run for peak positions\n'
                                 '6 center both left and right at zero and sum\n'
                                 '7 like 6, but use Vanadium run for peak positions')

        # Output options
        self.declareProperty(name='Save',defaultValue=False,
                             doc='Whether to save the reduced workpsace to nxs file.')

        self.declareProperty(name='Plot',defaultValue=False,
                             doc='Whether to plot the reduced workspace.')

        self.declareProperty(name='DebugMode',
                             defaultValue=False,
                             doc='Whether to output the workspaces in intermediate steps.')

        # Output workspace properties
        self.declareProperty(WorkspaceGroupProperty("OutputWorkspace", "red",
                                                    optional=PropertyMode.Optional,
                                                    direction=Direction.Output),
                             doc="Group name for the reduced workspace(s).")

        # Debug mode
        self.declareProperty(WorkspaceGroupProperty("RawWorkspace", "raw",
                                                    optional=PropertyMode.Optional,
                                                    direction=Direction.Output),
                             doc="Group name for the raw workspace(s).")

        self.declareProperty(WorkspaceGroupProperty("MonitorWorkspace", "monitor",
                                                    optional=PropertyMode.Optional,
                                                    direction=Direction.Output),
                             doc="Group name for the monitor workspace(s).")

        self.declareProperty(WorkspaceGroupProperty("DetWorkspace", "detgrouped",
                                                    optional=PropertyMode.Optional,
                                                    direction=Direction.Output),
                             doc="Group name for the det workspace(s).")

        self.declareProperty(WorkspaceGroupProperty("MnormWorkspace", "mnorm",
                                                    optional=PropertyMode.Optional,
                                                    direction=Direction.Output),
                             doc="Group name for the mnorm workspace(s).")

        self.declareProperty(WorkspaceGroupProperty("BsubWorkspace", "bsub",
                                                    optional=PropertyMode.Optional,
                                                    direction=Direction.Output),
                             doc="Group name for the bsub workspace(s).")

        self.declareProperty(WorkspaceGroupProperty("VnormWorkspace", "vnorm",
                                                    optional=PropertyMode.Optional,
                                                    direction=Direction.Output),
                             doc="Group name for the vnorm workspace(s).")

        self.declareProperty(WorkspaceGroupProperty("RightWorkspace", "right",
                                                    optional=PropertyMode.Optional,
                                                    direction=Direction.Output),
                             doc="Group name for the right workspace(s).")

        self.declareProperty(WorkspaceGroupProperty("LeftWorkspace", "left",
                                                    optional=PropertyMode.Optional,
                                                    direction=Direction.Output),
                             doc="Group name for the left workspace(s).")

    def validateInputs(self):

        # this is run before setUp, so need to get properties also here!
        issues = dict()
        # Unmirror options 5 and 7 require a Vanadium run as input workspace
        if (self.getProperty('UnmirrorOption').value == 5 or self.getProperty('UnmirrorOption').value == 7) \
                and self.getPropertyValue('VanadiumRun') == "":
            issues['VanadiumRun'] = 'Given unmirror option requires vanadium run to be set'

        return issues

    def setUp(self):

        self._run_file = self.getPropertyValue('Run')
        self._vanadium_file = self.getPropertyValue('VanadiumRun')
        self._background_file = self.getPropertyValue('BackgroundRun')
        self._analyser = self.getPropertyValue('Analyser')
        self._map_file = self.getPropertyValue('MapFile')
        self._calib_ws = _ws_or_none(self.getPropertyValue('CalibrationWorkspace'))
        self._reflection = self.getPropertyValue('Reflection')
        self._debug_mode = self.getProperty('DebugMode').value
        self._plot = self.getProperty('Plot').value
        self._save = self.getProperty('Save').value
        self._sum_runs = self.getProperty('SumRuns').value
        self._unmirror_option = self.getProperty('UnmirrorOption').value

        self._red_ws = self.getPropertyValue('OutputWorkspace')
        self._raw_ws = self._red_ws + '_' + self.getPropertyValue('RawWorkspace')
        self._monitor_ws = self._red_ws + '_' + self.getPropertyValue('MonitorWorkspace')
        self._det_ws = self._red_ws + '_' + self.getPropertyValue('DetWorkspace')
        self._mnorm_ws = self._red_ws + '_' + self.getPropertyValue('MnormWorkspace')
        self._bsub_ws = self._red_ws + '_' + self.getPropertyValue('BsubWorkspace')
        if self._calib_ws is not None:
            self._vnorm_ws = self._red_ws + '_' + self.getPropertyValue('VnormWorkspace')
        self._left_ws = self._red_ws + '_' + self.getPropertyValue('LeftWorkspace')
        self._right_ws = self._red_ws + '_' + self.getPropertyValue('RightWorkspace')

        if self._sum_runs is True:
            self.log().notice('All the runs will be summed')
            self._run_file = self._run_file.replace(',', '+')

    def PyExec(self):

        self.setUp()
        # this must be Load, to be able to treat multiple files
        Load(Filename=self._run_file, OutputWorkspace=self._red_ws)

        self.log().information('Loaded .nxs file(s) : %s' % self._run_file)
        runlist = []
        nonQENSrunlist = []

        # check if it is a workspace or workspace group and perform reduction correspondingly
        if isinstance(mtd[self._red_ws],WorkspaceGroup):

            # get instrument from the first ws in a group and load config files
            self._instrument = mtd[self._red_ws].getItem(0).getInstrument()

            self._load_auxiliary_files()

            # figure out number of progress reports, i.e. one for each input workspace/file
            progress = Progress(self, start=0.0, end=1.0, nreports = mtd[self._red_ws].size())

            # traverse over items in workspace group and reduce individually
            for i in range(0, mtd[self._red_ws].size()):

                run = '{0:06d}'.format(mtd[self._red_ws].getItem(i).getRunNumber())
                ws = run + '_' + self._red_ws
                # prepend run number
                RenameWorkspace(InputWorkspace = run, OutputWorkspace = ws)

                progress.report("Reducing run #" + run)
                # check if the run is QENS type and call reduction for each run
                if check_QENS(ws):
                    runlist.append(run)
                    self._reduce_run(run)
                else:
                    nonQENSrunlist.append(run)
        else:
            # get instrument name and load config files
            self._instrument = mtd[self._red_ws].getInstrument()

            self._load_auxiliary_files()

            run = '{0:06d}'.format(mtd[self._red_ws].getRunNumber())
            ws = run + '_' + self._red_ws
            # prepend run number
            RenameWorkspace(InputWorkspace = self._red_ws, OutputWorkspace = ws)

            # check if the run is QENS type and call reduction
            if check_QENS(ws):
                runlist.append(run)
                self._reduce_run(run)
            else:
                nonQENSrunlist.append(run)

        # remove any loaded non-QENS type data if was given:
        for nonQENS in nonQENSrunlist:
            DeleteWorkspace(nonQENS + '_' + self._red_ws)

        if not runlist:
            self.log().error('None of the given input files where of QENS type.')
        else:
            self._finalize(runlist)

    def _load_auxiliary_files(self):
        """
        Loads parameter and detector grouping map file
        self._instrument must be already set before calling this
        """
        self._instrument_name = self._instrument.getName()
        self._analyser = self.getPropertyValue('Analyser')
        self._reflection = self.getPropertyValue('Reflection')

        idf_directory = config['instrumentDefinition.directory']
        ipf_name = self._instrument_name + '_' + self._analyser + '_' + self._reflection + '_Parameters.xml'
        self._parameter_file = os.path.join(idf_directory, ipf_name)

        self.log().information('Set parameter file : %s' % self._parameter_file)

        if self._map_file == '':
            # path name for default map file
            if self._instrument.hasParameter('Workflow.GroupingFile'):
                grouping_filename = self._instrument.getStringParameter('Workflow.GroupingFile')[0]
                self._map_file = os.path.join(config['groupingFiles.directory'], grouping_filename)
            else:
                raise ValueError("Failed to find default detector grouping file. Please specify manually.")

        self.log().information('Set detector map file : %s' % self._map_file)

        # load background run if needed
        if self._background_file:
            self._load_background_run()
            self.log().information('Loaded background run: %s' % self._background_file)

        # load vanadium run if needed
        if self._unmirror_option == 5 or self._unmirror_option == 7:
            self._load_vanadium_run()
            self.log().information('Loaded vanadium run: %s' % self._vanadium_file)

    def _load_vanadium_run(self):
        """
        Loads vanadium run into workspace and extracts left and right wings to use in shift spectra
        Used only in unmirror =5,7 for alignment. This file is the same for all the files to be reduced.
        Note the recursion!
        """
        # call IndirectILLReduction for vanadium run with unmirror 1 and 2 to get left and right

        left_van = IndirectILLReduction(Run=self._vanadium_file, MapFile=self._map_file, Analyser=self._analyser,
                                        Reflection=self._reflection, SumRuns=True, UnmirrorOption=1)

        right_van = IndirectILLReduction(Run=self._vanadium_file, MapFile=self._map_file, Analyser=self._analyser,
                                         Reflection=self._reflection, SumRuns=True, UnmirrorOption=2)

        # if vanadium run is not of QENS type, output will be empty, exit with error
        if not left_van or not right_van:
            self.log().error('Failed to load vanadium run #%s. Not a QENS type? Aborting.' % self._vanadium_file)
        else:
            # note, that run number will be prepended, so need to rename
            RenameWorkspace(left_van.getItem(0).getName(),'left_van')
            RenameWorkspace(right_van.getItem(0).getName(), 'right_van')

    def _load_background_run(self):
        """
        Loads background run. This file is the same for all the files to be reduced.
        """
        background = Load(Filename=self._background_file)
        LoadParameterFile(Workspace=background, Filename=self._parameter_file)
        NormaliseToMonitor(InputWorkspace=background, OutputWorkspace=background, MonitorSpectrum=1)
        GroupDetectors(InputWorkspace=background, OutputWorkspace=background, MapFile=self._map_file, Behaviour='Sum')

    def _reduce_run(self, run):
        """
        Performs the reduction for a given single run
        All the main reduction workflow logic goes here
        @param run :: string of run number to reduce
        """
        self.log().information('Reducing run #' + run)

        red = run + '_' + self._red_ws
        raw = run + '_' + self._raw_ws
        det = run + '_' + self._det_ws
        mon = run + '_' + self._monitor_ws
        mnorm = run + '_' + self._mnorm_ws
        left = run + '_' + self._left_ws
        right = run + '_' + self._right_ws

        self._debug(red, raw)

        # Main reduction workflow
        LoadParameterFile(Workspace=red, Filename=self._parameter_file)

        ExtractSingleSpectrum(InputWorkspace=red, OutputWorkspace=mon, WorkspaceIndex=0)

        GroupDetectors(InputWorkspace=red, OutputWorkspace=red, MapFile=self._map_file, Behaviour='Sum')

        self._debug(red, det)

        NormaliseToMonitor(InputWorkspace=red, OutputWorkspace=red, MonitorWorkspace=mon)

        self._debug(red, mnorm)

        # subtract the background if specified
        if self._background_file:
            Minus(LHSWorkspace=red, RHSWorkspace='background', OutputWorkspace=red)
            bsub = run + '_' + self._bsub_ws
            self._debug(red, bsub)

        # Calibrate to vanadium calibration workspace if specified
        # note, this is a one-column calibration workspace
        if self._calib_ws is not None:
            Divide(LHSWorkspace=red, RHSWorkspace=self._calib_ws, OutputWorkspace=red)
            vnorm = run + '_' + self._vnorm_ws
            self._debug(red, vnorm)

        # Number of bins
        size = mtd[red].blocksize()

        # Get the left and right wings
        extract_workspace(red, left, 0, int(size / 2))
        extract_workspace(red, right, int(size / 2), size)
        # Get the left and right monitors, needed to identify the masked bins
        extract_workspace(mon, '__left_mon', 0, int(size / 2))
        extract_workspace(mon, '__right_mon', int(size / 2), size)

        # Mask bins out of monitor range (zero bins) for left and right wings
        xmin_left, xmax_left = monitor_range('__left_mon')
        xmin_right, xmax_right = monitor_range('__right_mon')
        # Delete the left and right monitors
        DeleteWorkspace('__left_mon')
        DeleteWorkspace('__right_mon')
        # Determine global bins for masking
        xmin = np.maximum(xmin_left, xmin_right)
        xmax = np.minimum(xmax_left, xmax_right)

        # Masking bins according to their bin numbers
        if xmin > 0:
            self.log().debug('Mask bins (left ws and right ws) smaller than %d' % xmin)
            MaskBins(InputWorkspace=left, OutputWorkspace=left, XMin=0, XMax=xmin)
            MaskBins(InputWorkspace=right, OutputWorkspace=right, XMin=0, XMax=xmin)
        if xmax < size:
            self.log().debug('Mask bins (left ws and right ws) larger than %d' % (xmax - 1))
            MaskBins(InputWorkspace=left, OutputWorkspace=left, XMin=xmax, XMax=size)
            MaskBins(InputWorkspace=right, OutputWorkspace=right, XMin=xmax, XMax=size)

        # Get new reduced workspaces
        start_bin, end_bin = perform_unmirror(red, left, right, self._unmirror_option)

        convert_to_energy(left)
        convert_to_energy(right)

        # Energy transfer
        mirror_sense = 0
        if self._unmirror_option == 0:
            # Get mirror_sense from run
            if mtd[red].getRun().hasProperty('Doppler.mirror_sense'):
                # mirror_sense 14 : two wings
                # mirror_sense 16 : one wing
                mirror_sense = mtd[red].getRun().getLogData('Doppler.mirror_sense').value
                if mirror_sense == 14:
                    self.log().warning('Input run #%s has two wings, no energy transfer can be performed' % run)
                elif mirror_sense == 16:
                    self.log().information('Input run #%s has one wing, perform energy transfer' % run)
                    convert_to_energy(red)
            else:
                self.log().warning('Input run #%s has no property Doppler.mirror_sense. ' % run)
        else:
            convert_to_energy(red)

        ConvertSpectrumAxis(InputWorkspace=left, OutputWorkspace=left, Target='Theta', EMode='Indirect')
        ConvertSpectrumAxis(InputWorkspace=right, OutputWorkspace=right, Target='Theta', EMode='Indirect')
        ConvertSpectrumAxis(InputWorkspace=red, OutputWorkspace=red, Target='Theta', EMode='Indirect')

        # Mask corrupted bins according to shifted workspaces
        # Reload X-values (now in meV)
        x = mtd[red].readX(0)

        # Mask bins of reduced workspace
        if self._unmirror_option == 0 and mirror_sense == 14:
            if xmin_left > 0:
                self.log().debug('Mask red ws bins smaller than %d' % xmin_left)
                MaskBins(InputWorkspace=red, OutputWorkspace=red, XMin=x[0], XMax=x[xmin_left])
            if xmin_right < size and xmax_left < size:
                self.log().debug('Mask red ws bins between %d, %d' % (xmax_left, int(size / 2) + xmin_right - 1))
                MaskBins(InputWorkspace=red, OutputWorkspace=red, XMin=x[xmax_left], XMax=x[int(size / 2) + xmin_right])
            if xmax_right < size:
                self.log().debug('Mask red ws bins larger than %d' % (xmax_right + int(size / 2) - 1))
                MaskBins(InputWorkspace=red, OutputWorkspace=red, XMin=x[xmax_right + int(size / 2)], XMax=x[-1])
        else:
            # Mask bins out of final energy range
            if start_bin > 0:
                self.log().debug('Mask bins smaller than %d and larger than %d' % (start_bin, end_bin - 1))
                self.log().notice(
                    'Bins out of energy range [%f %f] meV will be masked' % (x[start_bin], x[end_bin - 1]))
                MaskBins(InputWorkspace=red, OutputWorkspace=red, XMin=x[0], XMax=x[start_bin])
            if end_bin < len(x) - 1:
                self.log().debug('Mask bins smaller than %d and larger than %d' % (start_bin, end_bin - 1))
                self.log().notice(
                    'Bins out of energy range [%f %f] meV will be masked' % (x[start_bin], x[end_bin - 1]))
                MaskBins(InputWorkspace=red, OutputWorkspace=red, XMin=x[end_bin], XMax=x[-1])

        # cleanup by-products if not needed
        if not self._debug_mode:
            DeleteWorkspace(mon)
            DeleteWorkspace(left)
            DeleteWorkspace(right)

    def _debug(self, ws, name):
        """
        in DebugMode, clones ws with a new name
        @param ws   : input workspace name
        @param name : name of the clone workspace
        """
        if self._debug_mode:
            CloneWorkspace(InputWorkspace=ws, OutputWorkspace=name)

    def _finalize(self, runlist):

        # remove cached left and right of vanadium run
        if self._unmirror_option == 5 or self._unmirror_option == 7:
            DeleteWorkspace('left_van')
            DeleteWorkspace('right_van')

        if self._background_file:
            DeleteWorkspace('background')

        list_red = []
        # first group and set reduced ws
        for run in runlist:
            list_red.append(run + '_' + self._red_ws)

        # Group result workspaces
        GroupWorkspaces(InputWorkspaces=list_red, OutputWorkspace=self._red_ws)

        self.setProperty('OutputWorkspace', self._red_ws)

        # group optional ws in debug mode
        if self._debug_mode:

            list_raw = []
            list_monitor = []
            list_det = []
            list_mnorm = []
            if self._background_file:
                list_bsub = []
            if self._calib_ws is not None:
                list_vnorm = []
            list_right = []
            list_left = []

            for run in runlist:
                list_raw.append(run + '_' + self._raw_ws)
                list_monitor.append(run + '_' + self._monitor_ws)
                list_det.append(run + '_' + self._det_ws)
                list_mnorm.append(run + '_' + self._mnorm_ws)
                if self._background_file:
                    list_bsub.append(run + '_' + self._bsub_ws)
                if self._calib_ws is not None:
                    list_vnorm.append(run + '_' + self._vnorm_ws)
                list_right.append(run + '_' + self._right_ws)
                list_left.append(run + '_' + self._left_ws)

            GroupWorkspaces(InputWorkspaces=list_raw, OutputWorkspace=self._raw_ws)
            GroupWorkspaces(InputWorkspaces=list_monitor, OutputWorkspace=self._monitor_ws)
            GroupWorkspaces(InputWorkspaces=list_det, OutputWorkspace=self._det_ws)
            GroupWorkspaces(InputWorkspaces=list_mnorm, OutputWorkspace=self._mnorm_ws)
            if self._background_file:
                GroupWorkspaces(InputWorkspaces=list_bsub, OutputWorkspace=self._bsub_ws)
            if self._calib_ws is not None:
                GroupWorkspaces(InputWorkspaces=list_vnorm, OutputWorkspace=self._vnorm_ws)
            GroupWorkspaces(InputWorkspaces=list_right, OutputWorkspace=self._right_ws)
            GroupWorkspaces(InputWorkspaces=list_left, OutputWorkspace=self._left_ws)

            self.setProperty('RawWorkspace', self._raw_ws)
            self.setProperty('MonitorWorkspace', self._monitor_ws)
            self.setProperty('DetWorkspace', self._det_ws)
            self.setProperty('MnormWorkspace', self._mnorm_ws)
            if self._background_file:
                self.setProperty('BsubWorkspace', self._bsub_ws)
            if self._calib_ws is not None:
                self.setProperty('VnormWorkspace', self._vnorm_ws)
            self.setProperty('RightWorkspace', self._right_ws)
            self.setProperty('LeftWorkspace', self._left_ws)

        # Save if needed
        if self._save:
            save_ws(self._red_ws)

        if self._plot:
            if len(runlist) > 1:
                self.log().warning('Automatic plotting for multiple files is disabled.')
            else:
                SumSpectra(InputWorkspace=runlist[0] + '_' + self._red_ws, OutputWorkspace='sum_to_plot')
                plot_ws('sum_to_plot')
                # do not delete summed spectra while the plot is open

# Register algorithm with Mantid
AlgorithmFactory.subscribe(IndirectILLReduction)<|MERGE_RESOLUTION|>--- conflicted
+++ resolved
@@ -151,17 +151,6 @@
         else:
             # Take the center (i.e. do no shift the spectrum)
             peak_bin = mid_bin
-
-<<<<<<< HEAD
-=======
-    try:
-        if 'EPPfit_NormalisedCovarianceMatrix':
-            DeleteWorkspace('EPPfit_NormalisedCovarianceMatrix')
-        if 'EPPfit_Parameters':
-            DeleteWorkspace('EPPfit_Parameters')
-    except ValueError:
-        logger.debug('No Fit table available for deletion')
->>>>>>> e73c969f
 
     # Delete unused TableWorkspaces
     try:
