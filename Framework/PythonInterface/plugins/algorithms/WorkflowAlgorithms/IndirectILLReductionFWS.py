--- conflicted
+++ resolved
@@ -6,11 +6,8 @@
 from mantid.api import *  # noqa
 from mantid import mtd
 import numpy as np
-<<<<<<< HEAD
 import re
-=======
 import time
->>>>>>> 699ecba7
 
 
 class IndirectILLReductionFWS(DataProcessorAlgorithm):
@@ -184,17 +181,11 @@
         if mtd[groupws].getNumberOfEntries() == 2:  # two wings, sum
             left = mtd[groupws].getItem(0).getName()
             right = mtd[groupws].getItem(1).getName()
-<<<<<<< HEAD
-            UnGroupWorkspace(groupws)
-            summed = '__sum_' + groupws
-            Plus(LHSWorkspace=left, RHSWorkspace=right, OutputWorkspace=summed)
-=======
             sum = '__sum_'+groupws
-            Plus(LHSWorkspace=left,RHSWorkspace=right,OutputWorkspace=sum)
->>>>>>> 699ecba7
+            Plus(LHSWorkspace=left, RHSWorkspace=right, OutputWorkspace=sum)
             DeleteWorkspace(left)
             DeleteWorkspace(right)
-            RenameWorkspace(InputWorkspace=summed, OutputWorkspace=groupws)
+            RenameWorkspace(InputWorkspace=sum, OutputWorkspace=groupws)
         else:
             RenameWorkspace(InputWorkspace=mtd[groupws].getItem(0), OutputWorkspace=groupws)
 
@@ -215,10 +206,10 @@
                   Factor=self._back_scaling,
                   OutputWorkspace=self._red_ws + '_background')
             self._interpolate(self._red_ws + '_sample', self._red_ws + '_background', 'backg_interp', 'background')
-            #Minus(LHSWorkspace=self._red_ws + '_sample', RHSWorkspace='backg_interp',
-            #      OutputWorkspace=self._red_ws + '_sample')
-            #DeleteWorkspace('backg_interp')
-            #DeleteWorkspace(self._red_ws + '_background')
+            Minus(LHSWorkspace=self._red_ws + '_sample', RHSWorkspace='backg_interp',
+                  OutputWorkspace=self._red_ws + '_sample')
+            DeleteWorkspace('backg_interp')
+            DeleteWorkspace(self._red_ws + '_background')
 
         if self._calibration_files:
             self._reduce_multiple_runs(self._calibration_files, 'calibration')
@@ -226,9 +217,9 @@
 
         self.log().information('Run files map is :'+str(self._all_runs))
 
-        #RenameWorkspace(InputWorkspace=self._red_ws + '_sample', OutputWorkspace=self._red_ws)
-
-        self.setProperty('OutputWorkspace', self._red_ws + '_sample')
+        RenameWorkspace(InputWorkspace=self._red_ws + '_sample', OutputWorkspace=self._red_ws)
+
+        self.setProperty('OutputWorkspace', self._red_ws)
 
     def _reduce_multiple_runs(self, files, label):
         '''
@@ -589,6 +580,7 @@
         '''
 
         togroup = []
+
         for energy in sorted(self._all_runs[label]):
 
             ws_list = self._all_runs[label][energy]
