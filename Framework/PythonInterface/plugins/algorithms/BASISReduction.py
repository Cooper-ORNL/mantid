# Mantid Repository : https://github.com/mantidproject/mantid
# Mantid Repository : https://github.com/mantidproject/mantid
#
# Copyright &copy; 2018 ISIS Rutherford Appleton Laboratory UKRI,
#     NScD Oak Ridge National Laboratory, European Spallation Source
#     & Institut Laue - Langevin
# SPDX - License - Identifier: GPL - 3.0 +
# pylint: disable=no-init
from __future__ import (absolute_import, division, print_function)

import os
import re
import numpy as np
from collections import namedtuple
from contextlib import contextmanager
import json
import random
import string
import mantid.simpleapi as sapi
from mantid.api import (mtd, PythonAlgorithm, AlgorithmFactory, FileProperty,
                        FileAction, AnalysisDataService, ExperimentInfo)
from mantid.kernel import (IntArrayProperty, StringListValidator,
                           FloatArrayProperty, EnabledWhenProperty,
                           Direction, PropertyCriterion)
from mantid import config as mantid_config
from os.path import join as pjoin

# name prefix marking a workspace for deletion after algorithm completion
temporary_workspace_marker = '_t_'


def unique_workspace_name(n=3, prefix='', suffix=''):
    r"""
    Create a random sequence of `n` lowercase characters that is guaranteed
    not to collide with the name of any existing Mantid workspace registered
    in the analysis data service.

    Parameters
    ----------
    n: int
        Size of the sequence
    prefix: str
        String to prefix the randon sequence
    suffix: str
        String to suffix the randon sequence

    Returns
    -------
    str
    """

    n_seq = ''.join(random.choice(string.ascii_lowercase) for _ in range(n))
    ws_name = '{}{}{}'.format(str(prefix), n_seq, str(suffix))
    while ws_name in AnalysisDataService.getObjectNames():
        characters = [random.choice(string.ascii_lowercase) for _ in range(n)]
        n_seq = ''.join(characters)
        ws_name = '{}{}{}'.format(str(prefix), n_seq, str(suffix))
    return ws_name


def tws(marker=''):
    r"""
    String starting with the temporary workspace marker
    and guaranteed not to collide
    with the name of any existing Mantid workspace
    in the analysis data service

    Parameters
    ----------
    marker: str
        String to identify the data contained in the workspace. Used as suffix

    Returns
    -------
    str
    """
    return unique_workspace_name(prefix=temporary_workspace_marker,
                                 suffix='_'+marker)


@contextmanager
def pyexec_setup(remove_temp, new_options):
    """
    Backup keys of mantid.config
    and clean up temporary files and workspaces
    upon algorithm completion or exception raised.
    Workspaces with names beginning
    with the temporary workspace marker
    are assumed temporary.

    Parameters
    ----------
    new_options: dict
        Dictionary of mantid configuration options to be modified.

    Yields
    ------
    namedtuple:
        tuple containing two lists.
        The first list to hold temporary workspaces of arbitrary names.
        The second list to hold temporary file names.
        Used to delete the workspaces and files upon algorithm completion.
    """
    temp_objects = namedtuple('temp_objects', 'files workspaces')
    temps = temp_objects(list(), list())

    previous_config = dict()
    for key, value in new_options.items():
        previous_config[key] = mantid_config[key]
        mantid_config[key] = value
    try:
        yield temps
    finally:
        # reinstate the mantid options
        for key, value in previous_config.items():
            mantid_config[key] = value
        if remove_temp is False:
            return
        # delete temporary files
        for file_name in temps.files:
            os.remove(file_name)
        to_be_removed = set()
        for name in AnalysisDataService.getObjectNames():
            twml = len(temporary_workspace_marker)
            if name[0: twml] == temporary_workspace_marker:
                to_be_removed.add(name)
        for workspace in temps.workspaces:
            if isinstance(workspace, str) and AnalysisDataService.doesExist(workspace):
                to_be_removed.add(workspace)
            else:
                to_be_removed.add(workspace.name())
        for name in to_be_removed:
            sapi.DeleteWorkspace(name)


TEMPERATURE_SENSOR = 'SensorA'
DEFAULT_MASK_GROUP_DIR = '/SNS/BSS/shared/autoreduce/new_masks_08_12_2015'
DEFAULT_CONFIG_DIR = mantid_config['instrumentDefinition.directory']

# BASIS allows two possible reflections, with associated default properties
# pylint: disable=line-too-long
REFLECTIONS_DICT = {
    'silicon_111': {'name': 'silicon_111',
                    'energy_bins': [-150, 0.4, 500],  # micro-eV
                    'q_bins': [0.3, 0.2, 1.9],  # inverse Angst
                    'banks': 'bank1,bank3,bank4',
                    'mask_file': 'BASIS_Mask_default_111.xml',
                    'default_energy': 2.0826,  # meV
                    'vanadium_bins': [-0.0034, 0.068, 0.0034],
                    'vanadium_wav_range': [6.20, 6.33]},
    'silicon_333': {'name': 'silicon_333',
                    'energy_bins': [-1500, 3.2, 5000],
                    'q_bins': [0.9, 0.2, 5.7],
                    'banks': 'bank1,bank3,bank4',
                    'mask_file': 'BASIS_Mask_default_333.xml',
                    'default_energy': 18.7434,
                    'vanadium_bins': [-0.0333, 0.0666, 0.0333],
                    'vanadium_wav_range': [2.080, 2.108]},
    'silicon_311': {'name': 'silicon_311',
                    'energy_bins': [-740, 1.6, 740],
                    'q_bins': [0.5, 0.2, 3.7],
                    'banks': 'bank2',
                    'mask_file': 'BASIS_Mask_default_311.xml',
                    'default_energy': 7.6368,  # meV
                    'vanadium_bins': [-0.015, 0.030, 0.015],
                    'vanadium_wav_range': [3.263, 3.295]}
}

# pylint: disable=too-many-instance-attributes


class BASISReduction(PythonAlgorithm):

    _short_inst = None
    _long_inst = None
    _extension = None
    _doIndiv = None

    _flux_normalization_types = ['Monitor', 'Proton Charge', 'Duration']
    _groupDetOpt = None
    _overrideMask = None
    _run_list = None  # a list of runs, or a list of sets of runs

    _samWsRun = None
    _samSqwWs = None

    def __init__(self):
        PythonAlgorithm.__init__(self)
        self._normalizeToFirst = False
        self._as_json = None
        self._temps = None  # hold names of temporary workspaces and files
        self.remove_temp = None  # set to true to keep temporary workspaces

        # properties related to the sample
        self._samWs = None  # name of the sample events file

        # properties related to flux normalization
        self._flux_normalization_type = None  # default to no flux normalizat.
        self._MonNorm = False  # flux normalization by monitor

        # properties related to the chosen reflection
        self._reflection = None  # entry in the reflections dictionary
        self._etBins = None
        self._qBins = None

        # properties related to the mask
        self._maskFile = None
        self._dMask = None  # list of masked detectors
        self._maskWs = None  # name of the mask workspace

        # properties related to division by Vanadium (normalization)
        self._doNorm = None  # stores the selected item from normalization_types
        self._normalizationType = None
        self._normRange = None
        self._norm_run_list = None
        self._normWs = None
        self._normMonWs = None
        self._normMask = None  # name of vanadium mask workspace

        # properties related to saving NSXPE file
        self._nsxpe_do = False
        self._nxspe_psi_angle_log = None
        self._nxspe_offset = 0.0

    def category(self):
        return 'Inelastic\\Reduction'

    def name(self):
        return 'BASISReduction'

    def version(self):
        return 1

    def summary(self):
        return 'Multiple-file BASIS reduction for its two reflections.'

    def PyInit(self):
        self._short_inst = 'BSS'
        self._long_inst = 'BASIS'
        self._extension = '_event.nxs'

        self.declareProperty('RunNumbers', '', 'Sample run numbers')
        self.declareProperty('DoIndividual', False, 'Do each run individually')
        self.declareProperty('ExcludeTimeSegment', '',
                             'Exclude a contigous time segment; ' +
                             'Examples: "71546:0-60" filter run 71546 from ' +
                             'start to 60 seconds, "71546:300-600", ' +
                             '"71546:120-end" from 120s to the end of the run')
        help_doc = """Only retain events occurring within a time segment.
Examples: 71546:0-3600 only retains events from the first hour of run 71546.
71546:3600-7200 retain only the second hour. 71546:7200-end retain events after
the first two hours"""
        self.declareProperty('RetainTimeSegment', '', help_doc)
        grouping_type = ['None', 'Low-Resolution', 'By-Tube']
        self.declareProperty('GroupDetectors', 'None',
                             StringListValidator(grouping_type),
                             'Switch for grouping detectors')
        #
        #  Normalization selector
        #
        title_flux_normalization = 'Flux Normalization'
        self.declareProperty('DoFluxNormalization', True,
                             direction=Direction.Input,
                             doc='Do we normalize data by incoming flux?')
        self.setPropertyGroup('DoFluxNormalization', title_flux_normalization)
        if_flux_normalization = EnabledWhenProperty('DoFluxNormalization',
                                                    PropertyCriterion.IsDefault)
        default_flux_normalization = self._flux_normalization_types[0]
        self.declareProperty('FluxNormalizationType',
                             default_flux_normalization,
                             StringListValidator(
                                 self._flux_normalization_types),
                             'Flux Normalization Type')
        self.setPropertySettings('FluxNormalizationType',
                                 if_flux_normalization)
        self.setPropertyGroup('FluxNormalizationType',
                              title_flux_normalization)

        self.declareProperty('NormalizeToFirst', False, 'Normalize spectra ' +
                             'to intensity of spectrum with lowest Q?')
        #
        # Properties affected by the reflection selected
        #
        titleReflection = 'Reflection Selector'
        available_reflections = sorted(REFLECTIONS_DICT.keys())
        default_reflection = REFLECTIONS_DICT['silicon_111']
        self.declareProperty('ReflectionType', default_reflection['name'],
                             StringListValidator(available_reflections),
                             'Analyzer. Documentation lists typical \
                             associated property values.')
        self.setPropertyGroup('ReflectionType', titleReflection)
        self.declareProperty(FloatArrayProperty('EnergyBins',
                                                default_reflection['energy_bins'],
                                                direction=Direction.Input),
                             'Energy transfer binning scheme (in ueV)')
        self.setPropertyGroup('EnergyBins', titleReflection)
        self.declareProperty(FloatArrayProperty('MomentumTransferBins',
                                                default_reflection['q_bins'],
                                                direction=Direction.Input),
                             'Momentum transfer binning scheme')
        self.setPropertyGroup('MomentumTransferBins', titleReflection)
        self.declareProperty(FileProperty(name='MaskFile', defaultValue='',
                                          action=FileAction.OptionalLoad,
                                          extensions=['.xml']),
                             'See documentation for latest mask files.')
        self.setPropertyGroup('MaskFile', titleReflection)

        # Properties setting the division by vanadium
        titleDivideByVanadium = 'Normalization by Vanadium'
        self.declareProperty('DivideByVanadium', False,
                             direction=Direction.Input,
                             doc='Do we normalize by the vanadium intensity?')
        self.setPropertyGroup('DivideByVanadium', titleDivideByVanadium)
        ifDivideByVanadium = EnabledWhenProperty('DivideByVanadium',
                                                 PropertyCriterion.IsNotDefault)

        normalization_types = ['by Q slice', 'by detector ID']
        self.declareProperty('NormalizationType', 'by Q slice',
                             StringListValidator(normalization_types),
                             'Select a Vanadium normalization')
        self.setPropertySettings('NormalizationType', ifDivideByVanadium)
        self.setPropertyGroup('NormalizationType', titleDivideByVanadium)

        self.declareProperty('NormRunNumbers', '', 'Normalization run numbers')
        self.setPropertySettings('NormRunNumbers', ifDivideByVanadium)
        self.setPropertyGroup('NormRunNumbers', titleDivideByVanadium)

        # Properties setting the saving of NSXPE file
        title_nxspe = 'Save to NXSPE'
        self.declareProperty('SaveNXSPE', False, direction=Direction.Input,
                             doc='Do we save to NXSPE format?')
        nxspe_enabled = EnabledWhenProperty('SaveNXSPE',
                                            PropertyCriterion.IsNotDefault)
        self.setPropertyGroup('SaveNXSPE', title_nxspe)
        self.declareProperty('PsiAngleLog', 'SE50Rot', direction=Direction.Input,
                             doc='name of entry in the logs storing the psi \
                             angle')
        self.setPropertySettings('PsiAngleLog', nxspe_enabled)
        self.setPropertyGroup('PsiAngleLog', title_nxspe)
        self.declareProperty('PsiOffset', 0.0, direction=Direction.Input,
                             doc='add this quantity to the psi angle stored \
                             in the log')
        self.setPropertySettings('PsiOffset', nxspe_enabled)
        self.setPropertyGroup('PsiOffset', title_nxspe)

        # Aditional output properties
        titleAddionalOutput = 'Additional Output'
        self.declareProperty('OutputSusceptibility', False,
                             direction=Direction.Input,
                             doc='Output dynamic susceptibility (Xqw)')
        self.setPropertyGroup('OutputSusceptibility', titleAddionalOutput)
        self.declareProperty('OutputPowderSpectrum', False,
                             direction=Direction.Input,
                             doc='Output S(Q) and S(theta) powder diffraction')
        self.setPropertyGroup('OutputPowderSpectrum', titleAddionalOutput)
        self.declareProperty('RemoveTemp', True, direction=Direction.Input,
                             doc='Remove temporary workspaces and files')
        self.setPropertyGroup('RemoveTemp', titleAddionalOutput)

    # pylint: disable=too-many-branches
    def PyExec(self):
        # Facility and database configuration
        config_new_options = {'default.facility': 'SNS',
                              'default.instrument': 'BASIS',
                              'datasearch.searcharchive': 'On'}
        #
        # implement with ContextDecorator after python2 is deprecated)
        #
        self.remove_temp = self.getProperty('RemoveTemp').value
        with pyexec_setup(self.remove_temp, config_new_options) as self._temps:
            self._PyExec()

    def _PyExec(self):
        # Collect Flux Normalization
        if self.getProperty('DoFluxNormalization').value is True:
            self._flux_normalization_type =\
                self.getProperty('FluxNormalizationType').value
            if self._flux_normalization_type == 'Monitor':
                self._MonNorm = True

        self._reflection =\
            REFLECTIONS_DICT[self.getProperty('ReflectionType').value]
        self._doIndiv = self.getProperty('DoIndividual').value

        # micro-eV to mili-eV
        self._etBins = 1.E-03 * self.getProperty('EnergyBins').value
        self._qBins = self.getProperty('MomentumTransferBins').value
        self._qBins[0] -= self._qBins[1]/2.0  # leftmost bin boundary
        self._qBins[2] += self._qBins[1]/2.0  # rightmost bin boundary

        self._maskFile = self.getProperty('MaskFile').value
        maskfile = self.getProperty('MaskFile').value
        self._maskFile = maskfile if maskfile else\
            pjoin(DEFAULT_MASK_GROUP_DIR, self._reflection['mask_file'])

        self._groupDetOpt = self.getProperty('GroupDetectors').value
        self._normalizeToFirst = self.getProperty('NormalizeToFirst').value
        self._doNorm = self.getProperty('DivideByVanadium').value

        # retrieve properties pertaining to saving to NXSPE file
        self._nsxpe_do = self.getProperty('SaveNXSPE').value
        if self._nsxpe_do:
            self._nxspe_psi_angle_log = self.getProperty('PsiAngleLog').value
            self._nxspe_offset = self.getProperty('PsiOffset').value

        # Apply default mask if not supplied by user
        self._overrideMask = bool(self._maskFile)
        if not self._overrideMask:
            mantid_config.appendDataSearchDir(DEFAULT_MASK_GROUP_DIR)
            self._maskFile = self._reflection['mask_file']

        self._maskWs = tws('BASIS_MASK')
        sapi.LoadMask(Instrument='BASIS',
                      OutputWorkspace=self._maskWs,
                      InputFile=self._maskFile)

        # Work around length issue
        _dMask = sapi.ExtractMask(InputWorkspace=self._maskWs,
                                  OutputWorkspace=tws('ExtractMask'))
        self._dMask = _dMask[1]

        #
        #  Process the Vanadium
        #
        norm_runs = self.getProperty('NormRunNumbers').value
        if self._doNorm and bool(norm_runs):
            self._normalizationType = self.getProperty('NormalizationType').value
            self.log().information('Divide by Vanadium with normalization' +
                                   self._normalizationType)

            # Following steps common to all types of Vanadium normalization

            # norm_runs encompasses a single set, thus _getRuns returns
            # a list of only one item
            norm_set = self._get_runs(norm_runs, doIndiv=False)[0]
            normWs = tws(self._make_run_name(norm_set[0]) + '_vanadium')
            self._sum_and_calibrate(norm_set, normWs)

            normRange = self._reflection['vanadium_wav_range']
            bin_width = normRange[1] - normRange[0]
            # This rebin integrates counts onto a histogram of a single bin
            if self._normalizationType == 'by detector ID':
                self._normRange = [normRange[0], bin_width, normRange[1]]
                sapi.Rebin(InputWorkspace=normWs,
                           OutputWorkspace=normWs,
                           Params=self._normRange)
                self._normWs = normWs
            # Detectors outside limits are substituted by MedianDetectorTest
            self._normMask = tws('BASIS_NORM_MASK')
            sapi.FindDetectorsOutsideLimits(InputWorkspace=normWs,
                                            LowThreshold=1.0*bin_width,
                                            # no count events outside ranges
                                            RangeLower=normRange[0],
                                            RangeUpper=normRange[1],
                                            OutputWorkspace=self._normMask)
            # additional reduction steps when normalizing by Q slice
            if self._normalizationType == 'by Q slice':
                self._normWs = self._group_and_SofQW(normWs, normWs,
                                                     self._etBins,
                                                     isSample=False)
        #
        #  Process the sample
        #
        self._run_list = self._get_runs(self.getProperty('RunNumbers').value,
                                        doIndiv=self._doIndiv)
        for run_set in self._run_list:
            self._samWs = tws(self._make_run_name(run_set[0]))
            self._sum_and_calibrate(run_set, self._samWs)
            self._samWsRun = str(run_set[0])
            # Divide by Vanadium detector ID, if pertinent
            if self._normalizationType == 'by detector ID':
                # Mask detectors with low Vanadium signal before dividing
                sapi.MaskDetectors(Workspace=self._samWs,
                                   MaskedWorkspace=self._normMask)
                sapi.Divide(LHSWorkspace=self._samWs,
                            RHSWorkspace=self._normWs,
                            OutputWorkspace=self._samWs)
            # additional reduction steps
            prefix = self._make_run_name(run_set[0])
            self._samSqwWs = self._group_and_SofQW(self._samWs, prefix,
                                                   self._etBins, isSample=True)
            # Divide by Vanadium Q slice, if pertinent
            if self._normalizationType == 'by Q slice':
                sapi.Divide(LHSWorkspace=self._samSqwWs,
                            RHSWorkspace=self._normWs,
                            OutputWorkspace=self._samSqwWs)
            # Clear mask from reduced file. Needed for binary operations
            # involving this S(Q,w)
            sapi.ClearMaskFlag(Workspace=self._samSqwWs)
            # Scale so that elastic line has Y-values ~ 1
            if self._normalizeToFirst:
                self._ScaleY(self._samSqwWs)

            # Transform the vertical axis (Q) to point data
            # Q-values are in X-axis now
            sapi.Transpose(InputWorkspace=self._samSqwWs,
                           OutputWorkspace=self._samSqwWs)
            # from histo to point
            sapi.ConvertToPointData(InputWorkspace=self._samSqwWs,
                                    OutputWorkspace=self._samSqwWs)
            # Q-values back to vertical axis
            sapi.Transpose(InputWorkspace=self._samSqwWs,
                           OutputWorkspace=self._samSqwWs)
            self.serialize_in_log(self._samSqwWs)  # store the call
            # Output Dave and Nexus files
            extension = '_divided.dat' if self._doNorm else '.dat'
            dave_grp_filename = self._make_run_name(self._samWsRun, False) + \
                extension
            sapi.SaveDaveGrp(Filename=dave_grp_filename,
                             InputWorkspace=self._samSqwWs,
                             ToMicroEV=True)
            extension = '_divided_sqw.nxs' if self._doNorm else '_sqw.nxs'
            processed_filename = self._make_run_name(self._samWsRun, False) + \
                extension
            sapi.SaveNexus(Filename=processed_filename,
                           InputWorkspace=self._samSqwWs)

            # additional output
            if self.getProperty('OutputSusceptibility').value:
                temperature = mtd[self._samSqwWs].getRun().\
                    getProperty(TEMPERATURE_SENSOR).getStatistics().mean
                samXqsWs = self._samSqwWs.replace('sqw', 'Xqw')
                sapi.ApplyDetailedBalance(InputWorkspace=self._samSqwWs,
                                          OutputWorkspace=samXqsWs,
                                          Temperature=str(temperature))
                sapi.ConvertUnits(InputWorkspace=samXqsWs,
                                  OutputWorkspace=samXqsWs,
                                  Target='DeltaE_inFrequency')
                self.serialize_in_log(samXqsWs)
                susceptibility_filename = processed_filename.replace('sqw', 'Xqw')
                sapi.SaveNexus(Filename=susceptibility_filename,
                               InputWorkspace=samXqsWs)
            if self.getProperty('OutputPowderSpectrum').value:
                self.generatePowderSpectrum()

    def _get_runs(self, rlist, doIndiv=True):
        r"""
        Create sets of run numbers for analysis. A semicolon indicates a
        separate group of runs to be processed together.

        Parameters
        ----------
        rlist: str
            All the run numbers to be reduced.
        doIndiv: bool
            Return each run on its own list

        Returns
        -------
        list
            If _doIndiv is False, return a list of IntArrayProperty
            objects. Each item is a pseudolist containing a set of runs to
            be reduced together. if _doIndiv is True, return a list of
            strings, each string is a run number.
        """
        run_list = []
        # ';' separates the runs into substrings. Each substring
        #  represents a set of runs
        rlvals = rlist.split(';')
        for rlval in rlvals:
            iap = IntArrayProperty('_get_runs_iap', rlval)  # substring split
            if doIndiv:
                run_list.extend([[x] for x in iap.value])
            else:
                run_list.append(iap.value)
        return run_list

    def _make_run_name(self, run, useShort=True):
        r"""
        Make name like BSS_24234, for instance

        Parameters
        ----------
        run: str
            Run number
        useShort: bool
            Whether to use 'BSS' or 'BASIS'

        Returns
        -------
        str
            Identifier of instrument and run numbers
        """
        if useShort:
            return self._short_inst + '_' + str(run)
        else:
            return self._long_inst + '_' + str(run)

    def _make_run_file(self, run):
        r"""
        Make name like BSS_24234_event.nxs

        Parameters
        ----------
        run: str
            Run number

        Returns
        -------
        str
            events file name
        """
        return '{0}_{1}_event.nxs'.format(self._short_inst, str(run))

    def _sum_runs(self, run_set, sam_ws):
        r"""
        Aggregate the set of runs

        Parameters
        ----------
        run_set: list
            Run numbers
        sam_ws:  str
            Name of aggregate workspace for the sample
        extra_ext: str
            Suffix to be added to the temporary workspaces
        """
        self.load_single_run(run_set[0], sam_ws)
        for run in run_set[1:]:
            ws_name = tws('sum_runs_'+run)
            self.load_single_run(run, ws_name)
            sapi.Plus(LHSWorkspace=sam_ws,
                      RHSWorkspace=ws_name,
                      OutputWorkspace=sam_ws)

    def load_single_run(self, run, name):
        r"""
        Find and load events.

        Applies event filtering if necessary.

        Parameters
        ----------
        run: str
            Run number
        name: str
            Name of the output EventsWorkspace

        Returns
        -------
        EventsWorkspace
        """

        kwargs = dict(Filename=self._make_run_file(run),
                      BankName=self._reflection['banks'],
                      OutputWorkspace=name)
        if str(run) + ':' in self.getProperty('RetainTimeSegment').value:
            kwargs.update(self._retainEvents(run))
        sapi.LoadEventNexus(**kwargs)
        if str(run) + ':' in self.getProperty('ExcludeTimeSegment').value:
            self._filterEvents(run, name)

    def _sum_monitors(self, run_set, mon_ws):
        r"""
        Generate aggregate monitor workspace from a list of run numbers

        Parameters
        ----------
        run_set: list
            List of run numbers
        mon_ws: str
            Name of output workspace
        """
        sapi.LoadNexusMonitors(Filename=self._make_run_file(run_set[0]),
                               OutputWorkspace=mon_ws)
        for run in run_set[1:]:
            ws_name = tws('sum_monitors_'+run)
            sapi.LoadNexusMonitors(Filename=self._make_run_file(run),
                                   OutputWorkspace=ws_name)
            sapi.Plus(LHSWorkspace=mon_ws,
                      RHSWorkspace=ws_name,
                      OutputWorkspace=mon_ws)

    def _generate_flux_spectrum(self, run_set, sam_ws):
        r"""
        Retrieve the aggregate flux and create an spectrum of intensities
        versus wavelength such that intensities will be similar for any
        of the possible flux normalization types.

        Parameters
        ----------
        sam_ws: str
            Name of aggregated sample workspace

        Returns
        -------
        str
            Name of aggregated flux workspace (output workspace)
        """

        flux_binning = [1.5, 0.0005, 7.5]  # wavelength binning
        suffix = re.sub('[^0-9a-zA-Z]+', '_', self._flux_normalization_type)
        flux_ws = tws(self._make_run_name(run_set[0]) + '_' + suffix)
        if self._MonNorm:
            self._sum_monitors(run_set, flux_ws)
            rpf = self._elucidate_reflection_parameter_file(sam_ws)
            sapi.LoadParameterFile(Workspace=flux_ws, Filename=rpf)
            sapi.ModeratorTzeroLinear(InputWorkspace=flux_ws,
                                      OutputWorkspace=flux_ws)
            sapi.Rebin(InputWorkspace=flux_ws,
                       OutputWorkspace=flux_ws,
                       Params='10',  # 10 microseconds TOF bin width
                       PreserveEvents=False)
            sapi.ConvertUnits(InputWorkspace=flux_ws,
                              OutputWorkspace=flux_ws,
                              Target='Wavelength')
            sapi.OneMinusExponentialCor(InputWorkspace=flux_ws,
                                        OutputWorkspace=flux_ws,
                                        C='0.20749999999999999',
                                        C1='0.001276')
            sapi.Scale(InputWorkspace=flux_ws, OutputWorkspace=flux_ws,
                       Factor='1e-06')
            sapi.Rebin(InputWorkspace=flux_ws, OutputWorkspace=flux_ws,
                       Params=flux_binning)
        else:
            ws = mtd[sam_ws].getRun()
            if self._flux_normalization_type == 'Proton Charge':
                aggregate_flux = ws.getProtonCharge()
            elif self._flux_normalization_type == 'Duration':
                aggregate_flux = ws.getProperty('duration').value
            # These factors ensure intensities typical of flux workspaces
            # derived from monitor data
            f = {'Proton Charge': 0.00874, 'Duration': 0.003333}
            x = np.arange(flux_binning[0], flux_binning[2], flux_binning[1])
            y = f[self._flux_normalization_type] * \
                aggregate_flux * np.ones(len(x) - 1)
            _flux_ws = sapi.CreateWorkspace(OutputWorkspace=flux_ws, DataX=x,
                                            DataY=y, UnitX='Wavelength')
            _flux_ws.setYUnit(mtd[sam_ws].YUnit())
        return flux_ws

    def _calibrate_data(self, run_set, sam_ws):
        sapi.MaskDetectors(Workspace=sam_ws, DetectorList=self._dMask)
        rpf = self._elucidate_reflection_parameter_file(sam_ws)
        sapi.LoadParameterFile(Workspace=sam_ws, Filename=rpf)
        sapi.ModeratorTzeroLinear(InputWorkspace=sam_ws,
                                  OutputWorkspace=sam_ws)
        sapi.ConvertUnits(InputWorkspace=sam_ws,
                          OutputWorkspace=sam_ws,
                          Target='Wavelength',
                          EMode='Indirect',
                          EFixed=self._reflection['default_energy'])
        if self._flux_normalization_type is not None:
            flux_ws = self._generate_flux_spectrum(run_set, sam_ws)
            sapi.RebinToWorkspace(WorkspaceToRebin=sam_ws,
                                  WorkspaceToMatch=flux_ws,
                                  OutputWorkspace=sam_ws)
            sapi.Divide(LHSWorkspace=sam_ws, RHSWorkspace=flux_ws,
                        OutputWorkspace=sam_ws)

    def _sum_and_calibrate(self, run_set, wsName):
        """
        Aggregate the set of runs and calibrate

        Parameters
        ----------
        run_set: list
            Run numbers
        extra_extension: str
            Suffix to be added to the workspace names

        Returns
        -------
        str
            workspace name of the aggregated and calibrated data
        """
        self._sum_runs(run_set, wsName)
        self._calibrate_data(run_set, wsName)

    def _group_and_SofQW(self, wsName, prefix, etRebins, isSample=True):
        r"""
        Transforms from wavelength and detector ID to S(Q,E)

        Parameters
        ----------
        wsName: str
            Name of a workspace as a function of wavelength and detector id
        prefix: str
            Name prefix for output workspaces and files
        etRebins: list
            Final energy domain and bin width
        isSample: bool
            Discriminates between sample and vanadium

        Returns
        -------
        str
            Name of S(Q,E) workspace
        """
        sapi.ConvertUnits(InputWorkspace=wsName,
                          OutputWorkspace=wsName,
                          Target='DeltaE',
                          EMode='Indirect',
                          EFixed=self._reflection['default_energy'])
        sapi.CorrectKiKf(InputWorkspace=wsName,
                         OutputWorkspace=wsName,
                         EMode='Indirect',
                         EFixed=self._reflection['default_energy'])
        sapi.Rebin(InputWorkspace=wsName,
                   OutputWorkspace=wsName,
                   Params=etRebins)
        if self._groupDetOpt != 'None':
            if self._groupDetOpt == 'Low-Resolution':
                grp_file = 'BASIS_Grouping_LR.xml'
            else:
                grp_file = 'BASIS_Grouping.xml'
            # If mask override used, we need to add default grouping file
            # location to search paths
            if self._overrideMask:
                mantid_config.appendDataSearchDir(DEFAULT_MASK_GROUP_DIR)
                sapi.GroupDetectors(InputWorkspace=wsName,
                                    OutputWorkspace=wsName,
                                    MapFile=grp_file,
                                    Behaviour='Sum')

        # Output NXSPE file (must be done before transforming the
        # vertical axis to point data)
        if isSample and self._nsxpe_do:
            extension = '.nxspe'
            run = mtd[wsName].getRun()
            if run.hasProperty(self._nxspe_psi_angle_log):
                psi_angle_logproperty = \
                    run.getProperty(self._nxspe_psi_angle_log)
                psi_angle = np.average(psi_angle_logproperty.value)
                psi_angle += self._nxspe_offset
                nxspe_filename = prefix + extension
                sapi.SaveNXSPE(InputWorkspace=wsName,
                               Filename=nxspe_filename,
                               Efixed=self._reflection['default_energy'],
                               Psi=psi_angle,
                               KiOverKfScaling=1)
            else:
                error_message = 'Runs have no log entry named {}'\
                    .format(self._nxspe_psi_angle_log)
                self.log().error(error_message)

<<<<<<< HEAD
        wsSqwName = prefix + '_divided_sqw' \
            if isSample and self._doNorm else wsName + '_sqw'
=======
        wsSqwName = prefix if isSample is True else wsName
        wsSqwName += '_divided_sqw' if self._doNorm is True else '_sqw'

>>>>>>> 9cff329f
        sapi.SofQW3(InputWorkspace=wsName,
                    QAxisBinning=self._qBins,
                    EMode='Indirect',
                    EFixed=self._reflection['default_energy'],
                    OutputWorkspace=wsSqwName)
        # Rebin the vanadium within the elastic line
        if not isSample:
            sapi.Rebin(InputWorkspace=wsSqwName,
                       OutputWorkspace=wsSqwName,
                       Params=self._reflection['vanadium_bins'])
        return wsSqwName

    def _ScaleY(self, wsName):
        r"""
        Scale all spectra by a number so that the maximum of the first spectra
        is rescaled to 1

        Parameters
        ----------
        wsName: str
            Name of the workspace to rescale
        """
        workspace = sapi.mtd[wsName]
        maximumYvalue = workspace.dataY(0).max()
        sapi.Scale(InputWorkspace=wsName,
                   OutputWorkspace=wsName,
                   Factor=1./maximumYvalue,
                   Operation='Multiply')

    def generateSplitterWorkspace(self, fragment):
        r"""
        Create a table workspace with time intervals to keep

        Parameters
        ----------
        fragment: str
            a-b  start and end of time fragment to filter out
        """
        inf = 172800  # a run two full days long
        a, b = fragment.split('-')
        b = inf if 'end' in b else float(b)
        a = float(a)
        splitter = sapi.CreateEmptyTableWorkspace(OutputWorkspace=tws('splitter'))
        splitter.addColumn('double', 'start')
        splitter.addColumn('double', 'stop')
        splitter.addColumn('str', 'target')
        if a == 0.0:
            splitter.addRow([b, inf, '0'])
        elif b == inf:
            splitter.addRow([0, a, '0'])
        else:
            splitter.addRow([0, a, '0'])
            splitter.addRow([b, inf, '0'])
        self._temps.extend('splitted_unfiltered', 'TOFCorrectWS')

    def _filterEvents(self, run, ws_name):
        r"""
        Filter out ExcludeTimeSegment if applicable

        Parameters
        ----------
        run: str
            run number
        ws_name : str
            name of the workspace to filter
        """
        for run_fragment in self.getProperty('ExcludeTimeSegment').value.split(','):
            if run+':' in run_fragment:
                self.generateSplitterWorkspace(run_fragment.split(':')[1])
                sapi.FilterEvents(InputWorkspace=ws_name,
                                  SplitterWorkspace='splitter',
                                  OutputWorkspaceBaseName='splitted',
                                  GroupWorkspaces=True,
                                  OutputWorkspaceIndexedFrom1=True,
                                  RelativeTime=True)
                sapi.UnGroupWorkspace('splitted')
                sapi.RenameWorkspace(InputWorkspace='splitted_0',
                                     OutputWorkspace=ws_name)
                break

    def _retainEvents(self, run):
        r"""
        Retain only events in a time segment

        Parameters
        ----------
        run: str
            run number
        ws_name : str
            name of the workspace to filter
        """
        inf = 172800  # a run two full days long
        for run_fragment in self.getProperty('RetainTimeSegment').value.split(','):
            if str(run) + ':' in run_fragment:
                a, b = run_fragment.split(':')[1].split('-')
                b = inf if 'end' in b else float(b)
                return dict(FilterByTimeStart=float(a),
                            FilterByTimeStop=float(b))
        raise RuntimeError('Run {} not in RetainTimeSegment '.format(run))

    def serialize_in_log(self, ws_name):
        r"""Save the serialization of the algorithm in the logs.

        Parameters
        ----------
        ws_name: str
            Name of the workspace from which to retrieve and modify the logs
        """
        def jsonify(value):
            r"""Cast non-standard objects to their closest standard
            representation to enable JSON serialiation"""
            if isinstance(value, np.ndarray):
                return value.tolist()
            return value
        if self._as_json is None:
            self._as_json = json.loads(str(self))
            # Force serialization of the following properties even if having
            # their default values
            forced = {name: jsonify(self.getProperty(name).value)
                      for name in ('DoIndividual', 'DoFluxNormalization',
                                   'FluxNormalizationType', 'NormalizeToFirst',
                                   'ReflectionType', 'EnergyBins',
                                   'MomentumTransferBins', 'MaskFile',
                                   'DivideByVanadium')}
            self._as_json['properties'].update(forced)
        r = mtd[ws_name].mutableRun()
        r.addProperty('asString', json.dumps(self._as_json), True)

    def _elucidate_reflection_parameter_file(self, ws_name):
        r"""
        Search a parameter file for the selected reflection and with
        valid-from, valid-to dates framing the starting date for the run(s)

        Parameters
        ----------
        ws_name: str
            Name of the workspace from which to retrieve the starting date

        Returns
        -------
        str
            Full path to the parameter file
        """
        prefix = 'BASIS_{}_Parameters'.format(self._reflection['name'])
        instr_directories = [DEFAULT_CONFIG_DIR]
        start_date = str(mtd[ws_name].getRun().startTime()).strip()
        parm_files = ExperimentInfo.getResourceFilenames(prefix,
                                                         ['xml'],
                                                         instr_directories,
                                                         start_date)
        parm_file = parm_files[0]  # first in the list is the most appropriate
        # store selected parameter file in the logs
        mtd[ws_name].getRun().addProperty('reflParmFile',
                                          os.path.basename(parm_file), True)
        return parm_file

    def generatePowderSpectrum(self):
        r"""Call BASISPowderReduction to generate a powder spectrum"""
        powder_reducer = self.createChildAlgorithm("BASISPowderDiffraction",
                                                   enableLogging=False)
        for prop in ('RunNumbers', 'DoFluxNormalization',
                     'FluxNormalizationType'):
            powder_reducer.setProperty(prop, self.getProperty(prop).value)
        # This may go later into a input property
        powder_reducer.setProperty('MomentumTransferBins', [0.1, 0.02, 4.0])

        vanadium_runs = self.getProperty('NormRunNumbers').value
        if bool(vanadium_runs):
            powder_reducer.setProperty('VanadiumRuns', vanadium_runs)
            suffix = '_divided_sq'
        else:
            suffix = '_sq'

        first_run = re.compile('^([0-9]+)').search(
            self.getProperty('RunNumbers').value).group(0)
        powder_reducer.setProperty('OutputWorkspace',
                                   self._make_run_name(first_run) + suffix)
        powder_reducer.execute()


# Register algorithm with Mantid.
AlgorithmFactory.subscribe(BASISReduction)<|MERGE_RESOLUTION|>--- conflicted
+++ resolved
@@ -834,14 +834,9 @@
                     .format(self._nxspe_psi_angle_log)
                 self.log().error(error_message)
 
-<<<<<<< HEAD
-        wsSqwName = prefix + '_divided_sqw' \
-            if isSample and self._doNorm else wsName + '_sqw'
-=======
         wsSqwName = prefix if isSample is True else wsName
         wsSqwName += '_divided_sqw' if self._doNorm is True else '_sqw'
 
->>>>>>> 9cff329f
         sapi.SofQW3(InputWorkspace=wsName,
                     QAxisBinning=self._qBins,
                     EMode='Indirect',
