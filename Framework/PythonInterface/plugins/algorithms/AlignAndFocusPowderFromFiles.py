# Mantid Repository : https://github.com/mantidproject/mantid
#
# Copyright &copy; 2018 ISIS Rutherford Appleton Laboratory UKRI,
#     NScD Oak Ridge National Laboratory, European Spallation Source
#     & Institut Laue - Langevin
# SPDX - License - Identifier: GPL - 3.0 +
from __future__ import (absolute_import, division, print_function)

from mantid.api import mtd, AlgorithmFactory, DistributedDataProcessorAlgorithm, ITableWorkspaceProperty, \
    MatrixWorkspaceProperty, MultipleFileProperty, PropertyMode
from mantid.kernel import Direction
from mantid.simpleapi import AlignAndFocusPowder, CompressEvents, ConvertDiffCal, ConvertUnits, CopyLogs, \
    CreateCacheFilename, DeleteWorkspace, DetermineChunking, Divide, EditInstrumentGeometry, FilterBadPulses, \
    LoadDiffCal, LoadNexusProcessed, PDDetermineCharacterizations, Plus, RemoveLogs, RenameWorkspace, SaveNexusProcessed
import os
import numpy as np

EXTENSIONS_NXS = ["_event.nxs", ".nxs.h5"]
PROPS_FOR_INSTR = ["PrimaryFlightPath", "SpectrumIDs", "L2", "Polar", "Azimuthal"]
CAL_FILE, GROUP_FILE = "CalFileName", "GroupFilename"
CAL_WKSP, GRP_WKSP, MASK_WKSP = "CalibrationWorkspace", "GroupingWorkspace", "MaskWorkspace"
PROPS_FOR_ALIGN = [CAL_FILE, GROUP_FILE,
                   GRP_WKSP, CAL_WKSP, "OffsetsWorkspace",
                   MASK_WKSP, "MaskBinTable",
                   "Params", "ResampleX", "Dspacing", "DMin", "DMax",
                   "TMin", "TMax", "PreserveEvents",
                   "RemovePromptPulseWidth", "CompressTolerance", "CompressWallClockTolerance",
                   "CompressStartTime", "UnwrapRef", "LowResRef",
                   "CropWavelengthMin", "CropWavelengthMax",
                   "LowResSpectrumOffset", "ReductionProperties"]
PROPS_FOR_ALIGN.extend(PROPS_FOR_INSTR)
PROPS_FOR_PD_CHARACTER = ['FrequencyLogNames', 'WaveLengthLogNames']


def determineChunking(filename, chunkSize):
    # chunkSize=0 signifies that the user wants to read the whole file
    if chunkSize == 0.:
        return [{}]

    # "small" files just get read in
    sizeGiB = os.path.getsize(filename)/1024./1024./1024.
    if 6.*sizeGiB < chunkSize:
        return [{}]

    chunks = DetermineChunking(Filename=filename, MaxChunkSize=chunkSize, OutputWorkspace='chunks')

    strategy = []
    for row in chunks:
        strategy.append(row)

    # For table with no rows
    if len(strategy) == 0:
        strategy.append({})

    # delete chunks workspace
    chunks = str(chunks)
    DeleteWorkspace(Workspace='chunks')

    return strategy


class AlignAndFocusPowderFromFiles(DistributedDataProcessorAlgorithm):
    def category(self):
        return "Diffraction\\Reduction"

    def seeAlso(self):
        return ["AlignAndFocusPowder"]

    def name(self):
        return "AlignAndFocusPowderFromFiles"

    def summary(self):
        """
        summary of the algorithm
        :return:
        """
        return "The algorithm used for reduction of powder diffraction data"

    def PyInit(self):
        self.declareProperty(MultipleFileProperty(name="Filename",
                                                  extensions=EXTENSIONS_NXS),
                             "Files to combine in reduction")
        self.declareProperty("MaxChunkSize", 0.,
                             "Specify maximum Gbytes of file to read in one chunk.  Default is whole file.")
        self.declareProperty("FilterBadPulses", 0.,
                             doc="Filter out events measured while proton charge is more than 5% below average")

        self.declareProperty(MatrixWorkspaceProperty('AbsorptionWorkspace', '',
                                                     Direction.Input, PropertyMode.Optional),
                             doc='Divide data by this Pixel-by-pixel workspace')

        self.copyProperties('CreateCacheFilename', 'CacheDir')

        self.declareProperty(MatrixWorkspaceProperty('OutputWorkspace', '',
                                                     Direction.Output),
                             doc='Combined output workspace')
        self.copyProperties('AlignAndFocusPowder', ['UnfocussedWorkspace'])

        self.declareProperty(ITableWorkspaceProperty('Characterizations', '',
                                                     Direction.Input, PropertyMode.Optional),
                             'Characterizations table')

        self.copyProperties("AlignAndFocusPowder", PROPS_FOR_ALIGN)
        self.copyProperties('PDDetermineCharacterizations', PROPS_FOR_PD_CHARACTER)

    def validateInputs(self):
        errors = dict()

        unfocusname = self.getPropertyValue('UnfocussedWorkspace')
        if len(unfocusname) > 0:
            finalname = self.getPropertyValue('OutputWorkspace')
            if unfocusname == finalname:
                errors["OutputWorkspace"] = "Cannot be the same as UnfocussedWorkspace"
                errors["UnfocussedWorkspace"] = "Cannot be the same as OutputWorkspace"

        return errors

    def _getLinearizedFilenames(self, propertyName):
        runnumbers = self.getProperty(propertyName).value
        linearizedRuns = []
        for item in runnumbers:
            if type(item) == list:
                linearizedRuns.extend(item)
            else:
                linearizedRuns.append(item)
        return linearizedRuns

    def __createLoader(self, filename, wkspname, progstart=None, progstop=None):
        # load a chunk - this is a bit crazy long because we need to get an output property from `Load` when it
        # is run and the algorithm history doesn't exist until the parent algorithm (this) has finished
        if progstart is None or progstop is None:
            loader = self.createChildAlgorithm(self.__loaderName)
        else:
            loader = self.createChildAlgorithm(self.__loaderName,
                                               startProgress=progstart, endProgress=progstop)
        loader.setAlwaysStoreInADS(True)
        loader.setLogging(True)
        loader.initialize()
        loader.setPropertyValue('Filename', filename)
        loader.setPropertyValue('OutputWorkspace', wkspname)
        return loader

    def __getAlignAndFocusArgs(self):
        args = {}
        for name in PROPS_FOR_ALIGN:
            prop = self.getProperty(name)
            name_list = ['PreserveEvents', 'CompressTolerance',
                         'CompressWallClockTolerance', 'CompressStartTime']
            if name in name_list or not prop.isDefault:
                if 'Workspace' in name:
                    args[name] = prop.valueAsStr
                else:
                    args[name] = prop.value
        return args

    def __updateAlignAndFocusArgs(self, wkspname):
        self.log().debug('__updateAlignAndFocusArgs(%s)' % wkspname)
        # if the files are missing, there is nothing to do
        if (CAL_FILE not in self.kwargs) and (GROUP_FILE not in self.kwargs):
            self.log().debug('--> Nothing to do')
            return
        self.log().debug('--> Updating')

        # delete the files from the list of kwargs
        if CAL_FILE in self.kwargs:
            del self.kwargs[CAL_FILE]
        if CAL_FILE in self.kwargs:
            del self.kwargs[GROUP_FILE]

        # use the canonical names if they weren't specifed
        for key, ext in zip((CAL_WKSP, GRP_WKSP, MASK_WKSP),
                            ('_cal', '_group', '_mask')):
            if key not in self.kwargs:
                self.kwargs[key] = self.instr + ext

    def __determineCharacterizations(self, filename, wkspname):
        useCharac = bool(self.charac is not None)
        loadFile = not mtd.doesExist(wkspname)

        # input workspace is only needed to find a row in the characterizations table
        tempname = None
        if loadFile:
            if useCharac:
                tempname = '__%s_temp' % wkspname
                # set the loader for this file
                loader = self.__createLoader(filename, tempname)
                loader.setProperty('MetaDataOnly', True)  # this is only supported by LoadEventNexus
                loader.execute()

                # get the underlying loader name if we used the generic one
                if self.__loaderName == 'Load':
                    self.__loaderName = loader.getPropertyValue('LoaderName')
        else:
            tempname = wkspname  # assume it is already loaded

        # some bit of data has been loaded so use it to get the characterizations
        self.__setupCalibration(tempname)

        # put together argument list
        args = dict(ReductionProperties=self.getProperty('ReductionProperties').valueAsStr)
        for name in PROPS_FOR_PD_CHARACTER:
            prop = self.getProperty(name)
            if not prop.isDefault:
                args[name] = prop.value
        if tempname is not None:
            args['InputWorkspace'] = tempname
        if useCharac:
            args['Characterizations'] = self.charac

        PDDetermineCharacterizations(**args)

        if loadFile and useCharac:
            DeleteWorkspace(Workspace=tempname)

    def __getCacheName(self, wkspname, additional_props=None):
        """additional_props: list. additional properties to be hashed
        """
        cachedir = self.getProperty('CacheDir').value
        if len(cachedir) <= 0:
            return None

        propman_properties = ['bank', 'd_min', 'd_max', 'tof_min', 'tof_max', 'wavelength_min', 'wavelength_max']
        alignandfocusargs = []
        # calculate general properties
        for name in PROPS_FOR_ALIGN:
            # skip these because this has been reworked to only worry about information in workspaces
            if name in (CAL_FILE, GROUP_FILE, CAL_WKSP, GRP_WKSP, MASK_WKSP):
                continue
            prop = self.getProperty(name)
            if name == 'PreserveEvents' or not prop.isDefault:
                value = prop.valueAsStr  # default representation for everything
                if name == 'AbsorptionWorkspace':  # TODO need better unique identifier for absorption workspace
                    value = str(mtd[self.__grpWksp].extractY().sum())
                alignandfocusargs.append('%s=%s' % (name, value))
        # special calculations for group and mask - calibration hasn't been customized yet
        if self.__calWksp:
            value = str(np.sum(mtd[self.__calWksp].column('difc')))  # less false collisions than the workspace name
            alignandfocusargs.append('%s=%s' % (CAL_WKSP, value))
        if self.__grpWksp:
            value = ','.join(mtd[self.__grpWksp].extractY().astype(int).astype(str).ravel())
            alignandfocusargs.append('%s=%s' % (GRP_WKSP, value))
        if self.__mskWksp:
            value = ','.join([str(item) for item in mtd[self.__mskWksp].getMaskedDetectors()])
            alignandfocusargs.append('%s=%s' % (MASK_WKSP, value))

        alignandfocusargs += additional_props or []
        return CreateCacheFilename(Prefix=wkspname,
                                   PropertyManager=self.getProperty('ReductionProperties').valueAsStr,
                                   Properties=propman_properties,
                                   OtherProperties=alignandfocusargs,
                                   CacheDir=cachedir).OutputFilename

    def __processFile(self, filename, wkspname, unfocusname, file_prog_start, determineCharacterizations):
        chunks = determineChunking(filename, self.chunkSize)
        numSteps = 6  # for better progress reporting - 6 steps per chunk
        if unfocusname != '':
            numSteps = 7  # one more for accumulating the unfocused workspace
        self.log().information('Processing \'{}\' in {:d} chunks'.format(filename, len(chunks)))
        prog_per_chunk_step = self.prog_per_file * 1./(numSteps*float(len(chunks)))
        unfocusname_chunk = ''
        canSkipLoadingLogs = False

        # inner loop is over chunks
        for (j, chunk) in enumerate(chunks):
            prog_start = file_prog_start + float(j) * float(numSteps - 1) * prog_per_chunk_step
            chunkname = '{}_c{:d}'.format(wkspname, j)
            if unfocusname != '':  # only create unfocus chunk if needed
                unfocusname_chunk = '{}_c{:d}'.format(unfocusname, j)

            # load a chunk - this is a bit crazy long because we need to get an output property from `Load` when it
            # is run and the algorithm history doesn't exist until the parent algorithm (this) has finished
            loader = self.__createLoader(filename, chunkname,
                                         progstart=prog_start, progstop=prog_start + prog_per_chunk_step)
            if canSkipLoadingLogs:
                loader.setProperty('LoadLogs', False)
            for key, value in chunk.items():
                if isinstance(value, str):
                    loader.setPropertyValue(key, value)
                else:
                    loader.setProperty(key, value)
            loader.execute()
            if j == 0:
                self.__setupCalibration(chunkname)

            # copy the necessary logs onto the workspace
            if canSkipLoadingLogs:
                CopyLogs(InputWorkspace=wkspname, OutputWorkspace=chunkname, MergeStrategy='WipeExisting')

            # get the underlying loader name if we used the generic one
            if self.__loaderName == 'Load':
                self.__loaderName = loader.getPropertyValue('LoaderName')
            # only LoadEventNexus can turn off loading logs, but FilterBadPulses requires them to be loaded from the file
            canSkipLoadingLogs = self.__loaderName == 'LoadEventNexus' and self.filterBadPulses <= 0.

            if determineCharacterizations and j == 0:
                self.__determineCharacterizations(filename, chunkname)  # updates instance variable
                determineCharacterizations = False

            prog_start += prog_per_chunk_step
            if self.filterBadPulses > 0.:
                FilterBadPulses(InputWorkspace=chunkname, OutputWorkspace=chunkname,
                                LowerCutoff=self.filterBadPulses,
                                startProgress=prog_start, endProgress=prog_start+prog_per_chunk_step)
            prog_start += prog_per_chunk_step

            # absorption correction workspace
            if self.absorption is not None and len(str(self.absorption)) > 0:
                ConvertUnits(InputWorkspace=chunkname, OutputWorkspace=chunkname,
                             Target='Wavelength', EMode='Elastic')
                Divide(LHSWorkspace=chunkname, RHSWorkspace=self.absorption, OutputWorkspace=chunkname,
                       startProgress=prog_start, endProgress=prog_start+prog_per_chunk_step)
                ConvertUnits(InputWorkspace=chunkname, OutputWorkspace=chunkname,
                             Target='TOF', EMode='Elastic')
            prog_start += prog_per_chunk_step

            AlignAndFocusPowder(InputWorkspace=chunkname, OutputWorkspace=chunkname, UnfocussedWorkspace=unfocusname_chunk,
                                startProgress=prog_start, endProgress=prog_start+2.*prog_per_chunk_step,
                                **self.kwargs)
            prog_start += 2. * prog_per_chunk_step  # AlignAndFocusPowder counts for two steps

            if j == 0:
                self.__updateAlignAndFocusArgs(chunkname)
                RenameWorkspace(InputWorkspace=chunkname, OutputWorkspace=wkspname)
                if unfocusname != '':
                    RenameWorkspace(InputWorkspace=unfocusname_chunk, OutputWorkspace=unfocusname)
            else:
                RemoveLogs(Workspace=chunkname)  # accumulation has them already
                Plus(LHSWorkspace=wkspname, RHSWorkspace=chunkname, OutputWorkspace=wkspname,
                     ClearRHSWorkspace=self.kwargs['PreserveEvents'],
                     startProgress=prog_start, endProgress=prog_start+prog_per_chunk_step)
                DeleteWorkspace(Workspace=chunkname)

                if unfocusname != '':
                    RemoveLogs(Workspace=unfocusname_chunk)  # accumulation has them already
                    Plus(LHSWorkspace=unfocusname, RHSWorkspace=unfocusname_chunk, OutputWorkspace=unfocusname,
                         ClearRHSWorkspace=self.kwargs['PreserveEvents'],
                         startProgress=prog_start, endProgress=prog_start + prog_per_chunk_step)
                    DeleteWorkspace(Workspace=unfocusname_chunk)

                if self.kwargs['PreserveEvents'] and self.kwargs['CompressTolerance'] > 0.:
                    CompressEvents(InputWorkspace=wkspname, OutputWorkspace=wkspname,
                                   WallClockTolerance=self.kwargs['CompressWallClockTolerance'],
                                   Tolerance=self.kwargs['CompressTolerance'],
                                   StartTime=self.kwargs['CompressStartTime'])
        # end of inner loop

    def __processFile_withcache(self, filename, useCaching, unfocusname, unfocusname_file):
        """process the given file and save the result in `wkspname`
        the difference between this and __processFile is this function takes cached into account
        """
        # default name is based off of filename
        wkspname = os.path.split(filename)[-1].split('.')[0]

        if useCaching:
            self.__determineCharacterizations(filename, wkspname)  # updates instance variable
            cachefile = self.__getCacheName(wkspname)
        else:
            cachefile = None

        i = self._filenames.index(filename)
        wkspname += '_f%d' % i  # add file number to be unique

        # if the unfocussed data is requested, don't read it from disk
        # because of the extra complication of the unfocussed workspace
        if useCaching and os.path.exists(cachefile) and unfocusname == '':
            LoadNexusProcessed(Filename=cachefile, OutputWorkspace=wkspname)
            # TODO LoadNexusProcessed has a bug. When it finds the
            # instrument name without xml it reads in from an IDF
            # in the instrument directory.
            editinstrargs = {}
            for name in PROPS_FOR_INSTR:
                prop = self.getProperty(name)
                if not prop.isDefault:
                    editinstrargs[name] = prop.value
            if editinstrargs:
                EditInstrumentGeometry(Workspace=wkspname, **editinstrargs)
        else:
            self.__processFile(filename, wkspname, unfocusname_file, self.prog_per_file * float(i), not useCaching)

            # write out the cachefile for the main reduced data independent of whether
            # the unfocussed workspace was requested
            if useCaching:
                SaveNexusProcessed(InputWorkspace=wkspname, Filename=cachefile)
        return wkspname

    def __accumulate(self, wkspname, sumwkspname, unfocusname, unfocusname_file):
        """accumulate newdata `wkspname` into sum `sumwkspname` and delete `wkspname`"""
        # the first call to accumulate to a specific target should be a simple rename
        self._accumulate_calls[sumwkspname] += 1
        firstrun = self._accumulate_calls[sumwkspname] == 1
        if firstrun:
            if wkspname != sumwkspname:
                RenameWorkspace(InputWorkspace=wkspname, OutputWorkspace=sumwkspname)
        else:
            Plus(LHSWorkspace=sumwkspname, RHSWorkspace=wkspname, OutputWorkspace=sumwkspname,
                 ClearRHSWorkspace=self.kwargs['PreserveEvents'])
            DeleteWorkspace(Workspace=wkspname)
            if self.kwargs['PreserveEvents'] and self.kwargs['CompressTolerance'] > 0.:
                finalname = self.getPropertyValue('OutputWorkspace')
                # only compress when adding individual files
                if sumwkspname != finalname:
                    CompressEvents(InputWorkspace=sumwkspname, OutputWorkspace=sumwkspname,
                                   WallClockTolerance=self.kwargs['CompressWallClockTolerance'],
                                   Tolerance=self.kwargs['CompressTolerance'],
                                   StartTime=self.kwargs['CompressStartTime'])
        #
        if unfocusname == '':
            return
        self._accumulate_calls[unfocusname] += 1
        firstrun = self._accumulate_calls[unfocusname] == 1
        if firstrun:
            RenameWorkspace(InputWorkspace=unfocusname_file, OutputWorkspace=unfocusname)
        else:
            Plus(LHSWorkspace=unfocusname, RHSWorkspace=unfocusname_file, OutputWorkspace=unfocusname,
                 ClearRHSWorkspace=self.kwargs['PreserveEvents'])
            DeleteWorkspace(Workspace=unfocusname_file)
            # not compressing unfocussed workspace because it is in d-spacing
            # and is likely to be from a different part of the instrument

    def __setupCalibration(self, wksp):
        '''Convert whatever calibration/grouping/masking into workspaces that will be passed down'''
        if self.haveDeterminedCalibration:
            return  # nothing to do
        self.haveDeterminedCalibration = True

        self.__calWksp = ''
        self.__grpWksp = ''
        self.__mskWksp = ''
        # first see if the workspaces have been specified
        # check that the canonical names don't already exist as a backup
        if not self.getProperty('CalibrationWorkspace').isDefault:
            self.__calWksp = self.getPropertyValue('CalibrationWorkspace')
        elif not self.getProperty('OffsetsWorkspace').isDefault:
            self.__calWksp = self.getPropertyValue('OffsetsWorkspace') + '_cal'
            ConvertDiffCal(OffsetsWorkspace=self.getPropertyValue('OffsetsWorkspace'),
                           OutputWorkspace=self.instr + '_cal')
            self.setProperty('CalibrationWorkspace', self.__calWksp)
        elif mtd.doesExist(self.instr + '_cal'):
<<<<<<< HEAD
            self.__calWksp = mtd[self.instr + '_cal']
=======
            self.__calWksp = self.instr + '_cal'
>>>>>>> a4bc46ff

        if not self.getProperty('GroupingWorkspace').isDefault:
            self.__grpWksp = self.getPropertyValue('GroupingWorkspace')
        elif mtd.doesExist(self.instr + '_group'):
<<<<<<< HEAD
            self.__grpWksp = mtd[self.instr + '_group']
=======
            self.__grpWksp = self.instr + '_group'
>>>>>>> a4bc46ff

        if not self.getProperty('MaskWorkspace').isDefault:
            self.__mskWksp = self.getPropertyValue('MaskWorkspace')
        elif mtd.doesExist(self.instr + '_mask'):
<<<<<<< HEAD
            self.__mskWksp = mtd[self.instr + '_mask']
=======
            self.__mskWksp = self.instr + '_mask'
>>>>>>> a4bc46ff

        # check that anything was specified
        if self.getProperty('CalFileName').isDefault and self.getProperty('GroupFilename').isDefault:
            return

        # decide what to load
        loadCalibration = not bool(self.__calWksp)
        loadGrouping = not bool(self.__grpWksp)
        loadMask = not bool(self.__mskWksp)

        # load and update
        if loadCalibration or loadGrouping or loadMask:
            LoadDiffCal(InputWorkspace=wksp,
                        Filename=self.getPropertyValue('CalFileName'),
                        GroupFilename=self.getPropertyValue('GroupFilename'),
                        MakeCalWorkspace=loadCalibration,
                        MakeGroupingWorkspace=loadGrouping,
                        MakeMaskWorkspace=loadMask,
                        WorkspaceName=self.instr)
        if loadCalibration:
            self.__calWksp = self.instr + '_cal'
            self.setPropertyValue('CalibrationWorkspace', self.instr + '_cal')
        if loadGrouping:
            self.__grpWksp = self.instr + '_group'
            self.setPropertyValue('GroupingWorkspace', self.instr + '_group')
        if loadMask:
            self.__mskWksp = self.instr + '_mask'
            self.setPropertyValue('MaskWorkspace', self.instr + '_mask')

    def PyExec(self):
        self._filenames = filenames = sorted(self._getLinearizedFilenames('Filename'))
        import collections
        self._accumulate_calls = collections.defaultdict(int)  # bookkeeping for __accumulate
        # get the instrument name - will not work if the instrument has a '_' in its name
        self.instr = os.path.basename(filenames[0]).split('_')[0]
        self.haveDeterminedCalibration = False  # setup variables for loading calibration into workspaces
        self.__loaderName = 'Load'   # set the loader to be generic on first load
        self.filterBadPulses = self.getProperty('FilterBadPulses').value
        self.chunkSize = self.getProperty('MaxChunkSize').value
        self.absorption = self.getProperty('AbsorptionWorkspace').value
        self.charac = self.getProperty('Characterizations').value
        finalname = self.getPropertyValue('OutputWorkspace')
        useCaching = len(self.getProperty('CacheDir').value) > 0

        # accumulate the unfocused workspace if it was requested
        # empty string means it is not used
        unfocusname = self.getPropertyValue('UnfocussedWorkspace')
        unfocusname_file = ''
        if len(unfocusname) > 0:
            unfocusname_file = '__{}_partial'.format(unfocusname)

        if useCaching:
            # unfocus check only matters if caching is requested
            if unfocusname != '':
                self.log().warning('CacheDir is specified with "UnfocussedWorkspace" - reading cache files disabled')
        else:
            self.log().warning('CacheDir is not specified - functionality disabled')

        assert len(filenames), "No files specified"
        self.prog_per_file = 1./float(len(filenames))  # for better progress reporting

        # these are also passed into the child-algorithms
        self.kwargs = self.__getAlignAndFocusArgs()

        # initialization for caching mechanism
        if useCaching:
            filename = filenames[0]
            wkspname = os.path.split(filename)[-1].split('.')[0]
            self.__determineCharacterizations(filename, wkspname)

        if useCaching:
            # find caches and sum them. return files without cache
            nocache = self.__find_caches(filenames, finalname, unfocusname, unfocusname_file)
        else:
            nocache = filenames
        self.log().notice('Files remained to add: {}'.format(nocache,))
        #
        # process not-cached files
        if nocache:
            self.__processFiles(nocache, useCaching, unfocusname, unfocusname_file)
        #
        # create cache of everything summed together
        if useCaching:
            self.__saveSummedGroupToCache(filenames, wkspname=finalname)

        # with more than one chunk or file the integrated proton charge is
        # generically wrong
        mtd[finalname].run().integrateProtonCharge()

        # set the output workspace
        self.setProperty('OutputWorkspace', mtd[finalname])
        if unfocusname != '':
            self.setProperty('UnfocussedWorkspace', mtd[unfocusname])

    def __find_caches(self, filenames, finalname, unfocusname, unfocusname_file, firstcall=True):
        """find caches and load them using a greedy algorithm

        Find cache for the longest partial sum of the given filenames.
        If no cache found for any partial sum, return the filename list.
        If a cache found for a partial sum, continue to work on the remained files by calling this function.
        When a cache is found, it will be loaded and accumulated, and then deleted.
        """
        N = len(filenames)
        found = False
        for length in range(N, 1, -1):
            for start in range(N-length+1):
                end = start+length-1
                files1 = filenames[start:end+1]
                summed_cache_file = self.__get_grp_cache_fn(files1)
                if os.path.exists(summed_cache_file):
                    self.log().notice('Found cache for {}'.format(files1))
                    wkspname = self.__get_grp_ws_name(files1)
                    self.log().notice('Loading cache from {}'.format(summed_cache_file))
                    LoadNexusProcessed(Filename=summed_cache_file, OutputWorkspace=wkspname)
                    self.__accumulate(wkspname, finalname, unfocusname, unfocusname_file)
                    found = True
                    break
            if found:
                break
            continue
        if not found:
            return filenames
        remained = filenames[:start] + filenames[end+1:]
        if remained:
            return self.__find_caches(remained, finalname, unfocusname, unfocusname_file, firstcall=False)
        return []

    def __get_grp_ws_name(self, group):
        def _(filename):
            return os.path.split(filename)[-1].split('.')[0]
        return _(group[0]) + "-" + _(group[-1])

    def __get_grp_cache_fn(self, group):
        wsname = self.__get_grp_ws_name(group)
        filenames_str = ','.join(group)
        newprop = 'files_to_sum={}'.format(filenames_str)
        return self.__getCacheName('summed_'+wsname, additional_props=[newprop])

    def __processFiles(self, files, useCaching, unfocusname, unfocusname_file):
        """process given files, separate them to "grains". Sum each grain, and add the grain sum to final sum
        """
        finalname = self.getPropertyValue('OutputWorkspace')
        N = len(files)
        import math
        if N > 3:
            n = int(math.sqrt(N))  # grain size
        else:
            n = N
        for (i, f) in enumerate(files):
            self.__loaderName = 'Load'  # reset to generic load with each file
            wkspname = self.__processFile_withcache(f, useCaching, unfocusname, unfocusname_file)
            # accumulate into partial sum
            grain_start = i//n*n
            grain_end = min((i//n+1)*n, N)
            grain = files[grain_start:grain_end]
            partialsum_wkspname = self.__get_grp_ws_name(grain)
            self.__accumulate(
                wkspname, partialsum_wkspname, unfocusname, unfocusname_file)
            if i == grain_end - 1:
                if useCaching and len(grain) > 1:
                    # save partial cache
                    self.__saveSummedGroupToCache(grain)
                # accumulate into final sum
                self.__accumulate(partialsum_wkspname, finalname, unfocusname, unfocusname_file)
        return

    def __saveSummedGroupToCache(self, group, wkspname=None):
        cache_file = self.__get_grp_cache_fn(group)
        wksp = wkspname or self.__get_grp_ws_name(group)
        if not os.path.exists(cache_file):
            SaveNexusProcessed(InputWorkspace=wksp, Filename=cache_file)
        return


# Register algorithm with Mantid.
AlgorithmFactory.subscribe(AlignAndFocusPowderFromFiles)<|MERGE_RESOLUTION|>--- conflicted
+++ resolved
@@ -436,29 +436,17 @@
                            OutputWorkspace=self.instr + '_cal')
             self.setProperty('CalibrationWorkspace', self.__calWksp)
         elif mtd.doesExist(self.instr + '_cal'):
-<<<<<<< HEAD
-            self.__calWksp = mtd[self.instr + '_cal']
-=======
             self.__calWksp = self.instr + '_cal'
->>>>>>> a4bc46ff
 
         if not self.getProperty('GroupingWorkspace').isDefault:
             self.__grpWksp = self.getPropertyValue('GroupingWorkspace')
         elif mtd.doesExist(self.instr + '_group'):
-<<<<<<< HEAD
-            self.__grpWksp = mtd[self.instr + '_group']
-=======
             self.__grpWksp = self.instr + '_group'
->>>>>>> a4bc46ff
 
         if not self.getProperty('MaskWorkspace').isDefault:
             self.__mskWksp = self.getPropertyValue('MaskWorkspace')
         elif mtd.doesExist(self.instr + '_mask'):
-<<<<<<< HEAD
-            self.__mskWksp = mtd[self.instr + '_mask']
-=======
             self.__mskWksp = self.instr + '_mask'
->>>>>>> a4bc46ff
 
         # check that anything was specified
         if self.getProperty('CalFileName').isDefault and self.getProperty('GroupFilename').isDefault:
