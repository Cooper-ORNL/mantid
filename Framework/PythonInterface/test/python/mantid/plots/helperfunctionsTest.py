# Mantid Repository : https://github.com/mantidproject/mantid
#
# Copyright &copy; 2018 ISIS Rutherford Appleton Laboratory UKRI,
#     NScD Oak Ridge National Laboratory, European Spallation Source
#     & Institut Laue - Langevin
# SPDX - License - Identifier: GPL - 3.0 +
#
from __future__ import (absolute_import, division, print_function)

import datetime
import unittest

import matplotlib
import numpy as np
from mock import Mock

import mantid.api
import mantid.plots.helperfunctions as funcs
from mantid.kernel import config
from mantid.plots.utility import MantidAxType
from mantid.simpleapi import AddTimeSeriesLog, ConjoinWorkspaces, CreateMDHistoWorkspace, CreateSampleWorkspace, \
    CreateSingleValuedWorkspace, CreateWorkspace, DeleteWorkspace

matplotlib.use('AGG')
<<<<<<< HEAD
=======


def add_workspace_with_data(func):
    def wrapper(self):
        dataX = [1, 2, 3, 4, 5, 6, 7, 8, 9, 10, 11, 12, 13, 14, 15, 16]
        dataY = [1, 2, 3, 4, 5, 6, 7, 8, 9, 10, 11, 12]
        dataE = dataY
        dX = dataY

        ws = CreateWorkspace(DataX=dataX, DataY=dataY, DataE=dataE, NSpec=4, UnitX="Wavelength", Dx=dX)
        return func(self, ws)

    return wrapper


def add_md_workspace_with_data(dimensions=2):
    def function_wrapper(func):
        def wrapper(self):
            if dimensions == 2:
                S = range(0, 100)
                ERR = range(0, 100)
                mdws = CreateMDHistoWorkspace(Dimensionality=2, Extents='-3,3,-10,10', SignalInput=S, ErrorInput=ERR,
                                              NumberOfBins='10,10', Names='Dim1,Dim2',
                                              Units='MomentumTransfer,EnergyTransfer')
            else:
                S = range(0, 1000)
                ERR = range(0, 1000)
                mdws = CreateMDHistoWorkspace(Dimensionality=3, Extents='-3,3,-10,10,-20,20', SignalInput=S,
                                              ErrorInput=ERR,
                                              NumberOfBins='10,10,10', Names='Dim1,Dim2,Dim3',
                                              Units='MomentumTransfer,EnergyTransfer,EnergyTransfer')
            return func(self, mdws)
>>>>>>> a4bc46ff

        return wrapper

<<<<<<< HEAD
def add_workspace_with_data(func):
    def wrapper(self):
        dataX = [1, 2, 3, 4, 5, 6, 7, 8, 9, 10, 11, 12, 13, 14, 15, 16]
        dataY = [1, 2, 3, 4, 5, 6, 7, 8, 9, 10, 11, 12]
        dataE = dataY
        dX = dataY

        ws = CreateWorkspace(DataX=dataX, DataY=dataY, DataE=dataE, NSpec=4, UnitX="Wavelength", Dx=dX)
        return func(self, ws)

    return wrapper


def add_md_workspace_with_data(dimensions=2):
    def function_wrapper(func):
        def wrapper(self):
            if dimensions == 2:
                S = range(0, 100)
                ERR = range(0, 100)
                mdws = CreateMDHistoWorkspace(Dimensionality=2, Extents='-3,3,-10,10', SignalInput=S, ErrorInput=ERR,
                                              NumberOfBins='10,10', Names='Dim1,Dim2',
                                              Units='MomentumTransfer,EnergyTransfer')
            else:
                S = range(0, 1000)
                ERR = range(0, 1000)
                mdws = CreateMDHistoWorkspace(Dimensionality=3, Extents='-3,3,-10,10,-20,20', SignalInput=S,
                                              ErrorInput=ERR,
                                              NumberOfBins='10,10,10', Names='Dim1,Dim2,Dim3',
                                              Units='MomentumTransfer,EnergyTransfer,EnergyTransfer')
            return func(self, mdws)

        return wrapper

=======
>>>>>>> a4bc46ff
    return function_wrapper


class HelperFunctionsTest(unittest.TestCase):

    @classmethod
    def setUpClass(cls):
        cls.g1da = config['graph1d.autodistribution']
        config['graph1d.autodistribution'] = 'On'
        cls.ws2d_histo = CreateWorkspace(DataX=[10, 20, 30, 10, 20, 30],
                                         DataY=[2, 3, 4, 5],
                                         DataE=[1, 2, 3, 4],
                                         NSpec=2,
                                         Distribution=True,
                                         UnitX='Wavelength',
                                         VerticalAxisUnit='DeltaE',
                                         VerticalAxisValues=[4, 6, 8],
                                         OutputWorkspace='ws2d_histo')
        cls.ws2d_point = CreateWorkspace(DataX=[1, 2, 3, 4, 1, 2, 3, 4, 1, 2, 3, 4],
                                         DataY=[2] * 12,
                                         NSpec=3,
                                         OutputWorkspace='ws2d_point')
        cls.ws1d_point = CreateWorkspace(DataX=[1, 2],
                                         DataY=[1, 2],
                                         NSpec=1,
                                         Distribution=False,
                                         OutputWorkspace='ws1d_point')
        cls.ws2d_histo_rag = CreateWorkspace(DataX=[1, 2, 3, 4, 5, 2, 4, 6, 8, 10],
                                             DataY=[2] * 8,
                                             NSpec=2,
                                             VerticalAxisUnit='DeltaE',
                                             VerticalAxisValues=[5, 7, 9],
                                             OutputWorkspace='ws2d_histo_rag')
        cls.ws2d_point_rag = CreateWorkspace(DataX=[1, 2, 3, 4, 2, 4, 6, 8],
                                             DataY=[2] * 8,
                                             NSpec=2,
                                             OutputWorkspace='ws2d_point_rag')
        cls.ws_MD_2d = CreateMDHistoWorkspace(Dimensionality=3,
                                              Extents='-3,3,-10,10,-1,1',
                                              SignalInput=range(25),
                                              ErrorInput=range(25),
                                              NumberOfEvents=10 * np.ones(25),
                                              NumberOfBins='5,5,1',
                                              Names='Dim1,Dim2,Dim3',
                                              Units='MomentumTransfer,EnergyTransfer,Angstrom',
                                              OutputWorkspace='ws_MD_2d')
        cls.ws_MD_1d = CreateMDHistoWorkspace(Dimensionality=3,
                                              Extents='-3,3,-10,10,-1,1',
                                              SignalInput=range(5),
                                              ErrorInput=range(5),
                                              NumberOfEvents=10 * np.ones(5),
                                              NumberOfBins='1,5,1',
                                              Names='Dim1,Dim2,Dim3',
                                              Units='MomentumTransfer,EnergyTransfer,Angstrom',
                                              OutputWorkspace='ws_MD_1d')
        cls.ws2d_point_uneven = CreateWorkspace(DataX=[10, 20, 30],
                                                DataY=[1, 2, 3],
                                                NSpec=1,
                                                OutputWorkspace='ws2d_point_uneven')
        wp = CreateWorkspace(DataX=[15, 25, 35, 45], DataY=[1, 2, 3, 4], NSpec=1)
        ConjoinWorkspaces(cls.ws2d_point_uneven, wp, CheckOverlapping=False)
        cls.ws2d_point_uneven = mantid.mtd['ws2d_point_uneven']
        cls.ws2d_histo_uneven = CreateWorkspace(DataX=[10, 20, 30, 40],
                                                DataY=[1, 2, 3],
                                                NSpec=1,
                                                OutputWorkspace='ws2d_histo_uneven')
        wp = CreateWorkspace(DataX=[15, 25, 35, 45, 55], DataY=[1, 2, 3, 4], NSpec=1)
        ConjoinWorkspaces(cls.ws2d_histo_uneven, wp, CheckOverlapping=False)
        cls.ws2d_histo_uneven = mantid.mtd['ws2d_histo_uneven']
        newYAxis = mantid.api.NumericAxis.create(3)
        newYAxis.setValue(0, 10)
        newYAxis.setValue(1, 15)
        newYAxis.setValue(2, 25)
        cls.ws2d_histo_uneven.replaceAxis(1, newYAxis)
        AddTimeSeriesLog(cls.ws2d_histo, Name="my_log", Time="2010-01-01T00:00:00", Value=100)
        AddTimeSeriesLog(cls.ws2d_histo, Name="my_log", Time="2010-01-01T00:30:00", Value=15)
        AddTimeSeriesLog(cls.ws2d_histo, Name="my_log", Time="2010-01-01T00:50:00", Value=100.2)

    @classmethod
    def tearDownClass(cls):
        config['graph1d.autodistribution'] = cls.g1da
        DeleteWorkspace('ws2d_histo')
        DeleteWorkspace('ws2d_point')
        DeleteWorkspace('ws1d_point')
        DeleteWorkspace('ws_MD_2d')
        DeleteWorkspace('ws_MD_1d')
        DeleteWorkspace('ws2d_histo_rag')
        DeleteWorkspace('ws2d_point_rag')
        DeleteWorkspace('ws2d_point_uneven')
        DeleteWorkspace('ws2d_histo_uneven')

    def test_get_wksp_index_dist_and_label(self):
        # fail case
        self.assertRaises(RuntimeError, funcs.get_wksp_index_dist_and_label, self.ws2d_histo)
        # get info from a 2d workspace
        index, dist, kwargs = funcs.get_wksp_index_dist_and_label(self.ws2d_histo, specNum=2)
        self.assertEqual(index, 1)
        self.assertTrue(dist)
        self.assertEqual(kwargs['label'], 'ws2d_histo: spec 2')
        # get info from default spectrum in the 1d case
        index, dist, kwargs = funcs.get_wksp_index_dist_and_label(self.ws1d_point)
        self.assertEqual(index, 0)
        self.assertFalse(dist)
        self.assertEqual(kwargs['label'], 'ws1d_point: spec 1')

    def test_get_axes_labels(self):
        axs = funcs.get_axes_labels(self.ws2d_histo)
        self.assertEqual(axs, ('', 'Wavelength ($\\AA$)', 'Energy transfer ($meV$)'))

    def test_get_axes_label_2d_MDWS(self):
        axs = funcs.get_axes_labels(self.ws_MD_2d)
        # should get the first two dimension labels only
        self.assertEqual(axs, ('Intensity', 'Dim1 ($\\AA^{-1}$)', 'Dim2 (EnergyTransfer)'))

    def test_get_data_uneven_flag(self):
        flag, kwargs = funcs.get_data_uneven_flag(self.ws2d_histo_rag, axisaligned=True, other_kwarg=1)
        self.assertTrue(flag)
        self.assertEquals(kwargs, {'other_kwarg': 1})
        flag, kwargs = funcs.get_data_uneven_flag(self.ws2d_histo_rag, other_kwarg=2)
        self.assertFalse(flag)
        self.assertEquals(kwargs, {'other_kwarg': 2})
        flag, kwargs = funcs.get_data_uneven_flag(self.ws2d_histo_uneven, axisaligned=False, other_kwarg=3)
        self.assertTrue(flag)
        self.assertEquals(kwargs, {'other_kwarg': 3})

    def test_boundaries_from_points(self):
        centers = np.array([1., 2., 4., 8.])
        bounds = funcs.boundaries_from_points(centers)
        self.assertTrue(np.array_equal(bounds, np.array([0.5, 1.5, 3, 6, 10])))

    def test_points_from_boundaries(self):
        bounds = np.array([1., 3, 4, 10])
        centers = funcs.points_from_boundaries(bounds)
        self.assertTrue(np.array_equal(centers, np.array([2., 3.5, 7])))

    def test_get_spectrum(self):
        # get data divided by bin width
        x, y, dy, dx = funcs.get_spectrum(self.ws2d_histo, 1, False, withDy=True, withDx=True)
        self.assertTrue(np.array_equal(x, np.array([15., 25.])))
        self.assertTrue(np.array_equal(y, np.array([.4, .5])))
        self.assertTrue(np.array_equal(dy, np.array([.3, .4])))
        self.assertEqual(dx, None)
        # get data not divided by bin width
        x, y, dy, dx = funcs.get_spectrum(self.ws2d_histo, 0, True, withDy=True, withDx=True)
        self.assertTrue(np.array_equal(x, np.array([15., 25.])))
        self.assertTrue(np.array_equal(y, np.array([2, 3])))
        self.assertTrue(np.array_equal(dy, np.array([1, 2])))
        self.assertEqual(dx, None)
        # fail case - try to find spectrum out of range
        self.assertRaises(RuntimeError, funcs.get_spectrum, self.ws2d_histo, 10, True)

    def test_get_md_data2d_bin_bounds(self):
        x, y, data = funcs.get_md_data2d_bin_bounds(self.ws_MD_2d, mantid.api.MDNormalization.NoNormalization)
        # logger.error(str(coords))
        np.testing.assert_allclose(x, np.array([-3, -1.8, -0.6, 0.6, 1.8, 3]), atol=1e-10)
        np.testing.assert_allclose(y, np.array([-10, -6, -2, 2, 6, 10.]), atol=1e-10)
        np.testing.assert_allclose(data, np.arange(25).reshape(5, 5), atol=1e-10)

    def test_get_md_data2d_bin_centers(self):
        x, y, data = funcs.get_md_data2d_bin_centers(self.ws_MD_2d, mantid.api.MDNormalization.NumEventsNormalization)
        np.testing.assert_allclose(x, np.array([-2.4, -1.2, 0, 1.2, 2.4]), atol=1e-10)
        np.testing.assert_allclose(y, np.array([-8, -4, 0, 4, 8]), atol=1e-10)
        np.testing.assert_allclose(data, np.arange(25).reshape(5, 5) * 0.1, atol=1e-10)

    def test_get_md_data1d(self):
        coords, data, err = funcs.get_md_data1d(self.ws_MD_1d, mantid.api.MDNormalization.NumEventsNormalization)
        np.testing.assert_allclose(coords, np.array([-8, -4, 0, 4, 8]), atol=1e-10)

    def test_get_matrix_2d_data_rect(self):
        # contour from aligned point data
        x, y, z = funcs.get_matrix_2d_data(self.ws2d_point, True, histogram2D=False)
        np.testing.assert_allclose(x, np.array([[1, 2, 3, 4], [1, 2, 3, 4], [1, 2, 3, 4]]))
        np.testing.assert_allclose(y, np.array([[1, 1, 1, 1], [2, 2, 2, 2], [3, 3, 3, 3]]))
        # mesh from aligned point data
        x, y, z = funcs.get_matrix_2d_data(self.ws2d_point, True, histogram2D=True)
        np.testing.assert_allclose(x, np.array(
            [[0.5, 1.5, 2.5, 3.5, 4.5], [0.5, 1.5, 2.5, 3.5, 4.5], [0.5, 1.5, 2.5, 3.5, 4.5],
             [0.5, 1.5, 2.5, 3.5, 4.5]]))
        np.testing.assert_allclose(y, np.array(
            [[0.5, 0.5, 0.5, 0.5, 0.5], [1.5, 1.5, 1.5, 1.5, 1.5], [2.5, 2.5, 2.5, 2.5, 2.5],
             [3.5, 3.5, 3.5, 3.5, 3.5]]))
        # contour from aligned histo data
        x, y, z = funcs.get_matrix_2d_data(self.ws2d_histo, True, histogram2D=False)
        np.testing.assert_allclose(x, np.array([[15, 25], [15, 25]]))
        np.testing.assert_allclose(y, np.array([[5, 5], [7, 7]]))
        # mesh from aligned histo data
        x, y, z = funcs.get_matrix_2d_data(self.ws2d_histo, True, histogram2D=True)
        np.testing.assert_allclose(x, np.array([[10, 20, 30], [10, 20, 30], [10, 20, 30]]))
        np.testing.assert_allclose(y, np.array([[4, 4, 4], [6, 6, 6], [8, 8, 8]]))

    def test_get_matrix_2d_data_rag(self):
        # contour from ragged point data
        x, y, z = funcs.get_matrix_2d_data(self.ws2d_point_rag, True, histogram2D=False)
        np.testing.assert_allclose(x, np.array([[1, 2, 3, 4], [2, 4, 6, 8]]))
        np.testing.assert_allclose(y, np.array([[1, 1, 1, 1], [2, 2, 2, 2]]))
        # contour from ragged histo data
        x, y, z = funcs.get_matrix_2d_data(self.ws2d_histo_rag, True, histogram2D=False)
        np.testing.assert_allclose(x, np.array([[1.5, 2.5, 3.5, 4.5], [3, 5, 7, 9]]))
        np.testing.assert_allclose(y, np.array([[6, 6, 6, 6], [8, 8, 8, 8]]))
        # mesh from ragged point data
        x, y, z = funcs.get_matrix_2d_data(self.ws2d_point_rag, True, histogram2D=True)
        np.testing.assert_allclose(x, np.array([[0.5, 1.5, 2.5, 3.5, 4.5], [1, 3, 5, 7, 9], [1, 3, 5, 7, 9]]))
        np.testing.assert_allclose(y, np.array(
            [[0.5, 0.5, 0.5, 0.5, 0.5], [1.5, 1.5, 1.5, 1.5, 1.5], [2.5, 2.5, 2.5, 2.5, 2.5]]))
        # mesh from ragged histo data
        x, y, z = funcs.get_matrix_2d_data(self.ws2d_histo_rag, True, histogram2D=True)
        np.testing.assert_allclose(x, np.array([[1, 2, 3, 4, 5], [2, 4, 6, 8, 10], [2, 4, 6, 8, 10]]))
        np.testing.assert_allclose(y, np.array([[5, 5, 5, 5, 5], [7, 7, 7, 7, 7], [9, 9, 9, 9, 9]]))
        # check that fails for uneven data
        self.assertRaises(ValueError, funcs.get_matrix_2d_data, self.ws2d_point_uneven, True)

    def test_get_uneven_data(self):
        # even points
        x, y, z = funcs.get_uneven_data(self.ws2d_point_rag, True)
        np.testing.assert_allclose(x[0], np.array([0.5, 1.5, 2.5, 3.5, 4.5]))
        np.testing.assert_allclose(x[1], np.array([1, 3, 5, 7, 9]))
        np.testing.assert_allclose(y[0], np.array([0.5, 1.5]))
        np.testing.assert_allclose(y[1], np.array([1.5, 2.5]))
        np.testing.assert_allclose(z[0], np.array([2, 2, 2, 2]))
        np.testing.assert_allclose(z[1], np.array([2, 2, 2, 2]))
        # even histo
        x, y, z = funcs.get_uneven_data(self.ws2d_histo_rag, True)
        np.testing.assert_allclose(x[0], np.array([1, 2, 3, 4, 5]))
        np.testing.assert_allclose(x[1], np.array([2, 4, 6, 8, 10]))
        np.testing.assert_allclose(y[0], np.array([5, 7]))
        np.testing.assert_allclose(y[1], np.array([7, 9]))
        np.testing.assert_allclose(z[0], np.array([2, 2, 2, 2]))
        np.testing.assert_allclose(z[1], np.array([2, 2, 2, 2]))
        # uneven points
        x, y, z = funcs.get_uneven_data(self.ws2d_point_uneven, True)
        np.testing.assert_allclose(x[0], np.array([5, 15, 25, 35]))
        np.testing.assert_allclose(x[1], np.array([10, 20, 30, 40, 50]))
        np.testing.assert_allclose(y[0], np.array([0.5, 1.5]))
        np.testing.assert_allclose(y[1], np.array([1.5, 2.5]))
        np.testing.assert_allclose(z[0], np.array([1, 2, 3]))
        np.testing.assert_allclose(z[1], np.array([1, 2, 3, 4]))
        # uneven histo
        x, y, z = funcs.get_uneven_data(self.ws2d_histo_uneven, True)
        np.testing.assert_allclose(x[0], np.array([10, 20, 30, 40]))
        np.testing.assert_allclose(x[1], np.array([15, 25, 35, 45, 55]))
        np.testing.assert_allclose(y[0], np.array([10, 15]))
        np.testing.assert_allclose(y[1], np.array([15, 25]))
        np.testing.assert_allclose(z[0], np.array([1, 2, 3]))
        np.testing.assert_allclose(z[1], np.array([1, 2, 3, 4]))

    def test_get_sample_logs(self):
        x, y, FullTime, LogName, units, kwargs = funcs.get_sample_log(self.ws2d_histo, LogName='my_log', FullTime=True)
        self.assertEquals(x[0], datetime.datetime(2010, 1, 1, 0, 0, 0))
        self.assertEquals(x[1], datetime.datetime(2010, 1, 1, 0, 30, 0))
        self.assertEquals(x[2], datetime.datetime(2010, 1, 1, 0, 50, 0))
        np.testing.assert_allclose(y, np.array([100, 15, 100.2]))
        self.assertTrue(FullTime)
        self.assertEquals(LogName, 'my_log')
        self.assertEquals(units, '')
        self.assertEquals(kwargs, {})

    def test_validate_args_success(self):
        ws = CreateSampleWorkspace()
        result = funcs.validate_args(ws)
        self.assertEqual(True, result)

    def test_get_distribution(self):
        ws = CreateSampleWorkspace()
        result = funcs.get_distribution(ws)
        self.assertEqual((False, {}), result)

    def test_get_distribution_from_kwargs(self):
        ws = CreateSampleWorkspace()
        result = funcs.get_distribution(ws, distribution=True)
        self.assertEqual((True, {}), result)
        result = funcs.get_distribution(ws, distribution=False)
        self.assertEqual((False, {}), result)

    def test_points_from_boundaries_raise_length_less_than_2(self):
        arr = np.array([1])
        self.assertRaises(ValueError, funcs.points_from_boundaries, arr)

    def test_points_from_boundaries_raise_not_np_array(self):
        arr = [1, 2, 3, 4]
        self.assertRaises(AssertionError, funcs.points_from_boundaries, arr)

    def test_dim2array(self):
        class MockIMDDimension:
            def __init__(self):
                self.getMinimum = Mock(return_value=1)
                self.getMaximum = Mock(return_value=10)
                self.getNBins = Mock(return_value=3)

        mock_dimension = MockIMDDimension()
        result = funcs._dim2array(mock_dimension)
        self.assertTrue(np.array_equal([1., 4., 7., 10.], result))

    def test_get_wksp_index_and_spec_num_with_specNum_axis_spectrum(self):
        """
        Test getting the WorkspaceIndex and Spectrum Number for a Workspace when traversing the SPECTRUM axis

        This test provides a spectrum number and expects the workspace index to be correct
        """
        ws = CreateSampleWorkspace()
        axis = MantidAxType.SPECTRUM
        res_workspace_index, res_spectrum_number, res_kwargs = funcs._get_wksp_index_and_spec_num(ws, axis, specNum=3)
        self.assertEqual(2, res_workspace_index)
        self.assertEqual(3, res_spectrum_number)

    def test_get_wksp_index_and_spec_num_with_specNum_axis_bin(self):
        """
        Test getting the WorkspaceIndex and Spectrum Number for a Workspace when traversing the BIN axis

        This test provides a spectrum number and expects the workspace index to be correct
        """
        ws = CreateSampleWorkspace()
        axis = MantidAxType.BIN
        res_workspace_index, res_spectrum_number, res_kwargs = funcs._get_wksp_index_and_spec_num(ws, axis, specNum=3)
        self.assertEqual(2, res_workspace_index)
        self.assertEqual(3, res_spectrum_number)

    def test_get_wksp_index_and_spec_num_1_histogram_axis_spectrum(self):
        """
        Test getting the WorkspaceIndex and Spectrum Number for a Workspace with 1 histogram,
        when traversing the SPECTRUM axis
        """
        ws = CreateSingleValuedWorkspace()
        axis = MantidAxType.SPECTRUM
        res_workspace_index, res_spectrum_number, res_kwargs = funcs._get_wksp_index_and_spec_num(ws, axis)
        self.assertEqual(0, res_workspace_index)
        self.assertEqual(0, res_spectrum_number)

    def test_get_wksp_index_and_spec_num_1_histogram_axis_bin(self):
        """
        Test getting the WorkspaceIndex and Spectrum Number for a Workspace with 1 histogram,
        when traversing the BIN axis
        """
        ws = CreateSingleValuedWorkspace()
        axis = MantidAxType.BIN
        res_workspace_index, res_spectrum_number, res_kwargs = funcs._get_wksp_index_and_spec_num(ws, axis)
        self.assertEqual(0, res_workspace_index)
        self.assertEqual(None, res_spectrum_number)

    def test_get_wksp_index_and_spec_num_with_wkspIndex_axis_bin(self):
        """
        Test getting the WorkspaceIndex and Spectrum Number for a Workspace, when traversing the BIN axis

        This test provides a workspace index, and expects the spectrum number to be correct
        """
        ws = CreateSampleWorkspace()
        axis = MantidAxType.BIN
        res_workspace_index, res_spectrum_number, res_kwargs = funcs._get_wksp_index_and_spec_num(ws, axis, wkspIndex=5)
        self.assertEqual(5, res_workspace_index)
        self.assertEqual(None, res_spectrum_number)

    def test_get_wksp_index_and_spec_num_with_wkspIndex_axis_spectrum(self):
        """
        Test getting the WorkspaceIndex and Spectrum Number for a Workspace, when traversing the SPECTRUM axis

        This test provides a workspace index, and expects the spectrum number to be correct
        """
        ws = CreateSampleWorkspace()
        axis = MantidAxType.SPECTRUM
        res_workspace_index, res_spectrum_number, res_kwargs = funcs._get_wksp_index_and_spec_num(ws, axis, wkspIndex=5)
        self.assertEqual(5, res_workspace_index)
        self.assertEqual(6, res_spectrum_number)

    def test_get_wksp_index_and_spec_num_error_with_both(self):
        """
        Test getting the WorkspaceIndex and Spectrum Number for a Workspace

        This test checks that an error is shown when both a spectrum number and a workspace index are passed in
        """
        ws = CreateSampleWorkspace()
        axis = MantidAxType.SPECTRUM  # doesn't matter for this test
        self.assertRaises(RuntimeError, funcs._get_wksp_index_and_spec_num, ws, axis, wkspIndex=5, specNum=3)

    def test_get_wksp_index_and_spec_num_error_with_none(self):
        """
        Test getting the WorkspaceIndex and Spectrum Number for a Workspace

        This test checks that an error is shown when neither spectrum number nor workspace index is passed in
        """
        ws = CreateSampleWorkspace()
        axis = MantidAxType.SPECTRUM  # doesn't matter for this test
        self.assertRaises(RuntimeError, funcs._get_wksp_index_and_spec_num, ws, axis)

    def test_get_wksp_index_dist_and_label_for_bins(self):
        """
        Tests that the workspace index, distribution and label are correctly retrieved.

        The label changes depending on the axis.
        """
        ws = CreateSampleWorkspace()
        axis = MantidAxType.BIN
        res_workspace_index, res_distribution, res_kwargs = funcs.get_wksp_index_dist_and_label(ws, axis, wkspIndex=1)

        self.assertEqual(1, res_workspace_index)
        self.assertEqual(False, res_distribution)
        self.assertEqual(res_kwargs['label'], 'ws: bin 1')

        res_workspace_index, res_distribution, res_kwargs = funcs.get_wksp_index_dist_and_label(ws, axis, wkspIndex=0)

        self.assertEqual(0, res_workspace_index)
        self.assertEqual(False, res_distribution)
        self.assertEqual(res_kwargs['label'], 'ws: bin 0')

    @add_md_workspace_with_data
    def test_get_md_data_no_error(self, mdws):
        dim_arrays, data, err = funcs.get_md_data(mdws, normalization=None)
        self.assertEqual(11, len(dim_arrays[0]))
        self.assertEqual(-3, dim_arrays[0][0])
        self.assertEqual(3, dim_arrays[0][-1])

        self.assertEqual(11, len(dim_arrays[1]))
        self.assertEqual(-10, dim_arrays[1][0])
        self.assertEqual(10, dim_arrays[1][-1])

        self.assertTrue(all(len(d) == 10 for d in data))
        self.assertEqual(0.0, data[0][0])
        self.assertEqual(99.0, data[-1][-1])

        self.assertIsNone(err)

    @add_md_workspace_with_data
    def test_get_md_data_with_error(self, mdws):
        dim_arrays, data, err = funcs.get_md_data(mdws, normalization=None, withError=True)
        self.assertEqual(11, len(dim_arrays[0]))
        self.assertEqual(-3, dim_arrays[0][0])
        self.assertEqual(3, dim_arrays[0][-1])

        self.assertEqual(11, len(dim_arrays[1]))
        self.assertEqual(-10, dim_arrays[1][0])
        self.assertEqual(10, dim_arrays[1][-1])

        self.assertTrue(all(len(d) == 10 for d in data))
        self.assertEqual(0.0, data[0][0])
        self.assertEqual(99.0, data[-1][-1])

        self.assertTrue(all(len(e) == 10 for e in err))
        self.assertEqual(0.0, err[0][0])
        self.assertEqual(99.0, err[-1][-1])

    @add_workspace_with_data
    def test_get_spectrum_no_dy_dx(self, ws):
        x, y, dy, dx = funcs.get_spectrum(ws, 3, distribution=False, withDy=False, withDx=False)
        self.assertTrue(np.array_equal([13.5, 14.5, 15.5], x))
        self.assertTrue(np.array_equal([10.0, 11.0, 12.0], y))
        self.assertIsNone(dy)
        self.assertIsNone(dx)

    @add_workspace_with_data
    def test_get_spectrum_with_dy_dx(self, ws):
        x, y, dy, dx = funcs.get_spectrum(ws, 3, distribution=False, withDy=True, withDx=True)

        self.assertTrue(np.array_equal([13.5, 14.5, 15.5], x))
        self.assertTrue(np.array_equal([10.0, 11.0, 12.0], y))
        self.assertTrue(np.array_equal([10.0, 11.0, 12.0], dy))
        self.assertTrue(np.array_equal([10.0, 11.0, 12.0], dx))

    @add_workspace_with_data
    def test_get_bins_no_dy(self, ws):
        x, y, dy, dx = funcs.get_bins(ws, 1, withDy=False)
        self.assertTrue(np.array_equal([0, 1, 2, 3], x))
        self.assertTrue(np.array_equal([2.0, 5.0, 8.0, 11.0], y))
        self.assertIsNone(dy)

    @add_workspace_with_data
    def test_get_bins_with_dy(self, ws):
        x, y, dy, dx = funcs.get_bins(ws, 1, withDy=True)
        self.assertTrue(np.array_equal([0, 1, 2, 3], x))
        self.assertTrue(np.array_equal([2.0, 5.0, 8.0, 11.0], y))
        self.assertTrue(np.array_equal([2.0, 5.0, 8.0, 11.0], dy))

<<<<<<< HEAD
    @add_md_workspace_with_data()
    def test_get_md_data2d_bin_bounds(self, mdws):
        coord1, coord2, data = funcs.get_md_data2d_bin_bounds(mdws, False)
        self.assertEqual(11, len(coord1))
        self.assertEqual(-3, coord1[0])
        self.assertEqual(3, coord1[-1])

        self.assertEqual(11, len(coord2))
        self.assertEqual(-10, coord2[0])
        self.assertEqual(10, coord2[-1])

        self.assertTrue(all(len(d) == 10 for d in data))
        self.assertEqual(0.0, data[0][0])
        self.assertEqual(99.0, data[-1][-1])

=======
>>>>>>> a4bc46ff
    @add_md_workspace_with_data(dimensions=3)
    def test_get_md_data2d_bin_bounds_raises_AssertionException_too_many_dims(self, mdws):
        self.assertRaises(AssertionError, funcs.get_md_data2d_bin_bounds, mdws, False)


if __name__ == '__main__':
    unittest.main()<|MERGE_RESOLUTION|>--- conflicted
+++ resolved
@@ -22,8 +22,6 @@
     CreateSingleValuedWorkspace, CreateWorkspace, DeleteWorkspace
 
 matplotlib.use('AGG')
-<<<<<<< HEAD
-=======
 
 
 def add_workspace_with_data(func):
@@ -56,46 +54,9 @@
                                               NumberOfBins='10,10,10', Names='Dim1,Dim2,Dim3',
                                               Units='MomentumTransfer,EnergyTransfer,EnergyTransfer')
             return func(self, mdws)
->>>>>>> a4bc46ff
 
         return wrapper
 
-<<<<<<< HEAD
-def add_workspace_with_data(func):
-    def wrapper(self):
-        dataX = [1, 2, 3, 4, 5, 6, 7, 8, 9, 10, 11, 12, 13, 14, 15, 16]
-        dataY = [1, 2, 3, 4, 5, 6, 7, 8, 9, 10, 11, 12]
-        dataE = dataY
-        dX = dataY
-
-        ws = CreateWorkspace(DataX=dataX, DataY=dataY, DataE=dataE, NSpec=4, UnitX="Wavelength", Dx=dX)
-        return func(self, ws)
-
-    return wrapper
-
-
-def add_md_workspace_with_data(dimensions=2):
-    def function_wrapper(func):
-        def wrapper(self):
-            if dimensions == 2:
-                S = range(0, 100)
-                ERR = range(0, 100)
-                mdws = CreateMDHistoWorkspace(Dimensionality=2, Extents='-3,3,-10,10', SignalInput=S, ErrorInput=ERR,
-                                              NumberOfBins='10,10', Names='Dim1,Dim2',
-                                              Units='MomentumTransfer,EnergyTransfer')
-            else:
-                S = range(0, 1000)
-                ERR = range(0, 1000)
-                mdws = CreateMDHistoWorkspace(Dimensionality=3, Extents='-3,3,-10,10,-20,20', SignalInput=S,
-                                              ErrorInput=ERR,
-                                              NumberOfBins='10,10,10', Names='Dim1,Dim2,Dim3',
-                                              Units='MomentumTransfer,EnergyTransfer,EnergyTransfer')
-            return func(self, mdws)
-
-        return wrapper
-
-=======
->>>>>>> a4bc46ff
     return function_wrapper
 
 
@@ -565,24 +526,6 @@
         self.assertTrue(np.array_equal([2.0, 5.0, 8.0, 11.0], y))
         self.assertTrue(np.array_equal([2.0, 5.0, 8.0, 11.0], dy))
 
-<<<<<<< HEAD
-    @add_md_workspace_with_data()
-    def test_get_md_data2d_bin_bounds(self, mdws):
-        coord1, coord2, data = funcs.get_md_data2d_bin_bounds(mdws, False)
-        self.assertEqual(11, len(coord1))
-        self.assertEqual(-3, coord1[0])
-        self.assertEqual(3, coord1[-1])
-
-        self.assertEqual(11, len(coord2))
-        self.assertEqual(-10, coord2[0])
-        self.assertEqual(10, coord2[-1])
-
-        self.assertTrue(all(len(d) == 10 for d in data))
-        self.assertEqual(0.0, data[0][0])
-        self.assertEqual(99.0, data[-1][-1])
-
-=======
->>>>>>> a4bc46ff
     @add_md_workspace_with_data(dimensions=3)
     def test_get_md_data2d_bin_bounds_raises_AssertionException_too_many_dims(self, mdws):
         self.assertRaises(AssertionError, funcs.get_md_data2d_bin_bounds, mdws, False)
