--- conflicted
+++ resolved
@@ -1,31 +1,23 @@
 # Tests for Fit functions
 
 set(TEST_PY_FILES
+    AttributeTest.py
     BesselTest.py
     CombGaussLorentzKTTest.py
     DSFinterp1DFitTest.py
     EISFDiffSphereTest.py
-<<<<<<< HEAD
-    FmuFTest.py
-=======
->>>>>>> a2677a52
     EISFDiffCylinderTest.py
     EISFDiffSphereAlkylTest.py
     Example1DFunctionTest.py
     ExamplePeakFunctionTest.py
-    StretchedExpFTTest.py
-    AttributeTest.py
+    FmuFTest.py
     MsdGaussTest.py
     MsdPetersTest.py
     MsdYiTest.py
-<<<<<<< HEAD
     MuHTest.py
     SilverBaselineTest.py
+    StretchedExpFTTest.py
     TeixeiraWaterTest.py)
-=======
-    TeixeiraWaterTest.py
-    SilverBaselineTest.py)
->>>>>>> a2677a52
 
 check_tests_valid(${CMAKE_CURRENT_SOURCE_DIR} ${TEST_PY_FILES})
 
