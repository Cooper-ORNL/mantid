#include "MantidAPI/FileProperty.h"
#include "MantidAPI/Run.h"
#include "MantidAPI/Sample.h"
#include "MantidCrystal/LoadHKL.h"
#include "MantidCrystal/AnvredCorrection.h"
#include "MantidGeometry/Instrument/Detector.h"
#include "MantidKernel/Material.h"
#include "MantidKernel/Utils.h"
#include <fstream>

using namespace Mantid::Geometry;
using namespace Mantid::DataObjects;
using namespace Mantid::Kernel;
using namespace Mantid::API;
using namespace Mantid::PhysicalConstants;

namespace Mantid {
namespace Crystal {

// Register the algorithm into the AlgorithmFactory
DECLARE_ALGORITHM(LoadHKL)

/** Initialize the algorithm's properties.
 */
void LoadHKL::init() {
  declareProperty(Kernel::make_unique<FileProperty>("Filename", "",
                                                    FileProperty::Load, ".hkl"),
                  "Path to an hkl file to save.");

  declareProperty(make_unique<WorkspaceProperty<PeaksWorkspace>>(
                      "OutputWorkspace", "", Direction::Output),
                  "Name of the output workspace.");
}

/** Execute the algorithm.
 */
void LoadHKL::exec() {

  std::string filename = getPropertyValue("Filename");
  PeaksWorkspace_sptr ws(new PeaksWorkspace());
  bool cosines = false;

  std::fstream in;
  in.open(filename.c_str(), std::ios::in);

  // Anvred write from Art Schultz
  // hklFile.write('%4d%4d%4d%8.2f%8.2f%4d%8.4f%7.4f%7d%7d%7.4f%4d%9.5f%9.4f\n'
  //    % (H, K, L, FSQ, SIGFSQ, hstnum, WL, TBAR, CURHST, SEQNUM, TRANSMISSION,
  //    DN, TWOTH, DSP))
  // HKL is flipped by -1 due to different q convention in ISAW vs mantid.
  // Default for kf-ki has -q
  double qSign = -1.0;
  std::string convention = ConfigService::Instance().getString("Q.convention");
  if (convention == "Crystallography")
    qSign = 1.0;
  Instrument_sptr inst(new Geometry::Instrument);
  Detector *detector = new Detector("det1", -1, nullptr);
  detector->setPos(0.0, 0.0, 0.0);
  inst->add(detector); // This takes care of deletion
  inst->markAsDetector(detector);
  Mantid::Geometry::ObjComponent *sample =
      new Mantid::Geometry::ObjComponent("Sample");
  inst->add(sample); // This takes care of deletion
  inst->markAsSamplePos(sample);
  Mantid::Geometry::ObjComponent *source =
      new Mantid::Geometry::ObjComponent("Source");
  source->setPos(0.0, 0.0, -1.0);
  inst->add(source); // This takes care of deletion
  inst->markAsSource(source);

  std::string line;
  bool first = true;
  double mu1 = 0.0, mu2 = 0.0, wl1 = 0.0, wl2 = 0.0, sc1 = 0.0, astar1 = 0.0;
  do {
    getline(in, line);
    if (line.length() > 125)
      cosines = true;
    double h = std::stod(line.substr(0, 4));
    double k = std::stod(line.substr(4, 4));
    double l = std::stod(line.substr(8, 4));
    if (h == 0.0 && k == 0 && l == 0)
      break;
    double Inti = std::stod(line.substr(12, 8));
    double SigI = std::stod(line.substr(20, 8));
    double wl = std::stod(line.substr(32, 8));
    double tbar, trans, scattering;
    int run, bank;
    if (cosines) {
      tbar = std::stod(line.substr(40, 8)); // tbar
      run = std::stoi(line.substr(102, 6));
      trans = std::stod(line.substr(114, 7)); // transmission
      bank = std::stoi(line.substr(121, 4));
      scattering = std::stod(line.substr(125, 9));
    } else {
      tbar = std::stod(line.substr(40, 7)); // tbar
      run = std::stoi(line.substr(47, 7));
      trans = std::stod(line.substr(61, 7)); // transmission
      bank = std::stoi(line.substr(68, 4));
      scattering = std::stod(line.substr(72, 9));
    }

    if (first) {
      mu1 = -std::log(trans) / tbar;
      wl1 = wl / 1.8;
      sc1 = scattering;
      astar1 = 1.0 / trans;
      first = false;
    } else {
      mu2 = -std::log(trans) / tbar;
      wl2 = wl / 1.8;
    }

    Peak peak(inst, scattering, wl);
    peak.setHKL(qSign * h, qSign * k, qSign * l);
    peak.setIntensity(Inti);
    peak.setSigmaIntensity(SigI);
    peak.setRunNumber(run);
    std::ostringstream oss;
    oss << "bank" << bank;
    std::string bankName = oss.str();

    peak.setBankName(bankName);
    if (cosines) {
      int col = std::stoi(line.substr(142, 7));
      int row = std::stoi(line.substr(149, 7));
      peak.setCol(col);
      peak.setRow(row);
    }
    ws->addPeak(peak);

  } while (!in.eof());

  in.close();
  // solve 2 linear equations to find amu and smu
  double amu = (mu2 - 1.0 * mu1) / (-1.0 * wl1 + wl2);
  double smu = mu1 - wl1 * amu;
  double theta = sc1 * radtodeg_half;
  int i = static_cast<int>(theta / 5.);
  double x0, x1, x2;
  gsl_poly_solve_cubic(pc[2][i] / pc[3][i], pc[1][i] / pc[3][i],
                       (pc[0][i] - astar1) / pc[3][i], &x0, &x1, &x2);
  double radius = 0.0;
  if (x0 > 0)
    radius = x0;
  else if (x1 > 0)
    radius = x1;
  else if (x2 > 0)
    radius = x2;
  gsl_poly_solve_cubic(pc[2][i + 1] / pc[3][i + 1], pc[1][i + 1] / pc[3][i + 1],
                       (pc[0][i + 1] - astar1) / pc[3][i + 1], &x0, &x1, &x2);
  double radius1 = 0.0;
  if (x0 > 0)
    radius1 = x0;
  else if (x1 > 0)
    radius1 = x1;
  else if (x2 > 0)
    radius1 = x2;
  double frac =
      theta -
      static_cast<double>(static_cast<int>(theta / 5.)) * 5.; // theta%5.
  frac = frac / 5.;
  radius = radius * (1 - frac) + radius1 * frac;
  radius /= mu1;
  g_log.notice() << "LinearScatteringCoef = " << smu
                 << " LinearAbsorptionCoef = " << amu << " Radius = " << radius
                 << " calculated from tbar and transmission of 2 peaks\n";
  API::Run &mrun = ws->mutableRun();
  mrun.addProperty<double>("Radius", radius, true);
  NeutronAtom neutron(static_cast<uint16_t>(EMPTY_DBL()),
                      static_cast<uint16_t>(0), 0.0, 0.0, smu, 0.0, smu, amu);
<<<<<<< HEAD
  auto shape = boost::shared_ptr<IObject>(ws->sample().getShape().clone());
  shape->setMaterial(Material("SetInLoadHKL", neutron, 1.0));
=======
  auto shape =
      boost::shared_ptr<IObject>(ws->sample().getShape().cloneWithMaterial(
          Material("SetInLoadHKL", neutron, 1.0)));
>>>>>>> 10b02868
  ws->mutableSample().setShape(shape);

  setProperty("OutputWorkspace",
              boost::dynamic_pointer_cast<PeaksWorkspace>(ws));
}

} // namespace Mantid
} // namespace Crystal<|MERGE_RESOLUTION|>--- conflicted
+++ resolved
@@ -168,14 +168,9 @@
   mrun.addProperty<double>("Radius", radius, true);
   NeutronAtom neutron(static_cast<uint16_t>(EMPTY_DBL()),
                       static_cast<uint16_t>(0), 0.0, 0.0, smu, 0.0, smu, amu);
-<<<<<<< HEAD
-  auto shape = boost::shared_ptr<IObject>(ws->sample().getShape().clone());
-  shape->setMaterial(Material("SetInLoadHKL", neutron, 1.0));
-=======
   auto shape =
       boost::shared_ptr<IObject>(ws->sample().getShape().cloneWithMaterial(
           Material("SetInLoadHKL", neutron, 1.0)));
->>>>>>> 10b02868
   ws->mutableSample().setShape(shape);
 
   setProperty("OutputWorkspace",
