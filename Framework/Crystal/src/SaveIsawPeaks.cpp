--- conflicted
+++ resolved
@@ -53,9 +53,6 @@
   std::string header = "2   SEQN    H    K    L     COL      ROW     CHAN      "
                        "  L2   2_THETA        AZ         WL         D      IPK "
                        "      INTI    SIGI  RFLG";
-  header = "2   SEQN    H    K    L ORD1 ORD2 ORD3     COL      ROW     CHAN      "
-                       "  L2   2_THETA        AZ         WL         D      IPK "
-                       "      INTI    SIGI  RFLG";
 
   std::string filename = getPropertyValue("Filename");
   PeaksWorkspace_sptr ws = getProperty("InputWorkspace");
@@ -97,11 +94,7 @@
   runMap_t runMap;
   for (size_t i = 0; i < peaks.size(); ++i) {
     Peak &p = peaks[i];
-<<<<<<< HEAD
-    if (p.getModStru() != V3D(0,0,0))
-=======
     if (p.getModStru() != V3D(0, 0, 0))
->>>>>>> 5e131b36
       m_ModStru = true;
     int run = p.getRunNumber();
     int bank = 0;
@@ -167,12 +160,8 @@
     // saving.
     Types::Core::DateAndTime expDate = inst->getValidFromDate() + 1.0;
     out << expDate.toISO8601String();
-<<<<<<< HEAD
-    if (m_ModStru) out << " MOD";
-=======
     if (m_ModStru)
       out << " MOD";
->>>>>>> 5e131b36
     out << '\n';
 
     out << "6         L1    T0_SHIFT\n";
@@ -282,24 +271,6 @@
   // =========================================
 
   // Go in order of run numbers
-<<<<<<< HEAD
-    std::vector<double> offset1,offset2,offset3;
-    if (m_ModStru) {
-        auto run = ws->mutableRun();
-        offset1 = run.getPropertyValueAsType<std::vector<double>>("Offset1");
-        offset2 = run.getPropertyValueAsType<std::vector<double>>("Offset2");
-        offset3 = run.getPropertyValueAsType<std::vector<double>>("Offset3");
-        out << "9  OFFSETS ";
-        out << std::setw(12) << std::fixed << std::setprecision(6) << qSign*offset1[0] << " ";
-        out << std::setw(12) << std::fixed << std::setprecision(6) << qSign*offset1[1] << " ";
-        out << std::setw(12) << std::fixed << std::setprecision(6) << qSign*offset1[2] << " ";
-        out << std::setw(12) << std::fixed << std::setprecision(6) << qSign*offset2[0] << " ";
-        out << std::setw(12) << std::fixed << std::setprecision(6) << qSign*offset2[1] << " ";
-        out << std::setw(12) << std::fixed << std::setprecision(6) << qSign*offset2[2] << " ";
-        out << std::setw(12) << std::fixed << std::setprecision(6) << qSign*offset3[0] << " ";
-        out << std::setw(12) << std::fixed << std::setprecision(6) << qSign*offset3[1] << " ";
-        out << std::setw(12) << std::fixed << std::setprecision(6) << qSign*offset3[2] << "\n";
-=======
   std::vector<double> offset1, offset2, offset3;
   if (m_ModStru) {
     auto run = ws->mutableRun();
@@ -325,7 +296,6 @@
         << qSign * offset3[1] << " ";
     out << std::setw(12) << std::fixed << std::setprecision(6)
         << qSign * offset3[2] << "\n";
->>>>>>> 5e131b36
   }
   int maxPeakNumb = 0;
   int appendPeakNumb = 0;
@@ -383,23 +353,6 @@
           // HKL's are flipped by -1 because of the internal Q convention
           // unless Crystallography convention
           if (m_ModStru) {
-<<<<<<< HEAD
-              V3D mod = p.getModStru();
-              double deltaH = mod[0]*offset1[0]+mod[1]*offset2[0]+mod[2]*offset3[0];
-              double deltaK = mod[0]*offset1[1]+mod[1]*offset2[1]+mod[2]*offset3[1];
-              double deltaL = mod[0]*offset1[2]+mod[1]*offset2[2]+mod[2]*offset3[2];
-              out << std::setw(5) << Utils::round(qSign * (p.getH()-deltaH)) << std::setw(5)
-                  << Utils::round(qSign * (p.getK()-deltaK)) << std::setw(5)
-                  << Utils::round(qSign * (p.getL()-deltaL));
-
-             out << std::setw(5) <<  Utils::round(qSign * mod[0]) << std::setw(5)
-              << Utils::round(qSign * mod[1]) << std::setw(5) << Utils::round(qSign * mod[2]);
-          }
-          else {
-          out << std::setw(5) << Utils::round(qSign * p.getH()) << std::setw(5)
-              << Utils::round(qSign * p.getK()) << std::setw(5)
-              << Utils::round(qSign * p.getL());
-=======
             V3D mod = p.getModStru();
             double deltaH =
                 mod[0] * offset1[0] + mod[1] * offset2[0] + mod[2] * offset3[0];
@@ -418,7 +371,6 @@
             out << std::setw(5) << Utils::round(qSign * p.getH())
                 << std::setw(5) << Utils::round(qSign * p.getK())
                 << std::setw(5) << Utils::round(qSign * p.getL());
->>>>>>> 5e131b36
           }
 
           // Row/column
