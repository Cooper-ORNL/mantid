--- conflicted
+++ resolved
@@ -63,12 +63,6 @@
                       boost::container::flat_set<std::string> &AllBankName,
                       double T0, std::string filename);
 
-<<<<<<< HEAD
-  /// Function to find peaks near detector edge
-  bool edgePixel(const DataObjects::PeaksWorkspace &ws,
-                 const std::string &bankName, int col, int row, int Edge);
-=======
->>>>>>> 4ed3b7e6
   /// Function to calculate U
   void findU(DataObjects::PeaksWorkspace_sptr peaksWs);
   /// save workspaces
