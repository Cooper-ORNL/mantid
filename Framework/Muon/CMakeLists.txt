set ( SRC_FILES
	src/ConvertFitFunctionForMuonTFAsymmetry.cpp
)

set ( INC_FILES
	inc/MantidMuon/ConvertFitFunctionForMuonTFAsymmetry.h
)

<<<<<<< HEAD
set ( TEST_FILES 
	ApplyMuonDetectorsGroupingTest.h
	MuonAlgorithmHelperTest.h)
=======
 set ( TEST_FILES 
        ConvertFitFunctionForMuonTFAsymmetryTest.h)
>>>>>>> 3302377f

if (COVERALLS)
    foreach( loop_var ${SRC_FILES} ${C_SRC_FILES} ${INC_FILES})
      set_property(GLOBAL APPEND PROPERTY COVERAGE_SRCS "${CMAKE_CURRENT_SOURCE_DIR}/${loop_var}")
    endforeach(loop_var)
endif()

# Add a precompiled header where they are supported
# enable_precompiled_headers ( inc/MantidAlgorithms/PrecompiledHeader.h SRC_FILES )
# Add the target for this directory
add_library ( Muon ${SRC_FILES} ${C_SRC_FILES} ${INC_FILES})
# Set the name of the generated library
set_target_properties ( Muon PROPERTIES OUTPUT_NAME MantidMuon
  COMPILE_DEFINITIONS "IN_MANTID_MUON"
)

if (OSX_VERSION VERSION_GREATER 10.8)
  set_target_properties(Muon PROPERTIES INSTALL_RPATH "@loader_path/../Contents/MacOS")
elseif ( ${CMAKE_SYSTEM_NAME} STREQUAL "Linux" )
  set_target_properties(Muon PROPERTIES INSTALL_RPATH "\$ORIGIN/../${LIB_DIR}")
endif ()

# Add to the 'Framework' group in VS
set_property ( TARGET Muon PROPERTY FOLDER "MantidFramework" )

include_directories ( inc )

target_link_libraries ( Muon LINK_PRIVATE ${TCMALLOC_LIBRARIES_LINKTIME} ${MANTIDLIBS} ${GSL_LIBRARIES} )

# Add the unit tests directory
add_subdirectory ( test )

###########################################################################
# Installation settings
###########################################################################

install ( TARGETS Muon ${SYSTEM_PACKAGE_TARGET} DESTINATION ${PLUGINS_DIR} )<|MERGE_RESOLUTION|>--- conflicted
+++ resolved
@@ -6,14 +6,10 @@
 	inc/MantidMuon/ConvertFitFunctionForMuonTFAsymmetry.h
 )
 
-<<<<<<< HEAD
 set ( TEST_FILES 
 	ApplyMuonDetectorsGroupingTest.h
-	MuonAlgorithmHelperTest.h)
-=======
- set ( TEST_FILES 
-        ConvertFitFunctionForMuonTFAsymmetryTest.h)
->>>>>>> 3302377f
+	MuonAlgorithmHelperTest.h
+  ConvertFitFunctionForMuonTFAsymmetryTest.h)
 
 if (COVERALLS)
     foreach( loop_var ${SRC_FILES} ${C_SRC_FILES} ${INC_FILES})
