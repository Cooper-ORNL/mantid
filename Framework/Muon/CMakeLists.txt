--- conflicted
+++ resolved
@@ -39,11 +39,8 @@
         inc/MantidMuon/MuonAsymmetryHelper.h
         inc/MantidMuon/MuonGroupDetectors.h
         inc/MantidMuon/MuonGroupingCounts.h
-<<<<<<< HEAD
         inc/MantidMuon/MuonPairingAsymmetry.h
-=======
         inc/MantidMuon/MuonGroupingAsymmetry.h
->>>>>>> 336e0c91
         inc/MantidMuon/MuonPreProcess.h
         inc/MantidMuon/PhaseQuadMuon.h
         inc/MantidMuon/PlotAsymmetryByLogValue.h
