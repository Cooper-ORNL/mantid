/*********************************************************************************
 *  PLEASE READ THIS!!!!!!!
 *
 *  This collection of functions MAY NOT be used in any test from a package
 *below
 *  Geometry (e.g. Kernel).
 *  Conversely, this file MAY NOT be modified to use anything from a package
 *  higher than Geometry (e.g. API, DataObjects, ...)
 *********************************************************************************/
//------------------------------------------------------------------------------
// Includes
//------------------------------------------------------------------------------
#include "MantidTestHelpers/ComponentCreationHelper.h"
#include "MantidKernel/UnitFactory.h"
#include "MantidKernel/ConfigService.h"
#include "MantidKernel/DateAndTime.h"
#include "MantidKernel/make_unique.h"
#include "MantidKernel/Quat.h"
#include "MantidGeometry/Objects/ShapeFactory.h"
#include "MantidGeometry/Instrument.h"
#include "MantidGeometry/Instrument/CompAssembly.h"
#include "MantidGeometry/Instrument/ObjComponent.h"
#include "MantidGeometry/Instrument/DetectorGroup.h"
#include "MantidGeometry/Instrument/Detector.h"
#include "MantidGeometry/Instrument/RectangularDetector.h"
#include "MantidGeometry/Instrument/ReferenceFrame.h"

#include <Poco/Path.h>
#include <boost/shared_array.hpp>
#include <boost/make_shared.hpp>
#include "MantidGeometry/IDetector.h"

using namespace Mantid::Geometry;
using Mantid::Kernel::V3D;
using Mantid::Kernel::Quat;

namespace ComponentCreationHelper {
//----------------------------------------------------------------------------------------------

/**
 * Return the XML for a capped cylinder
 */
std::string cappedCylinderXML(double radius, double height,
                              const Mantid::Kernel::V3D &baseCentre,
                              const Mantid::Kernel::V3D &axis,
                              const std::string &id) {
  std::ostringstream xml;
  xml << "<cylinder id=\"" << id << "\">"
      << "<centre-of-bottom-base x=\"" << baseCentre.X() << "\" y=\""
      << baseCentre.Y() << "\" z=\"" << baseCentre.Z() << "\"/>"
      << "<axis x=\"" << axis.X() << "\" y=\"" << axis.Y() << "\" z=\""
      << axis.Z() << "\"/>"
      << "<radius val=\"" << radius << "\" />"
      << "<height val=\"" << height << "\" />"
      << "</cylinder>";
  return xml.str();
}

/**
 * Create a capped cylinder object
 */
IObject_sptr createCappedCylinder(double radius, double height,
                                  const V3D &baseCentre, const V3D &axis,
                                  const std::string &id) {
  return ShapeFactory().createShape(
      cappedCylinderXML(radius, height, baseCentre, axis, id));
}

void addSourceToInstrument(Instrument_sptr &instrument, const V3D &sourcePos,
                           std::string name = "moderator") {
  ObjComponent *source =
      new ObjComponent(name, Object_sptr(new Object), instrument.get());
  source->setPos(sourcePos);
  instrument->add(source);
  instrument->markAsSource(source);
}

void addSampleToInstrument(Instrument_sptr &instrument, const V3D &samplePos) {
  // Define a sample as a simple sphere
  Object_sptr sampleSphere =
      createSphere(0.001, V3D(0.0, 0.0, 0.0), "sample-shape");
  ObjComponent *sample =
      new ObjComponent("sample", sampleSphere, instrument.get());
  instrument->setPos(samplePos);
  instrument->add(sample);
  instrument->markAsSamplePos(sample);
}

//----------------------------------------------------------------------------------------------

/**
 * Return the XML for a sphere.
 */
std::string sphereXML(double radius, const V3D &centre, const std::string &id) {
  std::ostringstream xml;
  xml << "<sphere id=\"" << id << "\">"
      << "<centre x=\"" << centre.X() << "\"  y=\"" << centre.Y() << "\" z=\""
      << centre.Z() << "\" />"
      << "<radius val=\"" << radius << "\" />"
      << "</sphere>";
  return xml.str();
}

/**
 * Create a sphere object
 */
IObject_sptr createSphere(double radius, const V3D &centre,
                          const std::string &id) {
  ShapeFactory shapeMaker;
  return shapeMaker.createShape(sphereXML(radius, centre, id));
}

//----------------------------------------------------------------------------------------------
/** Create a cuboid shape for your pixels */
IObject_sptr createCuboid(double x_side_length, double y_side_length,
                          double z_side_length) {
  double szX = x_side_length;
  double szY = (y_side_length == -1.0 ? szX : y_side_length);
  double szZ = (z_side_length == -1.0 ? szX : z_side_length);
  std::ostringstream xmlShapeStream;
  xmlShapeStream << " <cuboid id=\"detector-shape\"> "
                 << "<left-front-bottom-point x=\"" << szX << "\" y=\"" << -szY
                 << "\" z=\"" << -szZ << "\"  /> "
                 << "<left-front-top-point  x=\"" << szX << "\" y=\"" << -szY
                 << "\" z=\"" << szZ << "\"  /> "
                 << "<left-back-bottom-point  x=\"" << -szX << "\" y=\"" << -szY
                 << "\" z=\"" << -szZ << "\"  /> "
                 << "<right-front-bottom-point  x=\"" << szX << "\" y=\"" << szY
                 << "\" z=\"" << -szZ << "\"  /> "
                 << "</cuboid>";

  std::string xmlCuboidShape(xmlShapeStream.str());
  ShapeFactory shapeCreator;
  auto cuboidShape = shapeCreator.createShape(xmlCuboidShape);
  return cuboidShape;
}

//----------------------------------------------------------------------------------------------
/**
* Create a component assembly at the origin made up of 4 cylindrical detectors
*/
boost::shared_ptr<CompAssembly> createTestAssemblyOfFourCylinders() {
  boost::shared_ptr<CompAssembly> bank =
      boost::make_shared<CompAssembly>("BankName");
  // One object
  auto pixelShape = ComponentCreationHelper::createCappedCylinder(
      0.5, 1.5, V3D(0.0, 0.0, 0.0), V3D(0., 1.0, 0.), "tube");
  // Four object components
  for (size_t i = 1; i < 5; ++i) {
    ObjComponent *physicalPixel = new ObjComponent("pixel", pixelShape);
    physicalPixel->setPos(static_cast<double>(i), 0.0, 0.0);
    bank->add(physicalPixel);
  }

  return bank;
}

/**
 * Create an object component that has a defined shape
 */
ObjComponent *createSingleObjectComponent() {
  auto pixelShape = ComponentCreationHelper::createCappedCylinder(
      0.5, 1.5, V3D(0.0, 0.0, 0.0), V3D(0., 1.0, 0.), "tube");
  return new ObjComponent("pixel", pixelShape);
}

/**
 * Create a hollow shell, i.e. the intersection of two spheres or radius r1 and
 * r2
 */
IObject_sptr createHollowShell(double innerRadius, double outerRadius,
                               const V3D &centre) {
  std::string wholeXML = sphereXML(innerRadius, centre, "inner") + "\n" +
                         sphereXML(outerRadius, centre, "outer") + "\n" +
                         "<algebra val=\"(outer (# inner))\" />";

  ShapeFactory shapeMaker;
  return shapeMaker.createShape(wholeXML);
}

//----------------------------------------------------------------------------------------------
/**
 * Create a detector group containing 5 detectors
 */
boost::shared_ptr<DetectorGroup>
createDetectorGroupWith5CylindricalDetectors() {
  const int ndets = 5;
  std::vector<boost::shared_ptr<const IDetector>> groupMembers(ndets);
  // One object
  auto detShape = ComponentCreationHelper::createCappedCylinder(
      0.5, 1.5, V3D(0.0, 0.0, 0.0), V3D(0., 1.0, 0.), "tube");
  for (int i = 0; i < ndets; ++i) {
    std::ostringstream os;
    os << "d" << i;
    auto det = boost::make_shared<Detector>(os.str(), i + 1, detShape, nullptr);
    det->setPos(static_cast<double>(i + 1), 2.0, 2.0);
    groupMembers[i] = det;
  }

  return boost::make_shared<DetectorGroup>(groupMembers);
}

//----------------------------------------------------------------------------------------------
/**
 * Create a detector group containing N cylindrical detectors with gaps
 */
boost::shared_ptr<DetectorGroup>
createDetectorGroupWithNCylindricalDetectorsWithGaps(unsigned int nDet,
                                                     double gap) {

  std::vector<boost::shared_ptr<const IDetector>> groupMembers(nDet);
  // One object
  auto detShape = ComponentCreationHelper::createCappedCylinder(
      0.5, 1.5, V3D(0.0, 0.0, 0.0), V3D(0., 1.0, 0.), "tube");
  for (unsigned int i = 0; i < nDet; ++i) {
    std::ostringstream os;
    os << "d" << i;
    auto det = boost::make_shared<Detector>(os.str(), i + 1, detShape, nullptr);
    det->setPos(double(-0.5 * nDet + i) + gap, 2.0, 2.0);
    groupMembers[i] = det;
  }

  return boost::make_shared<DetectorGroup>(groupMembers);
}

std::vector<std::unique_ptr<IDetector>>
createVectorOfCylindricalDetectors(const double R_min, const double R_max,
                                   const double z0) {
  std::vector<std::unique_ptr<IDetector>> allDetectors;
  // One object
  double R0 = 0.5;
  double h = 1.5;
  auto detShape = ComponentCreationHelper::createCappedCylinder(
      R0, h, V3D(0.0, 0.0, 0.0), V3D(0., 1.0, 0.), "tube");

  int NY = int(ceil(2 * R_max / h) + 1);
  int NX = int(ceil(2 * R_max / R0) + 1);
  double y_bl = NY * h;
  double x_bl = NX * R0;

  double Rmin2(R_min * R_min), Rmax2(R_max * R_max);

  int ic(0);
  for (int j = 0; j < NY; j++) {
    double y = -0.5 * y_bl + j * h;
    for (int i = 0; i < NX; i++) {
      double x = -0.5 * x_bl + i * R0;
      double Rsq = x * x + y * y;
      if (Rsq >= Rmin2 && Rsq < Rmax2) {
        std::ostringstream os;
        os << "d" << ic;
        auto det = Mantid::Kernel::make_unique<Detector>(os.str(), ic + 1,
                                                         detShape, nullptr);
        det->setPos(x, y, z0);
        allDetectors.emplace_back(std::move(det));
      }

      ic++;
    }
  }
  return allDetectors;
}

//----------------------------------------------------------------------------------------------
/**
 * Create a group of detectors arranged in a ring;
 */
boost::shared_ptr<DetectorGroup>
createRingOfCylindricalDetectors(const double R_min, const double R_max,
                                 const double z0) {

  auto vecOfDetectors = createVectorOfCylindricalDetectors(R_min, R_max, z0);
  std::vector<boost::shared_ptr<const IDetector>> groupMembers;
  groupMembers.reserve(vecOfDetectors.size());
  for (auto &det : vecOfDetectors) {
    groupMembers.push_back(boost::shared_ptr<const IDetector>(std::move(det)));
  }

  return boost::make_shared<DetectorGroup>(groupMembers);
}

Instrument_sptr createTestInstrumentCylindrical(
    int num_banks, const Mantid::Kernel::V3D &sourcePos,
    const Mantid::Kernel::V3D &samplePos, const double cylRadius,
    const double cylHeight) {
  auto testInst = boost::make_shared<Instrument>("basic");

  // One object
  auto pixelShape = ComponentCreationHelper::createCappedCylinder(
      cylRadius, cylHeight, V3D(0.0, -cylHeight / 2.0, 0.0), V3D(0., 1.0, 0.),
      "pixel-shape");

  // Just increment pixel IDs
  int pixelID = 1;

  for (int banknum = 1; banknum <= num_banks; banknum++) {
    // Make a new bank
    std::ostringstream bankname;
    bankname << "bank" << banknum;
    CompAssembly *bank = new CompAssembly(bankname.str());

    // Nine object components
    for (int i = -1; i < 2; ++i) {
      for (int j = -1; j < 2; ++j) {
        std::ostringstream lexer;
        lexer << "pixel-(" << j << ";" << i << ")";
        Detector *physicalPixel =
            new Detector(lexer.str(), pixelID, pixelShape, bank);
        const double xpos = j * (cylRadius * 2.0);
        const double ypos = i * cylHeight;
        physicalPixel->setPos(xpos, ypos, 0.0);
        pixelID++;
        bank->add(physicalPixel);
        testInst->markAsDetector(physicalPixel);
      }
    }

    testInst->add(bank);
    bank->setPos(V3D(0.0, 0.0, 5.0 * banknum));
  }

<<<<<<< HEAD
  // Define a source component
  ObjComponent *source = new ObjComponent(
      "moderator", IObject_sptr(new CSGObject), testInst.get());
  source->setPos(sourcePos);
  testInst->add(source);
  testInst->markAsSource(source);

  // Define a sample as a simple sphere
  auto sampleSphere = createSphere(0.001, V3D(0.0, 0.0, 0.0), "sample-shape");
  ObjComponent *sample =
      new ObjComponent("sample", sampleSphere, testInst.get());
  testInst->setPos(samplePos);
  testInst->add(sample);
  testInst->markAsSamplePos(sample);
=======
  addSourceToInstrument(testInst, sourcePos);
  addSampleToInstrument(testInst, samplePos);
>>>>>>> da2dc52f

  return testInst;
}

/** create instrument with cylindrical detecotrs located in specific positions
*
*
*/
bool double_cmprsn(double x1, double x2) {
  const double TOL(1.e-4);
  if (std::fabs(x1 + x2) < TOL) {
    return (std::fabs(x1 - x2) < TOL);
  } else {
    return (std::fabs((x1 - x2) / (x1 + x2)) < TOL / 2);
  }
}
Mantid::Geometry::Instrument_sptr
createCylInstrumentWithDetInGivenPositions(const std::vector<double> &L2,
                                           const std::vector<double> &polar,
                                           const std::vector<double> &azim) {

  auto testInst = boost::make_shared<Instrument>("processed");
  double cylRadius(0.004);
  double cylHeight(0.0002);
  // find characteristic sizes of the detectors;
  double dAzi_min(FLT_MAX);
  double dPol_min(FLT_MAX);
  double L2_min(FLT_MAX);
  double dAzi, dPol;
  std::vector<double> az(azim);
  std::vector<double> po(polar);
  std::sort(az.begin(), az.end());
  std::sort(po.begin(), po.end());
  // very crude identification of interdetector distance; no need in more
  // accurate caluclations for example;
  for (size_t i = 0; i < L2.size(); i++) {
    if (L2[i] < L2_min)
      L2_min = L2[i];
    for (size_t j = i + 1; j < L2.size(); j++) {
      if (!double_cmprsn(az[i], az[j])) {
        dAzi = std::fabs(az[i] - az[j]);
        if (dAzi < dAzi_min)
          dAzi_min = dAzi;
      }
      if (!double_cmprsn(po[i], po[j])) {
        dPol = std::fabs(po[i] - po[j]);
        if (dPol < dPol_min)
          dPol_min = dPol;
      }
    }
  }
  cylRadius = L2_min * sin(dAzi_min * 0.5);
  cylHeight = 2 * L2_min * sin(dPol_min * 0.5);

  // One object
  auto pixelShape = ComponentCreationHelper::createCappedCylinder(
      cylRadius, cylHeight, V3D(0.0, -cylHeight / 2.0, 0.0), V3D(0., 1.0, 0.),
      "pixel-shape");
  // Just increment pixel ID's
  int pixelID = 1;
  // one bank
  CompAssembly *bank = new CompAssembly("det_ass");

  for (size_t i = 0; i < azim.size(); i++) {
    Detector *physicalPixel =
        new Detector("det" + std::to_string(i), pixelID, pixelShape, bank);
    double zpos = L2[i] * cos(polar[i]);
    double xpos = L2[i] * sin(polar[i]) * cos(azim[i]);
    double ypos = L2[i] * sin(polar[i]) * sin(azim[i]);
    physicalPixel->setPos(xpos, ypos, zpos);
    pixelID++;
    bank->add(physicalPixel);
    testInst->markAsDetector(physicalPixel);
  }
  testInst->add(bank);
  bank->setPos(V3D(0., 0., 0.));

<<<<<<< HEAD
  // Define a source component
  ObjComponent *source = new ObjComponent(
      "moderator", IObject_sptr(new CSGObject), testInst.get());
  source->setPos(V3D(0.0, 0.0, -L2_min));
  testInst->add(source);
  testInst->markAsSource(source);

  // Define a sample as a simple sphere
  auto sampleSphere =
      createSphere(cylRadius, V3D(0.0, 0.0, 0.0), "sample-shape");
  ObjComponent *sample =
      new ObjComponent("sample", sampleSphere, testInst.get());
  testInst->setPos(0.0, 0.0, 0.0);
  testInst->add(sample);
  testInst->markAsSamplePos(sample);
=======
  addSourceToInstrument(testInst, V3D(0.0, 0.0, -L2_min));
  addSampleToInstrument(testInst, V3D(0.0, 0.0, 0.0));
>>>>>>> da2dc52f

  return testInst;
}

//----------------------------------------------------------------------------------------------

void addRectangularBank(Instrument &testInstrument, int idStart, int pixels,
                        double pixelSpacing, std::string bankName,
                        const V3D &bankPos, const Quat &bankRot) {

  const double cylRadius(pixelSpacing / 2);
  const double cylHeight(0.0002);
  // One object
  auto pixelShape = ComponentCreationHelper::createCappedCylinder(
      cylRadius, cylHeight, V3D(0.0, -cylHeight / 2.0, 0.0), V3D(0., 1.0, 0.),
      "pixel-shape");

  RectangularDetector *bank = new RectangularDetector(bankName);
  bank->initialize(pixelShape, pixels, 0.0, pixelSpacing, pixels, 0.0,
                   pixelSpacing, idStart, true, pixels);

  // Mark them all as detectors
  for (int x = 0; x < pixels; x++)
    for (int y = 0; y < pixels; y++) {
      boost::shared_ptr<Detector> detector = bank->getAtXY(x, y);
      if (detector)
        // Mark it as a detector (add to the instrument cache)
        testInstrument.markAsDetector(detector.get());
    }

  testInstrument.add(bank);
  bank->setPos(bankPos);
  bank->setRot(bankRot);
}

//----------------------------------------------------------------------------------------------
/**
 * Create an test instrument with n panels of rectangular detectors,
 *pixels*pixels in size,
 * a source and spherical sample shape.
 *
 * Banks' lower-left corner is at position (0,0,5*banknum) and they go up to
 *(pixels*0.008, pixels*0.008, Z)
 * Pixels are 4 mm wide.
 *
 * @param num_banks :: number of rectangular banks to create
 * @param pixels :: number of pixels in each direction.
 * @param pixelSpacing :: padding between pixels
 * @param bankDistanceFromSample :: How far the bank is from the sample
 */
Instrument_sptr createTestInstrumentRectangular(int num_banks, int pixels,
                                                double pixelSpacing,
                                                double bankDistanceFromSample) {
  auto testInst = boost::make_shared<Instrument>("basic_rect");

  for (int banknum = 1; banknum <= num_banks; banknum++) {
    // Make a new bank
    std::ostringstream bankName;
    bankName << "bank" << banknum;
    V3D bankPos(0.0, 0.0, bankDistanceFromSample * banknum);
    Quat bankRot{}; // Identity
    addRectangularBank(*testInst, banknum * pixels * pixels, pixels,
                       pixelSpacing, bankName.str(), bankPos, bankRot);
  }

<<<<<<< HEAD
  // Define a source component
  ObjComponent *source = new ObjComponent(
      "source", createSphere(0.01 /*1cm*/, V3D(0, 0, 0), "1"), testInst.get());
  source->setPos(V3D(0.0, 0.0, -10.));
  testInst->add(source);
  testInst->markAsSource(source);

  // Define a sample as a simple sphere
  auto sampleSphere = createSphere(0.001, V3D(0.0, 0.0, 0.0), "sample-shape");
  ObjComponent *sample =
      new ObjComponent("sample", sampleSphere, testInst.get());
  testInst->setPos(0.0, 0.0, 0.0);
  testInst->add(sample);
  testInst->markAsSamplePos(sample);
=======
  addSourceToInstrument(testInst, V3D(0.0, 0.0, -10.0), "source");
  addSampleToInstrument(testInst, V3D(0.0, 0.0, 0.0));
>>>>>>> da2dc52f

  return testInst;
}

//----------------------------------------------------------------------------------------------
/**
 * Create an test instrument with n panels of rectangular detectors,
 *pixels*pixels in size,
 * a source and spherical sample shape.
 *
 * Banks are centered at (1*banknum, 0, 0) and are facing 0,0.
 * Pixels are 4 mm wide.
 *
 * @param num_banks: number of rectangular banks to create
 * @param pixels :: number of pixels in each direction.
 * @param pixelSpacing :: padding between pixels
 */
Instrument_sptr createTestInstrumentRectangular2(int num_banks, int pixels,
                                                 double pixelSpacing) {
  auto testInst = boost::make_shared<Instrument>("basic_rect");

  const double cylRadius(pixelSpacing / 2);
  const double cylHeight(0.0002);
  // One object
  auto pixelShape = ComponentCreationHelper::createCappedCylinder(
      cylRadius, cylHeight, V3D(0.0, -cylHeight / 2.0, 0.0), V3D(0., 1.0, 0.),
      "pixel-shape");

  for (int banknum = 1; banknum <= num_banks; banknum++) {
    // Make a new bank
    std::ostringstream bankname;
    bankname << "bank" << banknum;

    RectangularDetector *bank = new RectangularDetector(bankname.str());
    bank->initialize(pixelShape, pixels, -pixels * pixelSpacing / 2.0,
                     pixelSpacing, pixels, -pixels * pixelSpacing / 2.0,
                     pixelSpacing, (banknum - 1) * pixels * pixels, true,
                     pixels);

    // Mark them all as detectors
    for (int x = 0; x < pixels; x++)
      for (int y = 0; y < pixels; y++) {
        boost::shared_ptr<Detector> detector = bank->getAtXY(x, y);
        if (detector)
          // Mark it as a detector (add to the instrument cache)
          testInst->markAsDetector(detector.get());
      }

    testInst->add(bank);
    // Place the center.
    bank->setPos(V3D(1.0 * banknum, 0.0, 0.0));
    // rotate detector 90 degrees along vertical
    bank->setRot(Quat(90.0, V3D(0, 1, 0)));
  }

<<<<<<< HEAD
  // Define a source component
  ObjComponent *source = new ObjComponent(
      "moderator", IObject_sptr(new CSGObject), testInst.get());
  source->setPos(V3D(0.0, 0.0, -10.));
  testInst->add(source);
  testInst->markAsSource(source);

  // Define a sample as a simple sphere
  auto sampleSphere = createSphere(0.001, V3D(0.0, 0.0, 0.0), "sample-shape");
  ObjComponent *sample =
      new ObjComponent("sample", sampleSphere, testInst.get());
  testInst->setPos(0.0, 0.0, 0.0);
  testInst->add(sample);
  testInst->markAsSamplePos(sample);
=======
  addSourceToInstrument(testInst, V3D(0.0, 0.0, -10.0));
  addSampleToInstrument(testInst, V3D(0.0, 0.0, 0.0));
>>>>>>> da2dc52f

  return testInst;
}

/**
 * createOneDetectorInstrument, creates the most simple possible definition of
 *an instrument in which we can extract a valid L1 and L2 distance for unit
 *calculations.
 *
 * Beam direction is along X,
 * Up direction is Y
 *
 * @param sourcePos : V3D position
 * @param samplePos : V3D sample position
 * @param detectorPos : V3D detector position
 * @return Instrument generated.
 */
Instrument_sptr
createMinimalInstrument(const Mantid::Kernel::V3D &sourcePos,
                        const Mantid::Kernel::V3D &samplePos,
                        const Mantid::Kernel::V3D &detectorPos) {
  Instrument_sptr instrument = boost::make_shared<Instrument>();
  instrument->setReferenceFrame(boost::make_shared<ReferenceFrame>(
      Mantid::Geometry::Y /*up*/, Mantid::Geometry::X /*along*/, Left,
      "0,0,0"));

  // A source
  ObjComponent *source = new ObjComponent("source");
  source->setPos(sourcePos);
  source->setShape(createSphere(0.01 /*1cm*/, V3D(0, 0, 0), "1"));
  instrument->add(source);
  instrument->markAsSource(source);

  // A sample
  ObjComponent *sample = new ObjComponent("some-surface-holder");
  sample->setPos(samplePos);
  sample->setShape(createSphere(0.01 /*1cm*/, V3D(0, 0, 0), "1"));
  instrument->add(sample);
  instrument->markAsSamplePos(sample);

  // A detector
  Detector *det = new Detector("point-detector", 1 /*detector id*/, nullptr);
  det->setPos(detectorPos);
  det->setShape(createSphere(0.01 /*1cm*/, V3D(0, 0, 0), "1"));
  instrument->add(det);
  instrument->markAsDetector(det);

  return instrument;
}

CompAssembly *makeBank(size_t width, size_t height, Instrument *instrument) {

  double width_d = double(width);
  double height_d = double(height);
  static int bankNo = 1;
  auto bank = new CompAssembly("Bank" + std::to_string(bankNo++));
  static size_t id = 1;
  for (size_t i = 0; i < width; ++i) {
    for (size_t j = 0; j < height; ++j) {
      Detector *det = new Detector("pixel", int(id++) /*detector id*/, bank);
      det->setPos(V3D{double(i), double(j), double(0)});
      det->setShape(createSphere(0.01 /*1cm*/, V3D(0, 0, 0), "1"));
      bank->add(det);
      instrument->markAsDetector(det);
    }
  }
  bank->setPos(V3D{width_d / 2, height_d / 2, 0});

  return bank;
}

Instrument_sptr sansInstrument(const Mantid::Kernel::V3D &sourcePos,
                               const Mantid::Kernel::V3D &samplePos,
                               const Mantid::Kernel::V3D &trolley1Pos,
                               const Mantid::Kernel::V3D &trolley2Pos) {

  /*
  This has been generated for comparison with newer Instrument designs. It is
  therefore not
  an exact representation of an instrument one might expect to create for SANS.
   */
  auto instrument = boost::make_shared<Instrument>();

  instrument->setReferenceFrame(boost::make_shared<ReferenceFrame>(
      Mantid::Geometry::Y /*up*/, Mantid::Geometry::Z /*along*/, Left,
      "0,0,0"));

  // A source
  ObjComponent *source = new ObjComponent("source");
  source->setPos(sourcePos);
  source->setShape(createSphere(0.01 /*1cm*/, V3D(0, 0, 0), "1"));
  instrument->add(source);
  instrument->markAsSource(source);

  // A sample
  ObjComponent *sample = new ObjComponent("some-surface-holder");
  sample->setPos(samplePos);
  sample->setShape(createSphere(0.01 /*1cm*/, V3D(0, 0, 0), "1"));
  instrument->add(sample);
  instrument->markAsSamplePos(sample);

  size_t width = 100;
  size_t height = 100;

  CompAssembly *trolley1 = new CompAssembly("Trolley1");
  trolley1->setPos(trolley1Pos);
  CompAssembly *trolley2 = new CompAssembly("Trolley2");
  trolley2->setPos(trolley2Pos);

  CompAssembly *N = makeBank(width, height, instrument.get());
  trolley1->add(N);
  CompAssembly *E = makeBank(width, height, instrument.get());
  trolley1->add(E);
  CompAssembly *S = makeBank(width, height, instrument.get());
  trolley1->add(S);
  CompAssembly *W = makeBank(width, height, instrument.get());
  trolley1->add(W);

  CompAssembly *l_curtain = makeBank(width, height, instrument.get());
  trolley2->add(l_curtain);
  CompAssembly *r_curtain = makeBank(width, height, instrument.get());
  trolley2->add(r_curtain);

  instrument->add(trolley1);
  instrument->add(trolley2);
  return instrument;
}

Mantid::Geometry::Instrument_sptr
createInstrumentWithPSDTubes(const size_t nTubes, const size_t nPixelsPerTube,
                             bool mirrorTubes) {
  // Need a tube based instrument.
  //
  // Pixels will be numbered simply from 1->nTubes*nPixelsPerTube with a 1:1
  // mapping
  //
  // Tubes will be located at 1 m from the sample (0, 0, 0) from 0 -> 90 deg
  // If mirror is set to true they will go from 0 -> -90 deg
  Instrument_sptr testInst(new Instrument("PSDTubeInst"));

  int xDirection(1);
  if (mirrorTubes)
    xDirection = -1;

  testInst->setReferenceFrame(boost::make_shared<ReferenceFrame>(
      Mantid::Geometry::Y, Mantid::Geometry::Z, Mantid::Geometry::X, Right,
      "0,0,0"));

  // Pixel shape
  const double pixelRadius(0.01);
  const double pixelHeight(0.003);
  const double radius(1.0);
  Object_sptr pixelShape = ComponentCreationHelper::createCappedCylinder(
      pixelRadius, pixelHeight, V3D(0.0, -0.5 * pixelHeight, 0.0),
      V3D(0.0, 1.0, 0.0), "pixelShape");
  for (size_t i = 0; i < nTubes; ++i) {
    std::ostringstream lexer;
    lexer << "tube-" << i;
    const auto theta = (M_PI / 2.0) * double(i) / (double(nTubes) - 1);
    auto x = xDirection * radius * sin(theta);
    // A small correction to make testing easier where the instrument is
    // mirrored
    if (i == 0 && xDirection < 0)
      x = -1e-32;
    const auto z = radius * cos(theta);
    CompAssembly *tube = new CompAssembly(lexer.str());
    tube->setPos(V3D(x, 0.0, z));
    for (size_t j = 0; j < nPixelsPerTube; ++j) {
      lexer.str("");
      lexer << "pixel-" << i *nPixelsPerTube + j;
      Detector *pixel = new Detector(
          lexer.str(), int(i * nPixelsPerTube + j + 1), pixelShape, tube);
      const double xpos = 0.0;
      const double ypos = double(j) * pixelHeight;
      pixel->setPos(xpos, ypos, 0.0);
      tube->add(pixel);
      testInst->markAsDetector(pixel);
    }
    testInst->add(tube);
  }
  addSourceToInstrument(testInst, V3D(0.0, 0.0, -1.0));
  addSampleToInstrument(testInst, V3D(0.0, 0.0, 0.0));

  return testInst;
}
}<|MERGE_RESOLUTION|>--- conflicted
+++ resolved
@@ -319,25 +319,8 @@
     bank->setPos(V3D(0.0, 0.0, 5.0 * banknum));
   }
 
-<<<<<<< HEAD
-  // Define a source component
-  ObjComponent *source = new ObjComponent(
-      "moderator", IObject_sptr(new CSGObject), testInst.get());
-  source->setPos(sourcePos);
-  testInst->add(source);
-  testInst->markAsSource(source);
-
-  // Define a sample as a simple sphere
-  auto sampleSphere = createSphere(0.001, V3D(0.0, 0.0, 0.0), "sample-shape");
-  ObjComponent *sample =
-      new ObjComponent("sample", sampleSphere, testInst.get());
-  testInst->setPos(samplePos);
-  testInst->add(sample);
-  testInst->markAsSamplePos(sample);
-=======
   addSourceToInstrument(testInst, sourcePos);
   addSampleToInstrument(testInst, samplePos);
->>>>>>> da2dc52f
 
   return testInst;
 }
@@ -393,7 +376,7 @@
   cylHeight = 2 * L2_min * sin(dPol_min * 0.5);
 
   // One object
-  auto pixelShape = ComponentCreationHelper::createCappedCylinder(
+  Object_sptr pixelShape = ComponentCreationHelper::createCappedCylinder(
       cylRadius, cylHeight, V3D(0.0, -cylHeight / 2.0, 0.0), V3D(0., 1.0, 0.),
       "pixel-shape");
   // Just increment pixel ID's
@@ -415,26 +398,8 @@
   testInst->add(bank);
   bank->setPos(V3D(0., 0., 0.));
 
-<<<<<<< HEAD
-  // Define a source component
-  ObjComponent *source = new ObjComponent(
-      "moderator", IObject_sptr(new CSGObject), testInst.get());
-  source->setPos(V3D(0.0, 0.0, -L2_min));
-  testInst->add(source);
-  testInst->markAsSource(source);
-
-  // Define a sample as a simple sphere
-  auto sampleSphere =
-      createSphere(cylRadius, V3D(0.0, 0.0, 0.0), "sample-shape");
-  ObjComponent *sample =
-      new ObjComponent("sample", sampleSphere, testInst.get());
-  testInst->setPos(0.0, 0.0, 0.0);
-  testInst->add(sample);
-  testInst->markAsSamplePos(sample);
-=======
   addSourceToInstrument(testInst, V3D(0.0, 0.0, -L2_min));
   addSampleToInstrument(testInst, V3D(0.0, 0.0, 0.0));
->>>>>>> da2dc52f
 
   return testInst;
 }
@@ -500,25 +465,8 @@
                        pixelSpacing, bankName.str(), bankPos, bankRot);
   }
 
-<<<<<<< HEAD
-  // Define a source component
-  ObjComponent *source = new ObjComponent(
-      "source", createSphere(0.01 /*1cm*/, V3D(0, 0, 0), "1"), testInst.get());
-  source->setPos(V3D(0.0, 0.0, -10.));
-  testInst->add(source);
-  testInst->markAsSource(source);
-
-  // Define a sample as a simple sphere
-  auto sampleSphere = createSphere(0.001, V3D(0.0, 0.0, 0.0), "sample-shape");
-  ObjComponent *sample =
-      new ObjComponent("sample", sampleSphere, testInst.get());
-  testInst->setPos(0.0, 0.0, 0.0);
-  testInst->add(sample);
-  testInst->markAsSamplePos(sample);
-=======
   addSourceToInstrument(testInst, V3D(0.0, 0.0, -10.0), "source");
   addSampleToInstrument(testInst, V3D(0.0, 0.0, 0.0));
->>>>>>> da2dc52f
 
   return testInst;
 }
@@ -574,25 +522,8 @@
     bank->setRot(Quat(90.0, V3D(0, 1, 0)));
   }
 
-<<<<<<< HEAD
-  // Define a source component
-  ObjComponent *source = new ObjComponent(
-      "moderator", IObject_sptr(new CSGObject), testInst.get());
-  source->setPos(V3D(0.0, 0.0, -10.));
-  testInst->add(source);
-  testInst->markAsSource(source);
-
-  // Define a sample as a simple sphere
-  auto sampleSphere = createSphere(0.001, V3D(0.0, 0.0, 0.0), "sample-shape");
-  ObjComponent *sample =
-      new ObjComponent("sample", sampleSphere, testInst.get());
-  testInst->setPos(0.0, 0.0, 0.0);
-  testInst->add(sample);
-  testInst->markAsSamplePos(sample);
-=======
   addSourceToInstrument(testInst, V3D(0.0, 0.0, -10.0));
   addSampleToInstrument(testInst, V3D(0.0, 0.0, 0.0));
->>>>>>> da2dc52f
 
   return testInst;
 }
