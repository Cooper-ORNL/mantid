#include "MantidGeometry/Instrument.h"
#include "MantidGeometry/Instrument/ParComponentFactory.h"
#include "MantidGeometry/Instrument/DetectorGroup.h"
#include "MantidGeometry/Instrument/ReferenceFrame.h"
#include "MantidGeometry/Instrument/RectangularDetector.h"
#include "MantidGeometry/Instrument/RectangularDetectorPixel.h"
#include "MantidBeamline/DetectorInfo.h"
#include "MantidBeamline/ComponentInfo.h"
#include "MantidKernel/EigenConversionHelpers.h"
#include "MantidKernel/Exception.h"
#include "MantidKernel/Logger.h"
#include "MantidKernel/PhysicalConstants.h"

#include <boost/make_shared.hpp>
#include <queue>

using namespace Mantid::Kernel;
using Mantid::Kernel::Exception::NotFoundError;
using Mantid::Kernel::Exception::InstrumentDefinitionError;

namespace Mantid {
namespace Geometry {

namespace {
Kernel::Logger g_log("Instrument");
}

/// Default constructor
Instrument::Instrument()
    : CompAssembly(), m_detectorCache(), m_sourceCache(nullptr),
      m_chopperPoints(new std::vector<const ObjComponent *>),
      m_sampleCache(nullptr), m_defaultView("3D"), m_defaultViewAxis("Z+"),
      m_referenceFrame(new ReferenceFrame) {}

/// Constructor with name
Instrument::Instrument(const std::string &name)
    : CompAssembly(name), m_detectorCache(), m_sourceCache(nullptr),
      m_chopperPoints(new std::vector<const ObjComponent *>),
      m_sampleCache(nullptr), m_defaultView("3D"), m_defaultViewAxis("Z+"),
      m_referenceFrame(new ReferenceFrame) {}

/** Constructor to create a parametrized instrument
 *  @param instr :: instrument for parameter inclusion
 *  @param map :: parameter map to include
 */
Instrument::Instrument(const boost::shared_ptr<const Instrument> instr,
                       boost::shared_ptr<ParameterMap> map)
    : CompAssembly(instr.get(), map.get()), m_sourceCache(instr->m_sourceCache),
      m_chopperPoints(instr->m_chopperPoints),
      m_sampleCache(instr->m_sampleCache), m_defaultView(instr->m_defaultView),
      m_defaultViewAxis(instr->m_defaultViewAxis), m_instr(instr),
      m_map_nonconst(map), m_ValidFrom(instr->m_ValidFrom),
      m_ValidTo(instr->m_ValidTo), m_referenceFrame(new ReferenceFrame),
      m_detectorInfo(instr->m_detectorInfo),
<<<<<<< HEAD
      m_componentInfo(instr->m_componentInfo),
      m_componentIdToIndexMap(instr->m_componentIdToIndexMap),
      m_detIdToIndexMap(instr->m_detIdToIndexMap)

{
  m_map_nonconst->setInstrument(m_instr.get());
=======
      m_componentInfo(instr->m_componentInfo) {
  bool isPhysicalInstrument =
      m_map ? m_instr->m_isPhysicalInstrument : m_isPhysicalInstrument;
  if (!isPhysicalInstrument)
    m_map_nonconst->setInstrument(m_instr.get());
>>>>>>> fb94ff12
}

/** Copy constructor
 *  This method was added to deal with having distinct neutronic and physical
 * positions
 *  in indirect instruments.
 */
Instrument::Instrument(const Instrument &instr)
    : CompAssembly(instr), m_sourceCache(nullptr),
      m_chopperPoints(new std::vector<const ObjComponent *>),
      m_sampleCache(nullptr), /* Should only be temporarily null */
      m_logfileCache(instr.m_logfileCache), m_logfileUnit(instr.m_logfileUnit),
      m_defaultView(instr.m_defaultView),
      m_defaultViewAxis(instr.m_defaultViewAxis), m_instr(),
      m_map_nonconst(), /* Should not be parameterized */
      m_ValidFrom(instr.m_ValidFrom), m_ValidTo(instr.m_ValidTo),
      m_referenceFrame(instr.m_referenceFrame),
      m_detectorInfo(instr.m_detectorInfo),
      m_componentInfo(instr.m_componentInfo),
      m_componentIdToIndexMap(instr.m_componentIdToIndexMap),
      m_detIdToIndexMap(instr.m_detIdToIndexMap) {
  // Now we need to fill the detector, source and sample caches with pointers
  // into the new instrument
  std::vector<IComponent_const_sptr> children;
  getChildren(children, true);
  std::vector<IComponent_const_sptr>::const_iterator it;
  for (it = children.begin(); it != children.end(); ++it) {
    // First check if the current component is a detector and add to cache if it
    // is
    if (const IDetector *det = dynamic_cast<const Detector *>(it->get())) {
      if (instr.isMonitor(det->getID()))
        markAsMonitor(det);
      else
        markAsDetector(det);
      continue;
    }
    // Now check whether the current component is the source or sample.
    // As the majority of components will be detectors, we will rarely get to
    // here
    if (const ObjComponent *obj =
            dynamic_cast<const ObjComponent *>(it->get())) {
      const std::string objName = obj->getName();
      // This relies on the source and sample having a unique name.
      // I think the way our instrument definition files work ensures this is
      // the case.
      if (objName == instr.m_sourceCache->getName()) {
        markAsSource(obj);
        continue;
      }
      if (objName == instr.m_sampleCache->getName()) {
        markAsSamplePos(obj);
        continue;
      }
      for (size_t i = 0; i < instr.m_chopperPoints->size(); ++i) {
        if (objName == (*m_chopperPoints)[i]->getName()) {
          markAsChopperPoint(obj);
          break;
        }
      }
    }
  }
}

/**
 * Destructor
 */
Instrument::~Instrument() {
  if (!m_map) {
    m_chopperPoints->clear(); // CompAssembly will delete them
    delete m_chopperPoints;
  }
}

/// Virtual copy constructor
Instrument *Instrument::clone() const { return new Instrument(*this); }

/// Pointer to the 'real' instrument, for parametrized instruments
Instrument_const_sptr Instrument::baseInstrument() const {
  if (m_map)
    return m_instr;
  else
    throw std::runtime_error("Instrument::baseInstrument() called for a "
                             "non-parametrized instrument.");
}

/**
 * Pointer to the ParameterMap holding the parameters of the modified instrument
 * components.
 * @return parameter map from modified instrument components
 */
ParameterMap_sptr Instrument::getParameterMap() const {
  if (m_map)
    return m_map_nonconst;
  else
    throw std::runtime_error("Instrument::getParameterMap() called for a "
                             "non-parametrized instrument.");
}

/** INDIRECT GEOMETRY INSTRUMENTS ONLY: Returns the physical instrument,
 *  if one has been specified as distinct from the 'neutronic' one.
 *  Otherwise (and most commonly) returns a null pointer, meaning that the
 * holding
 *  instrument is already the physical instrument.
 */
Instrument_const_sptr Instrument::getPhysicalInstrument() const {
  if (m_map) {
    if (m_instr->getPhysicalInstrument()) {
      // A physical instrument should use the same parameter map as the 'main'
      // instrument. This constructor automatically sets the instrument as the
      // owning instrument in the ParameterMap. We need to undo this immediately
      // since the ParameterMap must always be owned by the neutronic
      // instrument.
      return boost::make_shared<Instrument>(m_instr->getPhysicalInstrument(),
                                            m_map_nonconst);
    } else {
      return Instrument_const_sptr();
    }
  } else {
    return m_physicalInstrument;
  }
}

/** INDIRECT GEOMETRY INSTRUMENTS ONLY: Sets the physical instrument.
 *  The holding instrument is then the 'neutronic' one, and is used in all
 * algorithms.
 *  @param physInst A pointer to the physical instrument object.
 */
void Instrument::setPhysicalInstrument(std::unique_ptr<Instrument> physInst) {
  if (!m_map) {
    physInst->m_isPhysicalInstrument = true;
    m_physicalInstrument = std::move(physInst);
  } else
    throw std::runtime_error("Instrument::setPhysicalInstrument() called on a "
                             "parametrized instrument.");
}

//------------------------------------------------------------------------------------------
/**	Fills a copy of the detector cache
* @returns a map of the detectors hold by the instrument
*/
void Instrument::getDetectors(detid2det_map &out_map) const {
  if (m_map) {
    // Get the base instrument detectors
    out_map.clear();
    const auto &in_dets = m_instr->m_detectorCache;
    // And turn them into parametrized versions
    for (const auto &in_det : in_dets) {
      out_map.emplace(std::get<0>(in_det), getDetector(std::get<0>(in_det)));
    }
  } else {
    // You can just return the detector cache directly.
    out_map.clear();
    for (const auto &in_det : m_detectorCache)
      out_map.emplace(std::get<0>(in_det), std::get<1>(in_det));
  }
}

//------------------------------------------------------------------------------------------
/** Return a vector of detector IDs in this instrument */
std::vector<detid_t> Instrument::getDetectorIDs(bool skipMonitors) const {
  std::vector<detid_t> out;
  if (m_map) {
    const auto &in_dets = m_instr->m_detectorCache;
    for (const auto &in_det : in_dets)
      if (!skipMonitors || !std::get<2>(in_det))
        out.push_back(std::get<0>(in_det));
  } else {
    const auto &in_dets = m_detectorCache;
    for (const auto &in_det : in_dets)
      if (!skipMonitors || !std::get<2>(in_det))
        out.push_back(std::get<0>(in_det));
  }
  return out;
}

/// @return The total number of detector IDs in the instrument */
std::size_t Instrument::getNumberDetectors(bool skipMonitors) const {
  std::size_t numDetIDs(0);

  if (m_map) {
    numDetIDs = m_instr->m_detectorCache.size();
  } else {
    numDetIDs = m_detectorCache.size();
  }

  if (skipMonitors) // this slow, but gets the right answer
  {
    std::size_t monitors(0);
    if (m_map) {
      const auto &in_dets = m_instr->m_detectorCache;
      for (const auto &in_det : in_dets)
        if (std::get<2>(in_det))
          monitors += 1;
    } else {
      const auto &in_dets = m_detectorCache;
      for (const auto &in_det : in_dets)
        if (std::get<2>(in_det))
          monitors += 1;
    }
    return (numDetIDs - monitors);
  } else {
    return numDetIDs;
  }
}

/** Get the minimum and maximum (inclusive) detector IDs
 *
 * @param min :: set to the min detector ID
 * @param max :: set to the max detector ID
 */
void Instrument::getMinMaxDetectorIDs(detid_t &min, detid_t &max) const {
  const auto *in_dets = m_map ? &m_instr->m_detectorCache : &m_detectorCache;

  if (in_dets->empty())
    throw std::runtime_error(
        "No detectors on this instrument. Can't find min/max ids");
  // Maps are sorted by key. So it is easy to find
  min = std::get<0>(*in_dets->begin());
  max = std::get<0>(*in_dets->rbegin());
}

/** Fill a vector with all the detectors contained (at any depth) in a named
 *component. For example,
 * you might have a bank10 with 4 tubes with 100 pixels each; this will return
 *the
 * 400 contained Detector objects.
 *
 * @param[out] dets :: vector filled with detector pointers
 * @param comp :: the parent component assembly that contains detectors.
 */
void Instrument::getDetectorsInBank(std::vector<IDetector_const_sptr> &dets,
                                    const IComponent &comp) const {
  const auto bank = dynamic_cast<const ICompAssembly *>(&comp);
  if (bank) {
    // Get a vector of children (recursively)
    std::vector<boost::shared_ptr<const IComponent>> children;
    bank->getChildren(children, true);
    std::vector<boost::shared_ptr<const IComponent>>::iterator it;
    for (it = children.begin(); it != children.end(); ++it) {
      IDetector_const_sptr det =
          boost::dynamic_pointer_cast<const IDetector>(*it);
      if (det) {
        dets.push_back(det);
      }
    }
  }
}

/** Fill a vector with all the detectors contained (at any depth) in a named
 *component. For example,
 * you might have a bank10 with 4 tubes with 100 pixels each; this will return
 *the
 * 400 contained Detector objects.
 *
 * @param[out] dets :: vector filled with detector pointers
 * @param bankName :: name of the parent component assembly that contains
 *detectors.
 *        The name must be unique, otherwise the first matching component
 *(getComponentByName)
 *        is used.
 */
void Instrument::getDetectorsInBank(std::vector<IDetector_const_sptr> &dets,
                                    const std::string &bankName) const {
  boost::shared_ptr<const IComponent> comp = this->getComponentByName(bankName);
  getDetectorsInBank(dets, *comp);
}

//------------------------------------------------------------------------------------------
/** Gets a pointer to the source
 *   @returns a pointer to the source
 */
IComponent_const_sptr Instrument::getSource() const {
  if (!m_sourceCache) {
    g_log.warning("In Instrument::getSource(). No source has been set.");
    return IComponent_const_sptr(m_sourceCache, NoDeleting());
  } else if (m_map) {
    auto sourceCache = static_cast<const Instrument *>(m_base)->m_sourceCache;
    if (dynamic_cast<const ObjComponent *>(sourceCache))
      return IComponent_const_sptr(new ObjComponent(sourceCache, m_map));
    else if (dynamic_cast<const CompAssembly *>(sourceCache))
      return IComponent_const_sptr(new CompAssembly(sourceCache, m_map));
    else if (dynamic_cast<const Component *>(sourceCache))
      return IComponent_const_sptr(new Component(sourceCache, m_map));
    else {
      g_log.error("In Instrument::getSource(). Source is not a recognised "
                  "component type.");
      g_log.error("Try to assume it is a Component.");
      return IComponent_const_sptr(new ObjComponent(sourceCache, m_map));
    }
  } else {
    return IComponent_const_sptr(m_sourceCache, NoDeleting());
  }
}

/**
 * Returns the chopper at the given index. Index 0 is defined as closest to the
 * source
 * If there are no choppers defined or the index is out of range then an
 * invalid_argument
 * exception is thrown.
 * @param index :: Defines which chopper to pick, 0 being closest to the source
 * [Default = 0]
 * @return A pointer to the chopper
 */
IObjComponent_const_sptr Instrument::getChopperPoint(const size_t index) const {
  if (index >= getNumberOfChopperPoints()) {
    std::ostringstream os;
    os << "Instrument::getChopperPoint - No chopper point at index '" << index
       << "' defined. Instrument has only " << getNumberOfChopperPoints()
       << " chopper points defined.";
    throw std::invalid_argument(os.str());
  }
  return IObjComponent_const_sptr(m_chopperPoints->at(index), NoDeleting());
}
/**
 * @return The number of chopper points defined by this instrument
 */
size_t Instrument::getNumberOfChopperPoints() const {
  return m_chopperPoints->size();
}

//------------------------------------------------------------------------------------------
/** Gets a pointer to the Sample Position
 *  @returns a pointer to the Sample Position
 */
IComponent_const_sptr Instrument::getSample() const {
  if (!m_sampleCache) {
    g_log.warning("In Instrument::getSamplePos(). No SamplePos has been set.");
    return IComponent_const_sptr(m_sampleCache, NoDeleting());
  } else if (m_map) {
    auto sampleCache = static_cast<const Instrument *>(m_base)->m_sampleCache;
    if (dynamic_cast<const ObjComponent *>(sampleCache))
      return IComponent_const_sptr(new ObjComponent(sampleCache, m_map));
    else if (dynamic_cast<const CompAssembly *>(sampleCache))
      return IComponent_const_sptr(new CompAssembly(sampleCache, m_map));
    else if (dynamic_cast<const Component *>(sampleCache))
      return IComponent_const_sptr(new Component(sampleCache, m_map));
    else {
      g_log.error("In Instrument::getSamplePos(). SamplePos is not a "
                  "recognised component type.");
      g_log.error("Try to assume it is a Component.");
      return IComponent_const_sptr(new ObjComponent(sampleCache, m_map));
    }
  } else {
    return IComponent_const_sptr(m_sampleCache, NoDeleting());
  }
}

/** Gets the beam direction (i.e. source->sample direction).
*  Not virtual because it relies the getSample() & getPos() virtual functions
*  @returns A unit vector denoting the direction of the beam
*/
Kernel::V3D Instrument::getBeamDirection() const {
  V3D retval = getSample()->getPos() - getSource()->getPos();
  retval.normalize();
  return retval;
}

//------------------------------------------------------------------------------------------
/**  Get a shared pointer to a component by its ID, const version
*   @param id :: ID
*   @return A pointer to the component.
*/
boost::shared_ptr<const IComponent>
Instrument::getComponentByID(const IComponent *id) const {
  const IComponent *base = static_cast<const IComponent *>(id);
  if (m_map)
    return ParComponentFactory::create(
        boost::shared_ptr<const IComponent>(base, NoDeleting()), m_map);
  else
    return boost::shared_ptr<const IComponent>(base, NoDeleting());
}

/** Find all components in an Instrument Definition File (IDF) with a given
 * name. If you know a component
 *  has a unique name use instead getComponentByName(), which is as fast or
 * faster for retrieving a uniquely
 *  named component.
 *  @param cname :: The name of the component. If there are multiple matches,
 * the first one found is returned.
 *  @returns Pointers to components
 */
std::vector<boost::shared_ptr<const IComponent>>
Instrument::getAllComponentsWithName(const std::string &cname) const {
  boost::shared_ptr<const IComponent> node =
      boost::shared_ptr<const IComponent>(this, NoDeleting());
  std::vector<boost::shared_ptr<const IComponent>> retVec;
  // Check the instrument name first
  if (this->getName() == cname) {
    retVec.push_back(node);
  }
  // Same algorithm as used in getComponentByName() but searching the full tree
  std::deque<boost::shared_ptr<const IComponent>> nodeQueue;
  // Need to be able to enter the while loop
  nodeQueue.push_back(node);
  while (!nodeQueue.empty()) {
    node = nodeQueue.front();
    nodeQueue.pop_front();
    int nchildren(0);
    boost::shared_ptr<const ICompAssembly> asmb =
        boost::dynamic_pointer_cast<const ICompAssembly>(node);
    if (asmb) {
      nchildren = asmb->nelements();
    }
    for (int i = 0; i < nchildren; ++i) {
      boost::shared_ptr<const IComponent> comp = (*asmb)[i];
      if (comp->getName() == cname) {
        retVec.push_back(comp);
      } else {
        nodeQueue.push_back(comp);
      }
    }
  } // while-end

  // If we have reached here then the search failed
  return retVec;
}

namespace {
// Helpers for accessing m_detectorCache, which is a vector of tuples used as a
// map. Lookup is by first element in a tuple. Templated to support const and
// non-const.
template <class T>
auto lower_bound(T &map, const detid_t key) -> decltype(map.begin()) {
  return std::lower_bound(
      map.begin(), map.end(),
      std::make_tuple(key, IDetector_const_sptr(nullptr), false),
      [](const typename T::value_type &a, const typename T::value_type &b)
          -> bool { return std::get<0>(a) < std::get<0>(b); });
}

template <class T>
auto find(T &map, const detid_t key) -> decltype(map.begin()) {
  auto it = lower_bound(map, key);
  if ((it != map.end()) && (std::get<0>(*it) == key))
    return it;
  return map.end();
}
}

/**	Gets a pointer to the detector from its ID
*  Note that for getting the detector associated with a spectrum, the
* MatrixWorkspace::getDetector
*  method should be used rather than this one because it takes account of the
* possibility of more
*  than one detector contributing to a single spectrum
*  @param   detector_id The requested detector ID
*  @returns A pointer to the detector object
*  @throw   NotFoundError If no detector is found for the detector ID given
*/
IDetector_const_sptr Instrument::getDetector(const detid_t &detector_id) const {
  const auto &baseInstr = m_map ? *m_instr : *this;
  const auto it = find(baseInstr.m_detectorCache, detector_id);
  if (it == baseInstr.m_detectorCache.end()) {
    std::stringstream readInt;
    readInt << detector_id;
    throw Kernel::Exception::NotFoundError(
        "Instrument: Detector with ID " + readInt.str() + " not found.", "");
  }
  IDetector_const_sptr baseDet = std::get<1>(*it);

  if (!m_map)
    return baseDet;

  auto det = ParComponentFactory::createDetector(baseDet.get(), m_map);
  return det;
}

/**	Gets a pointer to the base (non-parametrized) detector from its ID
  * returns null if the detector has not been found
  *  @param   detector_id The requested detector ID
  *  @returns A const pointer to the detector object
  */
const IDetector *Instrument::getBaseDetector(const detid_t &detector_id) const {
  auto it = find(m_instr->m_detectorCache, detector_id);
  if (it == m_instr->m_detectorCache.end()) {
    return nullptr;
  }
  return std::get<1>(*it).get();
}

bool Instrument::isMonitor(const detid_t &detector_id) const {
  const auto &baseInstr = m_map ? *m_instr : *this;
  const auto it = find(baseInstr.m_detectorCache, detector_id);
  if (it == baseInstr.m_detectorCache.end())
    return false;
  return std::get<2>(*it);
}

bool Instrument::isMonitor(const std::set<detid_t> &detector_ids) const {
  if (detector_ids.empty())
    return false;

  for (auto detector_id : detector_ids) {
    if (this->isMonitor(detector_id))
      return true;
  }
  return false;
}

/**
 * Returns a pointer to the geometrical object for the given set of IDs
 * @param det_ids :: A list of detector ids
 *  @returns A pointer to the detector object
 *  @throw   NotFoundError If no detector is found for the detector ID given
 */
IDetector_const_sptr
Instrument::getDetectorG(const std::set<detid_t> &det_ids) const {
  const size_t ndets(det_ids.size());
  if (ndets == 1) {
    return this->getDetector(*det_ids.begin());
  } else {
    boost::shared_ptr<DetectorGroup> det_group =
        boost::make_shared<DetectorGroup>();
    for (const auto detID : det_ids) {
      det_group->addDetector(this->getDetector(detID));
    }
    return det_group;
  }
}

/**
 * Returns a list of Detectors for the given detectors ids
 *
 */
std::vector<IDetector_const_sptr>
Instrument::getDetectors(const std::vector<detid_t> &det_ids) const {
  std::vector<IDetector_const_sptr> dets_ptr;
  dets_ptr.reserve(det_ids.size());
  std::vector<detid_t>::const_iterator it;
  for (it = det_ids.begin(); it != det_ids.end(); ++it) {
    dets_ptr.push_back(this->getDetector(*it));
  }
  return dets_ptr;
}

/**
 * Returns a list of Detectors for the given detectors ids
 *
 */
std::vector<IDetector_const_sptr>
Instrument::getDetectors(const std::set<detid_t> &det_ids) const {
  std::vector<IDetector_const_sptr> dets_ptr;
  dets_ptr.reserve(det_ids.size());
  std::set<detid_t>::const_iterator it;
  for (it = det_ids.begin(); it != det_ids.end(); ++it) {
    dets_ptr.push_back(this->getDetector(*it));
  }
  return dets_ptr;
}

/**
 * Adds a Component which already exists in the instrument to the chopper cache.
 * If
 * the component is not a chopper or it has no name then an invalid_argument
 * expection is thrown
 * @param comp :: A pointer to the component
 */
void Instrument::markAsChopperPoint(const ObjComponent *comp) {
  const std::string name = comp->getName();
  if (name.empty()) {
    throw std::invalid_argument(
        "Instrument::markAsChopper - Chopper component must have a name");
  }
  IComponent_const_sptr source = getSource();
  if (!source) {
    throw Exception::InstrumentDefinitionError("Instrument::markAsChopper - No "
                                               "source is set, cannot defined "
                                               "chopper positions.");
  }
  auto insertPos = m_chopperPoints->begin();
  const double newChopperSourceDist = m_sourceCache->getDistance(*comp);
  for (; insertPos != m_chopperPoints->end(); ++insertPos) {
    const double sourceToChopDist = m_sourceCache->getDistance(**insertPos);
    if (newChopperSourceDist < sourceToChopDist) {
      break; // Found the insertion point
    }
  }
  m_chopperPoints->insert(insertPos, comp);
}

/** Mark a component which has already been added to the Instrument (as a child
 *component)
 *  to be 'the' samplePos component. NOTE THOUGH THAT THIS METHOD DOES NOT
 *VERIFY THAT THIS
 *  IS THE CASE. It is assumed that we have at only one of these.
 *  The component is required to have a name.
 *
 *  @param comp :: Component to be marked (stored for later retrieval) as a
 *"SamplePos" Component
 */
void Instrument::markAsSamplePos(const IComponent *comp) {
  if (m_map)
    throw std::runtime_error("Instrument::markAsSamplePos() called on a "
                             "parametrized Instrument object.");

  if (!m_sampleCache) {
    if (comp->getName().empty()) {
      throw Exception::InstrumentDefinitionError(
          "The sample component is required to have a name.");
    }
    m_sampleCache = comp;
  } else {
    g_log.warning(
        "Have already added samplePos component to the _sampleCache.");
  }
}

/** Mark a component which has already been added to the Instrument (as a child
 *component)
 *  to be 'the' source component.NOTE THOUGH THAT THIS METHOD DOES NOT VERIFY
 *THAT THIS
 *  IS THE CASE. It is assumed that we have at only one of these.
 *  The component is required to have a name.
 *
 *  @param comp :: Component to be marked (stored for later retrieval) as a
 *"source" Component
 */
void Instrument::markAsSource(const IComponent *comp) {
  if (m_map)
    throw std::runtime_error("Instrument::markAsSource() called on a "
                             "parametrized Instrument object.");

  if (!m_sourceCache) {
    if (comp->getName().empty()) {
      throw Exception::InstrumentDefinitionError(
          "The source component is required to have a name.");
    }
    m_sourceCache = comp;
  } else {
    g_log.warning("Have already added source component to the _sourceCache.");
  }
}

/** Mark a Component which has already been added to the Instrument (as a child
*component)
* to be a Detector by adding it to a detector cache.
*
* @param det :: Component to be marked (stored for later retrieval) as a
*detector Component
*
*/
void Instrument::markAsDetector(const IDetector *det) {
  if (m_map)
    throw std::runtime_error("Instrument::markAsDetector() called on a "
                             "parametrized Instrument object.");

  // Create a (non-deleting) shared pointer to it
  IDetector_const_sptr det_sptr = IDetector_const_sptr(det, NoDeleting());
  auto it = lower_bound(m_detectorCache, det->getID());
  // Silently ignore detector IDs that are already marked as detectors, even if
  // the actual detector is different.
  if ((it == m_detectorCache.end()) || (std::get<0>(*it) != det->getID())) {
    bool isMonitor = false;
    m_detectorCache.emplace(it, det->getID(), det_sptr, isMonitor);
  }
}

/// As markAsDetector but without the required sorting. Must call
/// markAsDetectorFinalize before accessing detectors.
void Instrument::markAsDetectorIncomplete(const IDetector *det) {
  if (m_map)
    throw std::runtime_error("Instrument::markAsDetector() called on a "
                             "parametrized Instrument object.");

  // Create a (non-deleting) shared pointer to it
  IDetector_const_sptr det_sptr = IDetector_const_sptr(det, NoDeleting());
  bool isMonitor = false;
  m_detectorCache.emplace_back(det->getID(), det_sptr, isMonitor);
}

/// Sorts the detector cache. Called after all detectors have been marked via
/// markAsDetectorIncomplete.
void Instrument::markAsDetectorFinalize() {
  // markAsDetector silently ignores detector IDs that are already marked as
  // detectors, even if the actual detector is different. We mimic this behavior
  // in this final sort by using stable_sort and removing duplicates. This will
  // effectively favor the first detector with a certain ID that was added.
  std::stable_sort(m_detectorCache.begin(), m_detectorCache.end(),
                   [](const std::tuple<detid_t, IDetector_const_sptr, bool> &a,
                      const std::tuple<detid_t, IDetector_const_sptr, bool> &b)
                       -> bool { return std::get<0>(a) < std::get<0>(b); });
  m_detectorCache.erase(
      std::unique(m_detectorCache.begin(), m_detectorCache.end(),
                  [](const std::tuple<detid_t, IDetector_const_sptr, bool> &a,
                     const std::tuple<detid_t, IDetector_const_sptr, bool> &b)
                      -> bool { return std::get<0>(a) == std::get<0>(b); }),
      m_detectorCache.end());
}

/** Mark a Component which has already been added to the Instrument class
* as a monitor and add it to the detector cache.
*
* @param det :: Component to be marked (stored for later retrieval) as a
*detector Component
*
* @throw Exception::ExistsError if cannot add detector to cache
*/
void Instrument::markAsMonitor(const IDetector *det) {
  if (m_map)
    throw std::runtime_error("Instrument::markAsMonitor() called on a "
                             "parametrized Instrument object.");

  // attempt to add monitor to instrument detector cache
  markAsDetector(det);

  // mark detector as a monitor
  auto it = find(m_detectorCache, det->getID());
  std::get<2>(*it) = true;
}

/** Removes a detector from the instrument and from the detector cache.
 *  The object is deleted.
 *  @param det The detector to remove
 */
void Instrument::removeDetector(IDetector *det) {
  if (m_map)
    throw std::runtime_error("Instrument::removeDetector() called on a "
                             "parameterized Instrument object.");

  const detid_t id = det->getID();
  // Remove the detector from the detector cache
  const auto it = find(m_detectorCache, id);
  m_detectorCache.erase(it);

  // Remove it from the parent assembly (and thus the instrument). Evilness
  // required here unfortunately.
  CompAssembly *parentAssembly = dynamic_cast<CompAssembly *>(
      const_cast<IComponent *>(det->getBareParent()));
  if (parentAssembly) // Should always be true, but check just in case
  {
    parentAssembly->remove(det);
  }
}

/** This method returns monitor detector ids
 *  @return a vector holding detector ids of  monitors
 */
std::vector<detid_t> Instrument::getMonitors() const {
  // Monitors cannot be parametrized. So just return the base.
  if (m_map)
    return m_instr->getMonitors();

  std::vector<detid_t> mons;
  for (const auto &item : m_detectorCache)
    if (std::get<2>(item))
      mons.push_back(std::get<0>(item));
  return mons;
}

/**
 * Get the bounding box for this instrument. It is simply the sum of the
 * bounding boxes of its children excluding the source
 * @param assemblyBox :: [Out] The resulting bounding box is stored here.
 */
void Instrument::getBoundingBox(BoundingBox &assemblyBox) const {
  if (m_map) {
    // Check cache for assembly
    if (m_map->getCachedBoundingBox(this, assemblyBox)) {
      return;
    }
    // Loop over the children and define a box large enough for all of them
    ComponentID sourceID = getSource()->getComponentID();
    assemblyBox =
        BoundingBox(); // this makes the instrument BB always axis aligned
    int nchildren = nelements();
    for (int i = 0; i < nchildren; ++i) {
      IComponent_sptr comp = this->getChild(i);
      if (comp && comp->getComponentID() != sourceID) {
        BoundingBox compBox;
        comp->getBoundingBox(compBox);
        assemblyBox.grow(compBox);
      }
    }
    // Set the cache
    m_map->setCachedBoundingBox(this, assemblyBox);

  } else {

    if (!m_cachedBoundingBox) {
      m_cachedBoundingBox = new BoundingBox();
      ComponentID sourceID = getSource()->getComponentID();
      // Loop over the children and define a box large enough for all of them
      for (auto component : m_children) {
        BoundingBox compBox;
        if (component && component->getComponentID() != sourceID) {
          component->getBoundingBox(compBox);
          m_cachedBoundingBox->grow(compBox);
        }
      }
    }
    // Use cached box
    assemblyBox = *m_cachedBoundingBox;
  }
}

boost::shared_ptr<const std::vector<IObjComponent_const_sptr>>
Instrument::getPlottable() const {
  if (m_map) {
    // Get the 'base' plottable components
    boost::shared_ptr<const std::vector<IObjComponent_const_sptr>> objs =
        m_instr->getPlottable();

    // Get a reference to the underlying vector, casting away the constness so
    // that we
    // can modify it to get our result rather than creating another long vector
    std::vector<IObjComponent_const_sptr> &res =
        const_cast<std::vector<IObjComponent_const_sptr> &>(*objs);
    const std::vector<IObjComponent_const_sptr>::size_type total = res.size();
    for (std::vector<IObjComponent_const_sptr>::size_type i = 0; i < total;
         ++i) {
      res[i] = boost::dynamic_pointer_cast<const Detector>(
          ParComponentFactory::create(objs->at(i), m_map));
    }
    return objs;

  } else {
    // Base instrument
    auto res = boost::make_shared<std::vector<IObjComponent_const_sptr>>();
    res->reserve(m_detectorCache.size() + 10);
    appendPlottable(*this, *res);
    return res;
  }
}

void Instrument::appendPlottable(
    const CompAssembly &ca, std::vector<IObjComponent_const_sptr> &lst) const {
  for (int i = 0; i < ca.nelements(); i++) {
    IComponent *c = ca[i].get();
    CompAssembly *a = dynamic_cast<CompAssembly *>(c);
    if (a)
      appendPlottable(*a, lst);
    else {
      Detector *d = dynamic_cast<Detector *>(c);
      ObjComponent *o = dynamic_cast<ObjComponent *>(c);
      if (d)
        lst.push_back(IObjComponent_const_sptr(d, NoDeleting()));
      else if (o)
        lst.push_back(IObjComponent_const_sptr(o, NoDeleting()));
      else
        g_log.error() << "Unknown comp type\n";
    }
  }
}

const double CONSTANT = (PhysicalConstants::h * 1e10) /
                        (2.0 * PhysicalConstants::NeutronMass * 1e6);

//------------------------------------------------------------------------------------------------
/** Get several instrument parameters used in tof to D-space conversion
 *
 * @param l1 :: primary flight path (source-sample distance)
 * @param beamline :: vector of the direction and length of the beam (source to
 *samepl)
 * @param beamline_norm :: 2 * the length of beamline
 * @param samplePos :: vector of the position of the sample
 */
void Instrument::getInstrumentParameters(double &l1, Kernel::V3D &beamline,
                                         double &beamline_norm,
                                         Kernel::V3D &samplePos) const {
  // Get some positions
  const IComponent_const_sptr sourceObj = this->getSource();
  if (sourceObj == nullptr) {
    throw Exception::InstrumentDefinitionError(
        "Failed to get source component from instrument");
  }
  const Kernel::V3D sourcePos = sourceObj->getPos();
  samplePos = this->getSample()->getPos();
  beamline = samplePos - sourcePos;
  beamline_norm = 2.0 * beamline.norm();

  // Get the distance between the source and the sample (assume in metres)
  IComponent_const_sptr sample = this->getSample();
  try {
    l1 = this->getSource()->getDistance(*sample);
  } catch (Exception::NotFoundError &) {
    throw Exception::InstrumentDefinitionError(
        "Unable to calculate source-sample distance ", this->getName());
  }
}

//--------------------------------------------------------------------------------------------
/** Set the path to the original IDF .xml file that was loaded for this
 * instrument */
void Instrument::setFilename(const std::string &filename) {
  if (m_map)
    m_instr->m_filename = filename;
  else
    m_filename = filename;
}

/** @return the path to the original IDF .xml file that was loaded for this
 * instrument */
const std::string &Instrument::getFilename() const {
  if (m_map)
    return m_instr->getFilename();
  else
    return m_filename;
}

/** Set the Contents of the IDF .xml file that was loaded for this instrument */
void Instrument::setXmlText(const std::string &XmlText) {
  if (m_map)
    m_instr->m_xmlText = XmlText;
  else
    m_xmlText = XmlText;
}

/** @return Contents of the IDF .xml file that was loaded for this instrument */
const std::string &Instrument::getXmlText() const {
  if (m_map)
    return m_instr->getXmlText();
  else
    return m_xmlText;
}

//--------------------------------------------------------------------------------------------
/** Save the instrument to an open NeXus file.
 * This saves the name, valid date, source xml file name, and the full XML text
 * of the definition file.
 * It also saves the parameter map, in the case of a parametrized instrument.
 *
 * @param file :: open NeXus file
 * @param group :: name of the group to create
 */
void Instrument::saveNexus(::NeXus::File *file,
                           const std::string &group) const {
  file->makeGroup(group, "NXinstrument", 1);
  file->putAttr("version", 1);

  file->writeData("name", getName());

  // XML contents of instrument, as a NX note
  file->makeGroup("instrument_xml", "NXnote", true);
  const std::string &xmlText = getXmlText();
  if (xmlText.empty())
    g_log.warning() << "Saving Instrument with no XML data. If this was "
                       "instrument data you may not be able to load this data "
                       "back into Mantid, for fitted/analysed data this "
                       "warning can be ignored.\n";
  file->writeData("data", xmlText);
  file->writeData("type", "text/xml"); // mimetype
  file->writeData("description", "XML contents of the instrument IDF file.");
  file->closeGroup();

  // Now the parameter map, as a NXnote via its saveNexus method
  if (isParametrized()) {
    // Map with data extracted from DetectorInfo -> legacy compatible files.
    const auto &params = makeLegacyParameterMap();
    params->saveNexus(file, "instrument_parameter_map");
  }

  // Add physical detector and monitor data
  auto detectorIDs = getDetectorIDs(true);
  auto detmonIDs = getDetectorIDs(false);
  if (!detmonIDs.empty()) {
    // Add detectors group
    file->makeGroup("physical_detectors", "NXdetector", true);
    file->writeData("number_of_detectors", uint64_t(detectorIDs.size()));
    saveDetectorSetInfoToNexus(file, detectorIDs);
    file->closeGroup(); // detectors

    // Create Monitor IDs vector
    auto detmons = getDetectors(detmonIDs);
    std::vector<detid_t> monitorIDs;
    for (size_t i = 0; i < detmonIDs.size(); i++) {
      if (isMonitorViaIndex(i))
        monitorIDs.push_back(detmonIDs[i]);
    }

    // Add Monitors group
    file->makeGroup("physical_monitors", "NXmonitor", true);
    file->writeData("number_of_monitors", uint64_t(monitorIDs.size()));
    saveDetectorSetInfoToNexus(file, monitorIDs);
    file->closeGroup(); // monitors
  }

  file->closeGroup();
}

/* A private helper function so save information about a set of detectors to
* Nexus
*  @param file :: open Nexus file ready to recieve the info about the set of
* detectors
*                 a group must be open that has only one call of this function.
*  @param detIDs :: the dectector IDs of the detectors belonging to the set
*/
void Instrument::saveDetectorSetInfoToNexus(
    ::NeXus::File *file, const std::vector<detid_t> &detIDs) const {

  size_t nDets = detIDs.size();
  if (nDets == 0)
    return;
  auto detectors = getDetectors(detIDs);

  Geometry::IComponent_const_sptr sample = getSample();
  Kernel::V3D sample_pos;
  if (sample)
    sample_pos = sample->getPos();

  std::vector<double> a_angles(nDets);
  std::vector<double> p_angles(nDets);
  std::vector<double> distances(nDets);

  for (size_t i = 0; i < nDets; i++) {
    if (sample) {
      Kernel::V3D pos = detectors[i]->getPos() - sample_pos;
      pos.getSpherical(distances[i], p_angles[i], a_angles[i]);
    } else {
      a_angles[i] = detectors[i]->getPhi() * 180.0 / M_PI;
    }
  }
  file->writeData("detector_number", detIDs);
  file->writeData("azimuthal_angle", a_angles);
  file->openData("azimuthal_angle");
  file->putAttr("units", "degree");
  file->closeData();
  if (sample) {
    file->writeData("polar_angle", p_angles);
    file->openData("polar_angle");
    file->putAttr("units", "degree");
    file->closeData();
    file->writeData("distance", distances);
    file->openData("distance");
    file->putAttr("units", "metre");
    file->closeData();
  }
}

//--------------------------------------------------------------------------------------------
/** Load the object from an open NeXus file.
* @param file :: open NeXus file
* @param group :: name of the group to open
*/
void Instrument::loadNexus(::NeXus::File *file, const std::string &group) {
  file->openGroup(group, "NXinstrument");
  file->closeGroup();
}

/**
Setter for the reference frame.
@param frame : reference frame object to use.
*/
void Instrument::setReferenceFrame(boost::shared_ptr<ReferenceFrame> frame) {
  m_referenceFrame = frame;
}

/**
Getter for the reference frame.
@return : reference frame.
*/
boost::shared_ptr<const ReferenceFrame> Instrument::getReferenceFrame() const {
  if (m_map) {
    return m_instr->getReferenceFrame();
  } else {
    return m_referenceFrame;
  }
}

/**
 * Set the default type of the instrument view.
 * @param type :: A string with one of the values:
 *    3D, CYLINDRICAL_X, CYLINDRICAL_Y, CYLINDRICAL_Z, SPHERICAL_X, SPHERICAL_Y,
 * SPHERICAL_Z
 *    Caseless. If a wrong value is given logs a warning and sets the view to
 * "3D"
 */
void Instrument::setDefaultView(const std::string &type) {
  std::string typeUC(type);
  std::transform(typeUC.begin(), typeUC.end(), typeUC.begin(), toupper);
  if (typeUC == "3D" || typeUC == "CYLINDRICAL_X" ||
      typeUC == "CYLINDRICAL_Y" || typeUC == "CYLINDRICAL_Z" ||
      typeUC == "SPHERICAL_X" || typeUC == "SPHERICAL_Y" ||
      typeUC == "SPHERICAL_Z") {
    m_defaultView = typeUC;
  } else {
    m_defaultView = "3D";
    g_log.warning()
        << type
        << " is not allowed as an instrument view type. Default to \"3D\""
        << '\n';
  }
}

/// Set the date from which the instrument definition begins to be valid.
/// @param val :: date and time
/// @throw InstrumentDefinitionError Thrown if date is earlier than 1900-01-31
/// 23:59:01
void Instrument::setValidFromDate(const Kernel::DateAndTime &val) {
  Kernel::DateAndTime earliestAllowedDate("1900-01-31 23:59:01");
  if (val < earliestAllowedDate) {
    throw Kernel::Exception::InstrumentDefinitionError(
        "The valid-from <instrument> tag date must be from 1900-01-31 23:59:01 "
        "or later",
        m_filename);
  }
  m_ValidFrom = val;
}

Instrument::ContainsState Instrument::containsRectDetectors() const {
  std::queue<IComponent_const_sptr> compQueue; // Search queue

  // Add all the direct children of the intrument
  for (int i = 0; i < nelements(); i++)
    compQueue.push(getChild(i));

  bool foundRect = false;
  bool foundNonRect = false;

  IComponent_const_sptr comp;

  while (!compQueue.empty() && !(foundRect && foundNonRect)) {
    comp = compQueue.front();
    compQueue.pop();

    // Skip source, is has one
    if (m_sourceCache &&
        m_sourceCache->getComponentID() == comp->getComponentID())
      continue;

    // Skip sample, if has one
    if (m_sampleCache &&
        m_sampleCache->getComponentID() == comp->getComponentID())
      continue;

    // Skip monitors
    IDetector_const_sptr detector =
        boost::dynamic_pointer_cast<const IDetector>(comp);
    if (detector && isMonitor(detector->getID()))
      continue;

    // skip choppers HACK!
    if (comp->getName() == "chopper-position") {
      continue;
    }

    if (dynamic_cast<const RectangularDetector *>(comp.get())) {
      if (!foundRect)
        foundRect = true;
    } else {
      ICompAssembly_const_sptr assembly =
          boost::dynamic_pointer_cast<const ICompAssembly>(comp);

      if (assembly) {
        for (int i = 0; i < assembly->nelements(); i++)
          compQueue.push(assembly->getChild(i));
      } else // Is a non-rectangular component
      {
        if (!foundNonRect)
          foundNonRect = true;
      }
    }

  } // while

  // Found both
  if (foundRect && foundNonRect)
    return Instrument::ContainsState::Partial;
  // Found only rectangular
  else if (foundRect)
    return Instrument::ContainsState::Full;
  // Found only non-rectangular
  else
    return Instrument::ContainsState::None;

} // containsRectDetectors

/// Temporary helper for refactoring. Argument is index, *not* ID!
bool Instrument::isMonitorViaIndex(const size_t index) const {
  if (m_map)
    return std::get<2>(m_instr->m_detectorCache[index]);
  else
    return std::get<2>(m_detectorCache[index]);
}

/// Only for use by ExperimentInfo. Returns returns true if this instrument
/// contains a DetectorInfo.
bool Instrument::hasDetectorInfo() const {
  return static_cast<bool>(m_detectorInfo);
}
/// Only for use by ExperimentInfo. Returns a reference to the DetectorInfo.
const Beamline::DetectorInfo &Instrument::detectorInfo() const {
  if (!hasDetectorInfo())
    throw std::runtime_error("Cannot return reference to NULL DetectorInfo");
  return *m_detectorInfo;
}

/**
 * Only for use by ExperimentInfo
 * @return True only if a ComponentInfo has been set
 */
bool Instrument::hasComponentInfo() const {
  return static_cast<bool>(m_componentInfo);
}

/**
 * Only for use by ExperimentInfo
 * @return const ref to a ComponentInfo. Throws a std::runtime_error if
 * ComponentInfo
 * not set.
 */
const Beamline::ComponentInfo &Instrument::componentInfo() const {
  if (!hasComponentInfo()) {
    throw std::runtime_error("Cannot return reference to NULL ComponentInfo");
  }
  return *m_componentInfo;
}

/**
 * Only for use by ExperimentInfo
 * @return shared_ptr of vector of ComponentIds. Throws a std::runtime_error if
 * ComponentInfo not set.
 */
boost::shared_ptr<const std::vector<Geometry::ComponentID>>
Instrument::componentIds() const {
  if (!hasComponentInfo()) {
    throw std::runtime_error(
        "Cannot return component ids with a NULL ComponentInfo");
  }
  return m_componentIds;
}

/**
 * Only for use by ExperimentInfo
 * @return shared_ptr of ComponentID -> component index map. Throws a
 * std::runtime_error if
 * ComponentInfo not set.
 */
boost::shared_ptr<const std::unordered_map<Geometry::ComponentID, size_t>>
Instrument::componentIdToIndexMap() const {
  if (!hasComponentInfo()) {
    throw std::runtime_error(
        "Cannot return component index map with a NULL ComponentInfo");
  }
  return m_componentIdToIndexMap;
}

/**
 * Only for use by ExperimentInfo
 * @return shared_ptr of detid_t -> detector index map. Throws a
 * std::runtime_error if
 * DetectorInfo not set
 */
boost::shared_ptr<const std::unordered_map<detid_t, size_t>>
Instrument::detIdToIndexMap() const {
  if (!hasDetectorInfo())
    throw std::runtime_error("Cannot return reference to NULL DetectorInfo");
  return m_detIdToIndexMap;
}

/* Only for use by ExperimentInfo. Sets the pointer to the DetectorInfo.
 * Sets the pointer to the detector id -> index map
*/
void Instrument::setDetectorInfo(
    boost::shared_ptr<const Beamline::DetectorInfo> detectorInfo,
    boost::shared_ptr<const std::unordered_map<detid_t, size_t>>
        detIdToIndexMap) {
  m_detectorInfo = std::move(detectorInfo);
  m_detIdToIndexMap = std::move(detIdToIndexMap);
}

/**
 * Gets called when an Instrument is associated with an ExperimentInfo
 *
 * @param componentInfo : ComponentInfo to store
 * @param componentIds : ComponentIds to store
 * @param componentIdToIndexMap : Comp ID to index map to store.
 */
void Instrument::setComponentInfo(
    boost::shared_ptr<const Beamline::ComponentInfo> componentInfo,
    boost::shared_ptr<const std::vector<Geometry::ComponentID>> componentIds,
    boost::shared_ptr<const std::unordered_map<Geometry::ComponentID, size_t>>
        componentIdToIndexMap) {

  m_componentInfo = std::move(componentInfo);
  m_componentIds = std::move(componentIds);
  m_componentIdToIndexMap = std::move(componentIdToIndexMap);
}

/// Returns the index for a detector ID. Used for accessing DetectorInfo.
size_t Instrument::detectorIndex(const detid_t detID) const {
  const auto &baseInstr = m_map ? *m_instr : *this;
  const auto it = find(baseInstr.m_detectorCache, detID);
  return std::distance(baseInstr.m_detectorCache.cbegin(), it);
}

/// Returns a legacy ParameterMap, containing information that is now stored in
/// DetectorInfo (masking, positions, rotations).
boost::shared_ptr<ParameterMap> Instrument::makeLegacyParameterMap() const {
  auto pmap = boost::make_shared<ParameterMap>(*getParameterMap());
  // Information will be stored directly in pmap so we do not need DetectorInfo.
  pmap->setDetectorInfo(nullptr);
  // Instrument is only needed for DetectorInfo access so it is not needed.
  pmap->setInstrument(nullptr);

  if (!hasDetectorInfo())
    return pmap;

  const auto &baseInstr = m_map ? *m_instr : *this;

  // Tolerance 1e-9 m with rotation center at a distance of L = 1000 m as in
  // Beamline::DetectorInfo::isEquivalent.
  constexpr double d_max = 1e-9;
  constexpr double L = 1000.0;
  constexpr double safety_factor = 2.0;
  const double imag_norm_max = sin(d_max / (2.0 * L * safety_factor));

  const IComponent *oldParent{nullptr};
  Eigen::Quaterniond invParentRot;
  Eigen::Affine3d transformation;
  for (size_t i = 0; i < m_detectorInfo->size(); ++i) {
    const auto &det = std::get<1>(baseInstr.m_detectorCache[i]);
    if (m_detectorInfo->isMasked(i)) {
      pmap->forceUnsafeSetMasked(det.get(), true);
    }

    // Obtain parent position/rotation/scale.
    const auto parent = det->getParent();
    if (parent.get() != oldParent) {
      oldParent = parent.get();
      const auto parParent = ParComponentFactory::create(parent, pmap.get());
      const auto parentPos = toVector3d(parParent->getPos());
      invParentRot = toQuaterniond(parParent->getRotation()).conjugate();
      transformation = invParentRot;
      transformation.translate(-parentPos);
      // Special case: scaling for RectangularDetectorPixel
      if (boost::dynamic_pointer_cast<const RectangularDetectorPixel>(det)) {
        const auto *panel = det->getParent()->getParent().get();
        Eigen::Vector3d scale(1, 1, 1);
        if (auto scalex = pmap->get(panel, "scalex"))
          scale[0] = 1.0 / scalex->value<double>();
        if (auto scaley = pmap->get(panel, "scaley"))
          scale[1] = 1.0 / scaley->value<double>();
        transformation.prescale(scale);
      }
    }

    // Undo parent transformation to obtain relative position/rotation.
    auto relPos = transformation * m_detectorInfo->position(i);
    auto relRot = invParentRot * m_detectorInfo->rotation(i);

    // Tolerance 1e-9 m as in Beamline::DetectorInfo::isEquivalent.
    if ((relPos - toVector3d(det->getRelativePos())).norm() >= 1e-9) {
      if (boost::dynamic_pointer_cast<const RectangularDetectorPixel>(det))
        throw std::runtime_error("Cannot create legacy ParameterMap: Position "
                                 "parameters for RectangularDetectorPixel are "
                                 "not supported");
      pmap->addV3D(det->getComponentID(), ParameterMap::pos(), toV3D(relPos));
    }

    if ((relRot * toQuaterniond(det->getRelativeRot()).conjugate())
            .vec()
            .norm() >= imag_norm_max)
      pmap->addQuat(det->getComponentID(), ParameterMap::rot(), toQuat(relRot));
  }
  return pmap;
}

namespace Conversion {

/**
 * Calculate and return conversion factor from tof to d-spacing.
 * @param l1
 * @param l2
 * @param twoTheta scattering angle
 * @param offset
 * @return
 */
double tofToDSpacingFactor(const double l1, const double l2,
                           const double twoTheta, const double offset) {
  if (offset <=
      -1.) // not physically possible, means result is negative d-spacing
  {
    std::stringstream msg;
    msg << "Encountered offset of " << offset
        << " which converts data to negative d-spacing\n";
    throw std::logic_error(msg.str());
  }

  auto sinTheta = std::sin(twoTheta / 2);

  const double numerator = (1.0 + offset);
  sinTheta *= (l1 + l2);

  return (numerator * CONSTANT) / sinTheta;
}

/** Calculate the conversion factor from tof -> d-spacing
 * for a LIST of detector ids assigned to a single spectrum.
 * @brief tofToDSpacingFactor
 * @param l1
 * @param l2
 * @param twoTheta scattering angle
 * @param detectors
 * @param offsets
 * @return
 */
double tofToDSpacingFactor(const double l1, const double l2,
                           const double twoTheta,
                           const std::vector<detid_t> &detectors,
                           const std::map<detid_t, double> &offsets) {
  double factor = 0.;
  double offset;
  for (auto detector : detectors) {
    auto off_iter = offsets.find(detector);
    if (off_iter != offsets.cend()) {
      offset = offsets.find(detector)->second;
    } else {
      offset = 0.;
    }
    factor += tofToDSpacingFactor(l1, l2, twoTheta, offset);
  }
  return factor / static_cast<double>(detectors.size());
}
}
} // namespace Geometry
} // Namespace Mantid<|MERGE_RESOLUTION|>--- conflicted
+++ resolved
@@ -52,20 +52,15 @@
       m_map_nonconst(map), m_ValidFrom(instr->m_ValidFrom),
       m_ValidTo(instr->m_ValidTo), m_referenceFrame(new ReferenceFrame),
       m_detectorInfo(instr->m_detectorInfo),
-<<<<<<< HEAD
       m_componentInfo(instr->m_componentInfo),
       m_componentIdToIndexMap(instr->m_componentIdToIndexMap),
       m_detIdToIndexMap(instr->m_detIdToIndexMap)
 
 {
-  m_map_nonconst->setInstrument(m_instr.get());
-=======
-      m_componentInfo(instr->m_componentInfo) {
   bool isPhysicalInstrument =
       m_map ? m_instr->m_isPhysicalInstrument : m_isPhysicalInstrument;
   if (!isPhysicalInstrument)
     m_map_nonconst->setInstrument(m_instr.get());
->>>>>>> fb94ff12
 }
 
 /** Copy constructor
