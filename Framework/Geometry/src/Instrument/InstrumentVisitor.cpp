--- conflicted
+++ resolved
@@ -270,7 +270,6 @@
 }
 
 /**
-<<<<<<< HEAD
 * Register a structured bank
 * @param bank : Grid Detector
 * @return index assigned
@@ -287,12 +286,6 @@
 * @param objComponent : IObjComponent being visited
 * @return Component index of this component
 */
-=======
- * @brief InstrumentVisitor::registerInfiniteObjComponent
- * @param objComponent : IObjComponent being visited
- * @return Component index of this component
- */
->>>>>>> 3078bbc5
 size_t InstrumentVisitor::registerInfiniteObjComponent(
     const IObjComponent &objComponent) {
   auto index = registerInfiniteComponent(objComponent);
