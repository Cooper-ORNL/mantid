#include "MantidGeometry/Instrument/InstrumentVisitor.h"
#include "MantidBeamline/ComponentInfo.h"
#include "MantidBeamline/DetectorInfo.h"
#include "MantidGeometry/ICompAssembly.h"
#include "MantidGeometry/IComponent.h"
#include "MantidGeometry/IDetector.h"
#include "MantidGeometry/IObjComponent.h"
#include "MantidGeometry/Instrument.h"
#include "MantidGeometry/Instrument/ComponentInfo.h"
#include "MantidGeometry/Instrument/DetectorInfo.h"
#include "MantidGeometry/Instrument/ObjCompAssembly.h"
#include "MantidGeometry/Instrument/ParComponentFactory.h"
<<<<<<< HEAD
=======
#include "MantidGeometry/Instrument/ParameterMap.h"
>>>>>>> 10b02868
#include "MantidGeometry/Objects/CSGObject.h"
#include "MantidKernel/EigenConversionHelpers.h"
#include "MantidKernel/make_unique.h"

#include <algorithm>
#include <boost/make_shared.hpp>
#include <numeric>

namespace Mantid {
namespace Geometry {

namespace {
boost::shared_ptr<const std::unordered_map<detid_t, size_t>>
makeDetIdToIndexMap(const std::vector<detid_t> &detIds) {

  const size_t nDetIds = detIds.size();
  auto detIdToIndex = boost::make_shared<std::unordered_map<detid_t, size_t>>();
  detIdToIndex->reserve(nDetIds);
  for (size_t i = 0; i < nDetIds; ++i) {
    (*detIdToIndex)[detIds[i]] = i;
  }
  return std::move(detIdToIndex);
}

void clearLegacyParameters(ParameterMap *pmap, const IComponent &comp) {
  if (!pmap)
    return;
  pmap->clearParametersByName(ParameterMap::pos(), &comp);
  pmap->clearParametersByName(ParameterMap::posx(), &comp);
  pmap->clearParametersByName(ParameterMap::posy(), &comp);
  pmap->clearParametersByName(ParameterMap::posz(), &comp);
  pmap->clearParametersByName(ParameterMap::rot(), &comp);
  pmap->clearParametersByName(ParameterMap::rotx(), &comp);
  pmap->clearParametersByName(ParameterMap::roty(), &comp);
  pmap->clearParametersByName(ParameterMap::rotz(), &comp);
  pmap->clearParametersByName(ParameterMap::scale(), &comp);
}

bool hasValidShape(const ObjCompAssembly &obj) {
  const auto *shape = obj.shape().get();
  return shape != nullptr && shape->hasValidShape();
}
} // namespace

/**
 * Constructor
 * @param instrument : Instrument being visited
 */
InstrumentVisitor::InstrumentVisitor(
    boost::shared_ptr<const Instrument> instrument)
    : m_orderedDetectorIds(boost::make_shared<std::vector<detid_t>>(
          instrument->getDetectorIDs(false /*Do not skip monitors*/))),
      m_componentIds(boost::make_shared<std::vector<ComponentID>>(
          m_orderedDetectorIds->size(), nullptr)),
      m_assemblySortedDetectorIndices(
          boost::make_shared<std::vector<size_t>>()),
      m_assemblySortedComponentIndices(
          boost::make_shared<std::vector<size_t>>()),
      m_parentComponentIndices(boost::make_shared<std::vector<size_t>>(
          m_orderedDetectorIds->size(), 0)),
      m_detectorRanges(
          boost::make_shared<std::vector<std::pair<size_t, size_t>>>()),
      m_componentRanges(
          boost::make_shared<std::vector<std::pair<size_t, size_t>>>()),
      m_componentIdToIndexMap(boost::make_shared<
          std::unordered_map<Mantid::Geometry::IComponent *, size_t>>()),
      m_detectorIdToIndexMap(makeDetIdToIndexMap(*m_orderedDetectorIds)),
      m_positions(boost::make_shared<std::vector<Eigen::Vector3d>>()),
      m_detectorPositions(boost::make_shared<std::vector<Eigen::Vector3d>>(
          m_orderedDetectorIds->size())),
      m_rotations(boost::make_shared<std::vector<
          Eigen::Quaterniond, Eigen::aligned_allocator<Eigen::Quaterniond>>>()),
      m_detectorRotations(boost::make_shared<std::vector<
          Eigen::Quaterniond, Eigen::aligned_allocator<Eigen::Quaterniond>>>(
          m_orderedDetectorIds->size())),
      m_monitorIndices(boost::make_shared<std::vector<size_t>>()),
      m_instrument(std::move(instrument)), m_pmap(nullptr),
      m_nullShape(boost::make_shared<const CSGObject>()),
      m_shapes(
          boost::make_shared<std::vector<boost::shared_ptr<const IObject>>>(
              m_orderedDetectorIds->size(), m_nullShape)),
      m_scaleFactors(boost::make_shared<std::vector<Eigen::Vector3d>>(
          m_orderedDetectorIds->size(), Eigen::Vector3d{1, 1, 1})),
<<<<<<< HEAD
      m_isStructuredBank(boost::make_shared<std::vector<bool>>()),
=======
      m_componentType(
          boost::make_shared<std::vector<Beamline::ComponentType>>()),
>>>>>>> 10b02868
      m_names(boost::make_shared<std::vector<std::string>>(
          m_orderedDetectorIds->size())) {
  if (m_instrument->isParametrized()) {
    m_pmap = m_instrument->getParameterMap().get();
  }

  m_sourceId = nullptr;
  m_sampleId = nullptr;

  // To prevent warning generation. Do not even try to get the source or sample
  // id if the instrument is empty.
  if (!m_instrument->isEmptyInstrument()) {

    m_sourceId = m_instrument->getSource()
                     ? m_instrument->getSource()->getComponentID()
                     : nullptr;
    m_sampleId = m_instrument->getSample()
                     ? m_instrument->getSample()->getComponentID()
                     : nullptr;
  }

  const auto nDetectors = m_orderedDetectorIds->size();
  m_assemblySortedDetectorIndices->reserve(nDetectors); // Exact
  m_componentIdToIndexMap->reserve(nDetectors);         // Approximation
}

void InstrumentVisitor::walkInstrument() {
  if (m_pmap && m_pmap->empty()) {
    // Go through the base instrument for speed.
    m_instrument->baseInstrument()->registerContents(*this);
  } else
    m_instrument->registerContents(*this);
}

size_t InstrumentVisitor::commonRegistration(const IComponent &component) {
  const size_t componentIndex = m_componentIds->size();
  const ComponentID componentId = component.getComponentID();
  markAsSourceOrSample(componentId, componentIndex);
  // Record the ID -> index mapping
  (*m_componentIdToIndexMap)[componentId] = componentIndex;
  // For any non-detector we extend the m_componentIds from the back
  m_componentIds->emplace_back(componentId);
  m_positions->emplace_back(Kernel::toVector3d(component.getPos()));
  m_rotations->emplace_back(Kernel::toQuaterniond(component.getRotation()));
  m_shapes->emplace_back(m_nullShape);
  m_scaleFactors->emplace_back(Kernel::toVector3d(component.getScaleFactor()));
  m_names->emplace_back(component.getName());
  clearLegacyParameters(m_pmap, component);
  return componentIndex;
}

size_t
InstrumentVisitor::registerComponentAssembly(const ICompAssembly &assembly) {

  std::vector<IComponent_const_sptr> assemblyChildren;
  assembly.getChildren(assemblyChildren, false /*is recursive*/);

  const size_t detectorStart = m_assemblySortedDetectorIndices->size();
  const size_t componentStart = m_assemblySortedComponentIndices->size();
  std::vector<size_t> children(assemblyChildren.size());
  for (size_t i = 0; i < assemblyChildren.size(); ++i) {
    // register everything under this assembly
    children[i] = assemblyChildren[i]->registerContents(*this);
  }
  const size_t detectorStop = m_assemblySortedDetectorIndices->size();
  const size_t componentIndex = commonRegistration(assembly);
  m_componentType->push_back(Beamline::ComponentType::Unstructured);
  m_assemblySortedComponentIndices->push_back(componentIndex);
  // Unless this is the root component this parent is not correct and will be
  // updated later in the register call of the parent.
  m_parentComponentIndices->push_back(componentIndex);
  const size_t componentStop = m_assemblySortedComponentIndices->size();

  m_detectorRanges->emplace_back(std::make_pair(detectorStart, detectorStop));
  m_componentRanges->emplace_back(
      std::make_pair(componentStart, componentStop));

  // Now that we know what the index of the parent is we can apply it to the
  // children
  for (const auto &child : children) {
    (*m_parentComponentIndices)[child] = componentIndex;
  }
<<<<<<< HEAD
  markAsSourceOrSample(assembly.getComponentID(), componentIndex);
  m_shapes->emplace_back(m_nullShape);
  m_isStructuredBank->push_back(false);
  m_scaleFactors->emplace_back(Kernel::toVector3d(assembly.getScaleFactor()));
  m_names->emplace_back(assembly.getName());
  clearLegacyParameters(m_pmap, assembly);
=======
>>>>>>> 10b02868
  return componentIndex;
}

/**
 * @brief InstrumentVisitor::registerGenericComponent
 * @param component : IComponent being visited
 * @return Component index of this component
 */
size_t
InstrumentVisitor::registerGenericComponent(const IComponent &component) {
  /*
   * For a generic leaf component we extend the component ids list, but
   * the detector indexes entries will of course be empty
   */
  m_detectorRanges->emplace_back(
      std::make_pair(0, 0)); // Represents an empty range
  // Record the ID -> index mapping
  const size_t componentIndex = commonRegistration(component);
  m_componentType->push_back(Beamline::ComponentType::Generic);

  const size_t componentStart = m_assemblySortedComponentIndices->size();
  m_componentRanges->emplace_back(
      std::make_pair(componentStart, componentStart + 1));
  m_assemblySortedComponentIndices->push_back(componentIndex);
  // Unless this is the root component this parent is not correct and will be
  // updated later in the register call of the parent.
  m_parentComponentIndices->push_back(componentIndex);
<<<<<<< HEAD
  markAsSourceOrSample(component.getComponentID(), componentIndex);
  m_shapes->emplace_back(m_nullShape);
  m_isStructuredBank->push_back(false);
  m_scaleFactors->emplace_back(Kernel::toVector3d(component.getScaleFactor()));
  m_names->emplace_back(component.getName());
  clearLegacyParameters(m_pmap, component);
=======
>>>>>>> 10b02868
  return componentIndex;
}

/**
 * @brief InstrumentVisitor::registerGenericObjComponent
 * @param objComponent : IObjComponent being visited
 * @return Component index of this component
 */
size_t InstrumentVisitor::registerGenericObjComponent(
    const Mantid::Geometry::IObjComponent &objComponent) {
  auto index = registerGenericComponent(objComponent);
  (*m_shapes)[index] = objComponent.shape();
  return index;
}

/**
 * Register a structured bank
 * @param bank : Rectangular Detector
 * @return index assigned
 */
size_t InstrumentVisitor::registerStructuredBank(const ICompAssembly &bank) {
  auto index = registerComponentAssembly(bank);
  size_t rangesIndex = index - m_orderedDetectorIds->size();
  (*m_componentType)[rangesIndex] = Beamline::ComponentType::Rectangular;
  return index;
}

size_t
InstrumentVisitor::registerObjComponentAssembly(const ObjCompAssembly &obj) {
  auto index = registerComponentAssembly(obj);
  (*m_shapes)[index] = obj.shape();
  if (hasValidShape(obj)) {
    size_t rangesIndex = index - m_orderedDetectorIds->size();
    (*m_componentType)[rangesIndex] = Beamline::ComponentType::OutlineComposite;
  }
  return index;
}

void InstrumentVisitor::markAsSourceOrSample(ComponentID componentId,
                                             const size_t componentIndex) {
  if (componentId == m_sampleId) {
    m_sampleIndex = componentIndex;
  } else if (componentId == m_sourceId) {
    m_sourceIndex = componentIndex;
  }
}

/**
 * @brief InstrumentVisitor::registerDetector
 * @param detector : IDetector being visited
 * @return Component index of this component
 */
size_t InstrumentVisitor::registerDetector(const IDetector &detector) {

  auto detectorIndex = m_detectorIdToIndexMap->at(detector.getID());

  /* Already allocated we just need to index into the inital front-detector
   * part of the collection.
   * 1. Guarantee on grouping detectors by type such that the first n
   * components
   * are detectors.
   * 2. Guarantee on ordering such that the
   * detectorIndex == componentIndex for all detectors.
   */
  // Record the ID -> component index mapping
  (*m_componentIdToIndexMap)[detector.getComponentID()] = detectorIndex;
  (*m_componentIds)[detectorIndex] = detector.getComponentID();
  m_assemblySortedDetectorIndices->push_back(detectorIndex);
  (*m_detectorPositions)[detectorIndex] = Kernel::toVector3d(detector.getPos());
  (*m_detectorRotations)[detectorIndex] =
      Kernel::toQuaterniond(detector.getRotation());
  (*m_shapes)[detectorIndex] = detector.shape();
  (*m_scaleFactors)[detectorIndex] =
      Kernel::toVector3d(detector.getScaleFactor());
  if (m_instrument->isMonitorViaIndex(detectorIndex)) {
    m_monitorIndices->push_back(detectorIndex);
  }
  (*m_names)[detectorIndex] = detector.getName();
  clearLegacyParameters(m_pmap, detector);

  /* Note that positions and rotations for detectors are currently
  NOT stored! These go into DetectorInfo at present. push_back works for other
  Component types because Detectors are always come first in the resultant
  component list
  forming a contiguous block.
  */
  markAsSourceOrSample(detector.getComponentID(),
                       detectorIndex); // TODO. Optimisation. Cannot have a
                                       // detector that is either source or
                                       // sample. So delete this.
  return detectorIndex;
}

/**
 * @brief InstrumentVisitor::componentIds
 * @return  component ids in the order in which they have been visited.
 * Note that the number of component ids will be >= the number of detector
 * indices
 * since all detectors are components but not all components are detectors
 */
boost::shared_ptr<const std::vector<Mantid::Geometry::ComponentID>>
InstrumentVisitor::componentIds() const {
  return m_componentIds;
}

/**
 * @brief InstrumentVisitor::size
 * @return The total size of the components visited.
 * This will be the same as the number of IDs.
 */
size_t InstrumentVisitor::size() const { return m_componentIds->size(); }

bool InstrumentVisitor::isEmpty() const { return size() == 0; }

boost::shared_ptr<
    const std::unordered_map<Mantid::Geometry::IComponent *, size_t>>
InstrumentVisitor::componentIdToIndexMap() const {
  return m_componentIdToIndexMap;
}

boost::shared_ptr<const std::unordered_map<detid_t, size_t>>
InstrumentVisitor::detectorIdToIndexMap() const {
  return m_detectorIdToIndexMap;
}

std::unique_ptr<Beamline::ComponentInfo>
InstrumentVisitor::componentInfo() const {
  return Kernel::make_unique<Mantid::Beamline::ComponentInfo>(
      m_assemblySortedDetectorIndices, m_detectorRanges,
      m_assemblySortedComponentIndices, m_componentRanges,
      m_parentComponentIndices, m_positions, m_rotations, m_scaleFactors,
<<<<<<< HEAD
      m_isStructuredBank, m_names, m_sourceIndex, m_sampleIndex);
=======
      m_componentType, m_names, m_sourceIndex, m_sampleIndex);
>>>>>>> 10b02868
}

std::unique_ptr<Beamline::DetectorInfo>
InstrumentVisitor::detectorInfo() const {
  return Kernel::make_unique<Mantid::Beamline::DetectorInfo>(
      *m_detectorPositions, *m_detectorRotations, *m_monitorIndices);
}

boost::shared_ptr<std::vector<detid_t>> InstrumentVisitor::detectorIds() const {
  return m_orderedDetectorIds;
}

std::pair<std::unique_ptr<ComponentInfo>, std::unique_ptr<DetectorInfo>>
InstrumentVisitor::makeWrappers() const {
  auto compInfo = componentInfo();
  auto detInfo = detectorInfo();
  // Cross link Component and Detector info objects
  compInfo->setDetectorInfo(detInfo.get());
  detInfo->setComponentInfo(compInfo.get());

  auto compInfoWrapper = Kernel::make_unique<ComponentInfo>(
      std::move(compInfo), componentIds(), componentIdToIndexMap(), m_shapes);
  auto detInfoWrapper = Kernel::make_unique<DetectorInfo>(
      std::move(detInfo), m_instrument, detectorIds(), detectorIdToIndexMap());

  return {std::move(compInfoWrapper), std::move(detInfoWrapper)};
}

std::pair<std::unique_ptr<ComponentInfo>, std::unique_ptr<DetectorInfo>>
InstrumentVisitor::makeWrappers(const Instrument &instrument,
                                ParameterMap *pmap) {
  // Visitee instrument is base instrument if no ParameterMap
  const auto visiteeInstrument =
      pmap ? ParComponentFactory::createInstrument(
                 boost::shared_ptr<const Instrument>(&instrument, NoDeleting()),
                 boost::shared_ptr<ParameterMap>(pmap, NoDeleting()))
           : boost::shared_ptr<const Instrument>(&instrument, NoDeleting());
  InstrumentVisitor visitor(visiteeInstrument);
  visitor.walkInstrument();
  return visitor.makeWrappers();
}
} // namespace Geometry
} // namespace Mantid<|MERGE_RESOLUTION|>--- conflicted
+++ resolved
@@ -10,10 +10,7 @@
 #include "MantidGeometry/Instrument/DetectorInfo.h"
 #include "MantidGeometry/Instrument/ObjCompAssembly.h"
 #include "MantidGeometry/Instrument/ParComponentFactory.h"
-<<<<<<< HEAD
-=======
 #include "MantidGeometry/Instrument/ParameterMap.h"
->>>>>>> 10b02868
 #include "MantidGeometry/Objects/CSGObject.h"
 #include "MantidKernel/EigenConversionHelpers.h"
 #include "MantidKernel/make_unique.h"
@@ -97,12 +94,8 @@
               m_orderedDetectorIds->size(), m_nullShape)),
       m_scaleFactors(boost::make_shared<std::vector<Eigen::Vector3d>>(
           m_orderedDetectorIds->size(), Eigen::Vector3d{1, 1, 1})),
-<<<<<<< HEAD
-      m_isStructuredBank(boost::make_shared<std::vector<bool>>()),
-=======
       m_componentType(
           boost::make_shared<std::vector<Beamline::ComponentType>>()),
->>>>>>> 10b02868
       m_names(boost::make_shared<std::vector<std::string>>(
           m_orderedDetectorIds->size())) {
   if (m_instrument->isParametrized()) {
@@ -185,15 +178,6 @@
   for (const auto &child : children) {
     (*m_parentComponentIndices)[child] = componentIndex;
   }
-<<<<<<< HEAD
-  markAsSourceOrSample(assembly.getComponentID(), componentIndex);
-  m_shapes->emplace_back(m_nullShape);
-  m_isStructuredBank->push_back(false);
-  m_scaleFactors->emplace_back(Kernel::toVector3d(assembly.getScaleFactor()));
-  m_names->emplace_back(assembly.getName());
-  clearLegacyParameters(m_pmap, assembly);
-=======
->>>>>>> 10b02868
   return componentIndex;
 }
 
@@ -221,15 +205,6 @@
   // Unless this is the root component this parent is not correct and will be
   // updated later in the register call of the parent.
   m_parentComponentIndices->push_back(componentIndex);
-<<<<<<< HEAD
-  markAsSourceOrSample(component.getComponentID(), componentIndex);
-  m_shapes->emplace_back(m_nullShape);
-  m_isStructuredBank->push_back(false);
-  m_scaleFactors->emplace_back(Kernel::toVector3d(component.getScaleFactor()));
-  m_names->emplace_back(component.getName());
-  clearLegacyParameters(m_pmap, component);
-=======
->>>>>>> 10b02868
   return componentIndex;
 }
 
@@ -361,11 +336,7 @@
       m_assemblySortedDetectorIndices, m_detectorRanges,
       m_assemblySortedComponentIndices, m_componentRanges,
       m_parentComponentIndices, m_positions, m_rotations, m_scaleFactors,
-<<<<<<< HEAD
-      m_isStructuredBank, m_names, m_sourceIndex, m_sampleIndex);
-=======
       m_componentType, m_names, m_sourceIndex, m_sampleIndex);
->>>>>>> 10b02868
 }
 
 std::unique_ptr<Beamline::DetectorInfo>
