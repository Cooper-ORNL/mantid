--- conflicted
+++ resolved
@@ -63,11 +63,7 @@
                         const std::vector<Kernel::V3D> &vecdetpos,
                         const std::vector<detid_t> &vecdetid);
 
-<<<<<<< HEAD
-MANTID_GEOMETRY_DLL boost::shared_ptr<IObject>
-=======
 MANTID_GEOMETRY_DLL boost::shared_ptr<Geometry::CSGObject>
->>>>>>> 10b02868
 createSphere(double radius, const Kernel::V3D &centre, const std::string &id);
 
 MANTID_GEOMETRY_DLL std::string
