// Copyright &copy; 2019 ISIS Rutherford Appleton Laboratory UKRI,
//     NScD Oak Ridge National Laboratory, European Spallation Source
//     & Institut Laue - Langevin
// SPDX - License - Identifier: GPL - 3.0 +

/*
 * NexusGeometrySave::saveInstrument :
 * Save methods to save geometry and metadata from memory
 * to disk in Nexus file format for Instrument 2.0.
 *
 * @author Takudzwa Makoni, RAL (UKRI), ISIS
 * @date 07/08/2019
 */

#include "MantidNexusGeometry/NexusGeometrySave.h"
#include "MantidAPI/SpectraDetectorTypes.h"
#include "MantidAPI/SpectrumInfo.h"
#include "MantidGeometry/Instrument/ComponentInfo.h"
#include "MantidGeometry/Instrument/ComponentInfoBankHelpers.h"
#include "MantidGeometry/Instrument/DetectorInfo.h"
#include "MantidGeometry/Objects/IObject.h"
#include "MantidGeometry/Objects/MeshObject.h"
#include "MantidGeometry/Objects/MeshObject2D.h"
#include "MantidGeometry/Rendering/ShapeInfo.h"
#include "MantidIndexing/IndexInfo.h"
#include "MantidKernel/EigenConversionHelpers.h"
#include "MantidKernel/ProgressBase.h"
#include "MantidNexusGeometry/H5ForwardCompatibility.h"
#include "MantidNexusGeometry/NexusGeometryDefinitions.h"
#include "MantidNexusGeometry/NexusGeometrySave.h"
#include "MantidNexusGeometry/NexusGeometryUtilities.h"

#include <H5Cpp.h>
#include <algorithm>
#include <boost/filesystem/operations.hpp>
#include <cmath>
#include <list>
#include <memory>
#include <regex>
#include <string>

namespace Mantid {
namespace NexusGeometry {
namespace NexusGeometrySave {
using namespace Geometry::ComponentInfoBankHelpers;
/*
 * Helper container for spectrum mapping information info
 */
struct SpectraMappings {
  std::vector<int32_t> detector_index;
  std::vector<int32_t> detector_count;
  std::vector<int32_t> detector_list;
  std::vector<int32_t> spectra_ids;
  size_t number_spec = 0;
  size_t number_dets = 0;
};

/** Function tryCreatGroup. will try to create a new child group with the given
 * name inside the parent group. if a child group with that name already exists
 * in the parent group, throws std::invalid_argument. H5 will not allow us to
 * save duplicate groups with the same name, so this provides a utility for an
 * eager check.
 *
 * @param parentGroup : H5 parent group.
 * @param childGroupName : intended name of the child goup.
 * @return : new H5 Group object with name <childGroupName> if did not throw.
 */
H5::Group tryCreateGroup(const H5::Group &parentGroup,
                         const std::string &childGroupName) {
  H5std_string parentGroupName = H5_OBJ_NAME(parentGroup);
  for (hsize_t i = 0; i < parentGroup.getNumObjs(); ++i) {
    if (parentGroup.getObjTypeByIdx(i) == GROUP_TYPE) {
      H5std_string child = parentGroup.getObjnameByIdx(i);
      if (childGroupName == child) {
        // TODO: runtime error instead?
        throw std::invalid_argument(
            "Cannot create group with name " + childGroupName +
            " inside parent group " + parentGroupName +
            " because a group with this name already exists.");
      }
    }
  }
  return parentGroup.createGroup(childGroupName);
}
/*
 * Function toStdVector (Overloaded). Store data in Mantid::Kernel::V3D vector
 * into std::vector<double> vector. Used by saveInstrument to write array-type
 * datasets to file.
 *
 * @param data : Mantid::Kernel::V3D vector containing data values
 * @return std::vector<double> vector containing data values in
 * Mantid::Kernel::V3D format.
 */
std::vector<double> toStdVector(const V3D &data) {
  std::vector<double> stdVector;
  stdVector.reserve(3);
  stdVector.push_back(data.X());
  stdVector.push_back(data.Y());
  stdVector.push_back(data.Z());
  return stdVector;
}

/*
 * Function toStdVector (Overloaded). Store data in Eigen::Vector3d vector
 * into std::vector<double> vector. Used by saveInstrument to write array-type
 * datasets to file.
 *
 * @param data : Eigen::Vector3d vector containing data values
 * @return std::vector<double> vector containing data values in
 * Eigen::Vector3d format
 */
std::vector<double> toStdVector(const Eigen::Vector3d &data) {
  return toStdVector(Kernel::toV3D(data));
}

/*
 * Function: isApproxZero. returns true if all values in an variable-sized
 * std-vector container evaluate to zero with a given level of precision. Used
 * by SaveInstrument methods to determine whether or not to write a dataset to
 * file.
 *
 * @param data : std::vector<double> data
 * @param precision : double precision specifier
 * @return true if all elements are approx zero, else false.
 */

bool isApproxZero(const std::vector<double> &data, const double &precision) {
  return std::all_of(data.begin(), data.end(),
                     [&precision](const double &element) {
                       return std::abs(element) < precision;
                     });
}

inline bool isApproxZero(const double data, const double precision) {
  return std::abs(data) < precision;
}

// overload. return true if vector is approx to zero
bool isApproxZero(const Eigen::Vector3d &data, const double &precision) {
  return data.isApprox(Eigen::Vector3d(0, 0, 0), precision);
}

// overload. returns true is angle is approx to zero
bool isApproxZero(const Eigen::Quaterniond &data, const double &precision) {
  return data.isApprox(Eigen::Quaterniond(1, 0, 0, 0), precision);
}

/*
 * Function: strTypeOfSize
 * Produces the HDF StrType of size equal to that of the
 * input string.
 *
 * @param str : std::string
 * @return string datatype of size = length of input string
 */
H5::StrType strTypeOfSize(const std::string &str) {
  H5::StrType stringType(H5::PredType::C_S1, str.size());
  return stringType;
}

/*
 * Function: writeStrDataset
 * writes a StrType HDF dataset and dataset value to a HDF group.
 *
 * @param grp : HDF group object.
 * @param attrname : attribute name.
 * @param attrVal : string attribute value to be stored in attribute.
 */
void writeStrDataset(H5::Group &grp, const std::string &dSetName,
                     const std::string &dSetVal,
                     const H5::DataSpace &dataSpace = SCALAR) {
  // TODO. may need to review if we shoud in fact replace.
  // added safety check for older HDF libraries
  if (dSetVal.empty())
    return;
  if (!utilities::findDataset(grp, dSetName)) {
    H5::StrType dataType = strTypeOfSize(dSetVal);
    H5::DataSet dSet = grp.createDataSet(dSetName, dataType, dataSpace);
    dSet.write(dSetVal, dataType);
  }
}

/*
TODO: TESTS to check empty datasets and attributes are not written.
*/
template <typename T>
void writeToDataset(H5::DataSet &dSet, const std::vector<T> &data,
                    const H5::PredType &predType, const H5::DataSpace space) {
  if (!data.empty())
    dSet.write(data.data(), predType, space);
}

template <typename T>
void writeToAttribute(H5::Attribute &attr, const std::vector<T> &data,
                      const H5::PredType &predType) {
  if (!data.empty())
    attr.write(predType, data.data());
}

/** Function: writeStrAttribute
 * writes a StrType HDF attribute and attribute value to a HDF group.
 *
 * @param grp : HDF group object.
 * @param attrname : attribute name.
 * @param attrVal : string attribute value to be stored in attribute.
 */
void writeStrAttribute(H5::Group &grp, const std::string &attrName,
                       const std::string &attrVal,
                       const H5::DataSpace &dataSpace = SCALAR) {
  // added safety check for older HDF libraries
  if (attrVal.empty())
    throw std::invalid_argument("attribute value in " + attrName +
                                " cannot be empty.");
  if (!grp.attrExists(attrName)) {
    H5::StrType dataType = strTypeOfSize(attrVal);
    H5::Attribute attribute =
        grp.createAttribute(attrName, dataType, dataSpace);
    attribute.write(dataType, attrVal);
  }
}

/*
 * Function: writeStrAttribute
 * Overload function which writes a StrType HDF attribute and attribute value
 * to a HDF dataset.
 *
 * @param dSet : HDF dataset object.
 * @param attrname : attribute name.
 * @param attrVal : string attribute value to be stored in attribute.
 */
void writeStrAttribute(H5::DataSet &dSet, const std::string &attrName,
                       const std::string &attrVal,
                       const H5::DataSpace &dataSpace = SCALAR) {
  if (!dSet.attrExists(attrName)) {
    H5::StrType dataType = strTypeOfSize(attrVal);
    auto attribute = dSet.createAttribute(attrName, dataType, dataSpace);
    attribute.write(dataType, attrVal);
  }
}

// function to create a simple sub-group that has a nexus class attribute,
// inside a parent group.
inline H5::Group simpleNXSubGroup(H5::Group &parent, const std::string &name,
                                  const std::string &nexusAttribute) {
  H5::Group subGroup = tryCreateGroup(parent, name);
  writeStrAttribute(subGroup, NX_CLASS, nexusAttribute);
  return subGroup;
}

/*
TODO:
*/
void writeMesh(H5::Group &grp, const std::vector<double> &vertices,
               const std::vector<uint32_t> windingOrder, const size_t nFaces,
               const size_t nVertices) {

  H5::DataSet dFaces, dVertices, dWindingOrder;

  // vertices

  int vrank = 2;
  hsize_t vdims[static_cast<hsize_t>(2)];
  vdims[0] = static_cast<hsize_t>(nVertices);
  vdims[1] = static_cast<hsize_t>(3);
  H5::DataSpace vspace = H5Screate_simple(vrank, vdims, nullptr);

  dVertices = grp.createDataSet(VERTICES, H5::PredType::NATIVE_DOUBLE, vspace);
  writeToDataset(dVertices, vertices, H5::PredType::NATIVE_DOUBLE, vspace);
  writeStrAttribute(dVertices, UNITS, METRES);

  // winding order

  int wrank = 1;
  hsize_t wdims[static_cast<hsize_t>(1)];
  wdims[0] = static_cast<hsize_t>(windingOrder.size());
  H5::DataSpace wspace = H5Screate_simple(wrank, wdims, nullptr);

  dWindingOrder =
      grp.createDataSet(WINDING_ORDER, H5::PredType::NATIVE_INT, wspace);
  writeToDataset(dWindingOrder, windingOrder, H5::PredType::NATIVE_INT, wspace);

  // faces

  // under current implementation, there is no optimisation procedure for faces,
  // so that mesh object faces are made from triangles, and number of 'jumps' is
  // fixed to 3. Future implementation of multivariable/dynamic 'jumps' values
  // may be required to support faces optimisation.
  int jumps = 3;

  std::vector<int> facesData;
  for (int i = 0; static_cast<hsize_t>(i) <= nFaces; ++i)
    facesData.push_back(i * jumps);

  int frank = 1;
  hsize_t fdims[static_cast<hsize_t>(1)];
  fdims[0] = static_cast<hsize_t>(nFaces);
  H5::DataSpace fspace = H5Screate_simple(frank, fdims, nullptr);

  dFaces = grp.createDataSet(FACES, H5::PredType::NATIVE_INT, fspace);
  writeToDataset(dFaces, facesData, H5::PredType::NATIVE_INT, fspace);
}

template <typename T>
void writeMeshObjShapeToPixels(const Geometry::ComponentInfo &compInfo,
                               H5::Group &grp, std::vector<size_t> &meshes) {

  // shape type of the first detector in children detectors
  auto &firstShapeObj = compInfo.shape(meshes.front());

  // prevents undefined behaviour when passing empty container into std::all_of.
  // If empty, there is no data to write. No associated group will be created in
  // file.

  H5::Group pixelShapeGroup = simpleNXSubGroup(grp, PIXEL_SHAPE, NX_OFF);
  // check if cylinders are homogeneous
  bool meshesAreHomogeneous =
      std::all_of(meshes.begin(), meshes.end(), [&](const size_t &idx) {
        // TODO LATER

        return false;
      });
  if (meshesAreHomogeneous) {

    // write first mesh

    auto &shapeObj = compInfo.shape(meshes.front());
    auto meshObj = dynamic_cast<const T *>(&shapeObj);

    size_t nFaces = meshObj->numberOfTriangles();
    size_t nVertices = meshObj->numberOfVertices();

    auto windingOrder = meshObj->getTriangles();
    std::vector<double> vertices = meshObj->getVertices();

    writeMesh(pixelShapeGroup, vertices, windingOrder, nFaces, nVertices);

  } else {
    std::vector<double> vertices;
    std::vector<uint32_t> windingOrder;
    size_t totalNumOfVertices = 0;
    size_t totalNumOfFaces = 0;
    for (std::vector<size_t>::iterator it = meshes.begin(); it != meshes.end();
         ++it) {

      auto &shapeObj = compInfo.shape(*it);
      auto meshObj = dynamic_cast<const T *>(&shapeObj);

      size_t nFaces = meshObj->numberOfTriangles();
      size_t nVertices = meshObj->numberOfVertices();

      auto currentWindingOrder = meshObj->getTriangles();
      std::vector<double> currentVertices = meshObj->getVertices();

      // append the data
      vertices.insert(vertices.end(), currentVertices.begin(),
                      currentVertices.end());
      windingOrder.insert(windingOrder.end(), currentWindingOrder.begin(),
                          currentWindingOrder.end());
      totalNumOfFaces += nFaces;
      totalNumOfVertices += nVertices;
    }
    writeMesh(pixelShapeGroup, vertices, windingOrder, totalNumOfFaces,
              totalNumOfVertices);
  }
}

/*
TODO:
*/
void writeCylinder(H5::Group &grp, size_t nCylinders,
                   const std::vector<double> &vertexCoordinates) {

  H5::DataSet cylinders, vertices;
  // prepare the data
  std::vector<int> cylinderData(nCylinders * 3);
  for (size_t i = 0; i < nCylinders * 3; i += 3) {
    for (int j = 0; j < 3; ++j) {
      cylinderData[i + j] = static_cast<int>(i + j); // testing output
    }
  }

  int crank = 2;
  hsize_t cdims[static_cast<hsize_t>(2)];
  cdims[0] = static_cast<hsize_t>(nCylinders); // nCylinders;
  cdims[1] = static_cast<hsize_t>(3);
  H5::DataSpace cspace = H5Screate_simple(crank, cdims, nullptr);

  cylinders = grp.createDataSet(CYLINDERS, H5::PredType::NATIVE_INT, cspace);
  writeToDataset(cylinders, cylinderData, H5::PredType::NATIVE_INT, cspace);

  int vrank = 2;
  hsize_t vdims[static_cast<hsize_t>(2)];
  vdims[0] = static_cast<hsize_t>(3 * nCylinders);
  vdims[1] = static_cast<hsize_t>(3);
  H5::DataSpace vspace = H5Screate_simple(vrank, vdims, nullptr);

  vertices = grp.createDataSet(VERTICES, H5::PredType::NATIVE_DOUBLE, vspace);
  writeToDataset(vertices, vertexCoordinates, H5::PredType::NATIVE_DOUBLE,
                 vspace);
  writeStrAttribute(vertices, UNITS, METRES);
}

/*
TODO: DOC
*/
void writeCylinderShapeToPixels(const Geometry::ComponentInfo &compInfo,
                                H5::Group &grp,
                                std::vector<size_t> &cylinders) {

  // shape type of the first detector in children detectors
  auto &firstShape = compInfo.shape(cylinders.front());
  auto firstShapeInfo = firstShape.shapeInfo();
  auto fType = firstShapeInfo.shape();
  auto fHeight = firstShapeInfo.height();
  auto fRadius = firstShapeInfo.radius();

  H5::Group pixelShapeGroup = simpleNXSubGroup(grp, PIXEL_SHAPE, NX_CYLINDER);
  // check if cylinders are homogeneous
  bool cylindersAreHomogeneous =
      std::all_of(cylinders.begin(), cylinders.end(), [&](const size_t &idx) {
        auto &shapeObj = compInfo.shape(idx);
        auto shapeInfo = shapeObj.shapeInfo();
        auto type = shapeInfo.shape();
        auto height = shapeInfo.height();
        auto radius = shapeInfo.radius();
        return (type == fType && height == fHeight && fRadius == radius);
      });
  if (cylindersAreHomogeneous) {

    // write cylinder only once, using the first index
    auto geometry = firstShapeInfo.cylinderGeometry();
    const Kernel::V3D &base = geometry.centreOfBottomBase;
    const Kernel::V3D &axis = geometry.axis;
    double &height = geometry.height;
    double &radius = geometry.radius;

    Eigen::Vector3d top = Kernel::toVector3d(base) +
                          Eigen::Vector3d(height * Kernel::toVector3d(axis));
    Eigen::Affine3d rotation(Eigen::Quaterniond(0, 1, 1, 1));

    // creat an arbitrary noncollinear vector
    Eigen::Vector3d nonCollinear = rotation * Kernel::toVector3d(axis);

    // get vector that is othogonal to the cylinder axis
    Eigen::Vector3d orthogonalV = Kernel::toVector3d(axis).cross(nonCollinear);
    Eigen::Vector3d edge =
        top + Eigen::Vector3d(radius * orthogonalV.normalized());
    std::vector<double> vertices{base[0], base[1], base[2], top[0], top[1],
                                 top[2],  edge[0], edge[1], edge[2]};
    writeCylinder(pixelShapeGroup, 1, vertices);
  } else {
    std::vector<double> vertices;
    for (std::vector<size_t>::iterator it = cylinders.begin();
         it != cylinders.end(); ++it) {

      auto shapeInfo = compInfo.shape(*it).shapeInfo();
      auto geometry = shapeInfo.cylinderGeometry();
      const Kernel::V3D &base = geometry.centreOfBottomBase;
      const Kernel::V3D &axis = geometry.axis;
      double &height = geometry.height;
      double &radius = geometry.radius;

      Eigen::Vector3d top = Kernel::toVector3d(base) +
                            Eigen::Vector3d(height * Kernel::toVector3d(axis));
      Eigen::Affine3d rotation(Eigen::Quaterniond(0, 1, 1, 1));

      // creat an arbitrary noncollinear vector
      Eigen::Vector3d nonCollinear = rotation * Kernel::toVector3d(axis);
      // get vector that is othogonal to the cylinder axis
      Eigen::Vector3d orthogonalV =
          Kernel::toVector3d(axis).cross(nonCollinear);
      Eigen::Vector3d edge =
          top + Eigen::Vector3d(radius * orthogonalV.normalized());

      vertices.push_back(base[0]);
      vertices.push_back(base[1]);
      vertices.push_back(base[3]);
      vertices.push_back(top[0]);
      vertices.push_back(top[1]);
      vertices.push_back(top[2]);
      vertices.push_back(edge[0]);
      vertices.push_back(edge[1]);
      vertices.push_back(edge[2]);
    }
    writeCylinder(pixelShapeGroup, cylinders.size(), vertices);
  }
}

/*
optimisation for
*/
void writeMonitorShape(const Geometry::ComponentInfo &compInfo, H5::Group &grp,
                       size_t idx) {

  if (compInfo.hasValidShape(idx)) {
    auto &shapeObj = compInfo.shape(idx);
    if (const auto mesh =
            dynamic_cast<const Geometry::MeshObject *>(&shapeObj)) {
      size_t nFaces = mesh->numberOfTriangles();
      size_t nVertices = mesh->numberOfVertices();
      auto windingOrder = mesh->getTriangles();
      std::vector<double> vertices = mesh->getVertices();
      H5::Group shapeGroup = simpleNXSubGroup(grp, SHAPE, NX_OFF);
      writeMesh(shapeGroup, vertices, windingOrder, nFaces, nVertices);
    } else if (const auto mesh =
                   dynamic_cast<const Geometry::MeshObject2D *>(&shapeObj)) {
      size_t nFaces = mesh->numberOfTriangles();
      size_t nVertices = mesh->numberOfVertices();
      auto windingOrder = mesh->getTriangles();
      std::vector<double> vertices = mesh->getVertices();
      H5::Group shapeGroup = simpleNXSubGroup(grp, SHAPE, NX_OFF);
      writeMesh(shapeGroup, vertices, windingOrder, nFaces, nVertices);

    } else {

      auto shapeInfo = shapeObj.shapeInfo();
      auto type = shapeObj.shapeInfo().shape();
      // this makes the assumption that if either dynamic casts above fail then
      // the shape must be of type CSGObject, and has implementation for
      // shabeObj.ShapeInfo().
      if (static_cast<int>(type) == 4 /*CYLINDER*/) {

        H5::Group shapeGroup = simpleNXSubGroup(grp, SHAPE, NX_CYLINDER);

        auto geometry = shapeInfo.cylinderGeometry();
        const Kernel::V3D &base = geometry.centreOfBottomBase;
        const Kernel::V3D &axis = geometry.axis;
        double &height = geometry.height;
        double &radius = geometry.radius;

        Eigen::Vector3d top =
            Kernel::toVector3d(base) +
            Eigen::Vector3d(height * Kernel::toVector3d(axis));
        Eigen::Affine3d rotation(Eigen::Quaterniond(0, 1, 1, 1));

        // creat an arbitrary noncollinear vector
        Eigen::Vector3d nonCollinear = rotation * Kernel::toVector3d(axis);

        // get vector that is othogonal to the cylinder axis
        Eigen::Vector3d orthogonalV =
            Kernel::toVector3d(axis).cross(nonCollinear);
        Eigen::Vector3d edge =
            top + Eigen::Vector3d(radius * orthogonalV.normalized());
        std::vector<double> vertices{base[0], base[1], base[2], top[0], top[1],
                                     top[2],  edge[0], edge[1], edge[2]};
        writeCylinder(shapeGroup, 1, vertices);
      }
    }
  }
}

void writePixelShapes(const Geometry::ComponentInfo &compInfo, H5::Group &grp,
                      size_t idx) {

  auto pixels =
      compInfo.detectorsInSubtree(idx); // indices of all pixels in bank
  // If children detectors empty, there is no data to write to bank. exits here.
  if (pixels.empty())
    return;

  std::vector<size_t> meshes;
  std::vector<size_t> meshes2D;
  std::vector<size_t> cylinders;

  // shape type of the first detector in children detectors

  // return true if all shape types, heights and radii are equal to the first
  // shape in children detectors.

  std::for_each(pixels.begin(), pixels.end(), [&](const size_t &idx) {
    if (compInfo.hasValidShape(idx)) {
      auto &shapeObj = compInfo.shape(idx);
      if (dynamic_cast<const Geometry::MeshObject *>(&shapeObj))
        meshes.push_back(idx);
      else if (dynamic_cast<const Geometry::MeshObject2D *>(&shapeObj))
        meshes2D.push_back(idx);
      else {
        // this makes the assumption that if either dynamic casts above fail
        // then the shape must be of type CSGObject, and has implementation for
        // shabeObj.ShapeInfo().
        auto type = shapeObj.shapeInfo().shape();
        if (static_cast<int>(type) == 4 /*CYLINDER*/)
          cylinders.push_back(idx);
      }
    }
  });

  // prevents undefined behaviour when passing empty container into std::all_of.
  // If empty, there is no data to write. No associated group will be created in
  // file.
  if (meshes.size() == pixels.size())
    writeMeshObjShapeToPixels<Geometry::MeshObject>(compInfo, grp, meshes);
  else if (meshes2D.size() == pixels.size())
    writeMeshObjShapeToPixels<Geometry::MeshObject2D>(compInfo, grp, meshes2D);
  else if (cylinders.size() == pixels.size())
    writeCylinderShapeToPixels(compInfo, grp, cylinders);
}

/*
 * Function: writePixelOffsets
 * write the x, y, and z offset of the pixels from the parent detector bank as
 * HDF5 datasets to HDF5 group. If all of the pixel offsets in either x, y, or z
 * are approximately zero, skips writing that dataset to file.
 *
 * @param grp : HDF5 parent group
 * @param compInfo : Component Info Instrument cache
 * @param idx : index of bank in cache.
 */
void writePixelOffsets(H5::Group &grp, const Geometry::ComponentInfo &compInfo,
                       const size_t idx) {

  H5::DataSet xPixelOffset, yPixelOffset, zPixelOffset; // pixel offset datasets
  auto pixels =
      compInfo.detectorsInSubtree(idx); // indices of all pixels in bank
  const auto nPixels = pixels.size();   // number of pixels

  // If children detectors empty, there is no data to write to bank. exits here.
  if (pixels.empty())
    return;

  std::vector<double> posx;
  std::vector<double> posy;
  std::vector<double> posz;

  posx.reserve(nPixels);
  posy.reserve(nPixels);
  posz.reserve(nPixels);

  bool xIsZero{true}; // becomes false when atleast 1 non-zero x found
  bool yIsZero{true}; // becomes false when atleast 1 non-zero y found
  bool zIsZero{true}; // becomes false when atleast 1 non-zero z found
  // get pixel offset data
  for (std::vector<size_t>::iterator it = pixels.begin(); it != pixels.end();
       ++it) {
    Eigen::Vector3d offset =
        Geometry::ComponentInfoBankHelpers::offsetFromAncestor(compInfo, idx,
                                                               *it);
    if (!isApproxZero(offset[0], PRECISION))
      xIsZero = false;
    if (!isApproxZero(offset[1], PRECISION))
      yIsZero = false;
    if (!isApproxZero(offset[2], PRECISION))
      zIsZero = false;

    posx.push_back(offset[0]); // x pixel offset
    posy.push_back(offset[1]); // y pixel offset
    posz.push_back(offset[2]); // z pixel offset
  }

  auto bankName = compInfo.name(idx);
  const auto nDetectorsInBank = static_cast<hsize_t>(posx.size());

  int rank = 1;
  hsize_t dims[static_cast<hsize_t>(1)];
  dims[0] = nDetectorsInBank;

  H5::DataSpace space = H5Screate_simple(rank, dims, nullptr);

  if (!xIsZero) {
    xPixelOffset =
        grp.createDataSet(X_PIXEL_OFFSET, H5::PredType::NATIVE_DOUBLE, space);
    writeToDataset(xPixelOffset, posx, H5::PredType::NATIVE_DOUBLE, space);
    writeStrAttribute(xPixelOffset, UNITS, METRES);
  }

  if (!yIsZero) {
    yPixelOffset =
        grp.createDataSet(Y_PIXEL_OFFSET, H5::PredType::NATIVE_DOUBLE, space);
    writeToDataset(yPixelOffset, posy, H5::PredType::NATIVE_DOUBLE, space);
    writeStrAttribute(yPixelOffset, UNITS, METRES);
  }

  if (!zIsZero) {
    zPixelOffset =
        grp.createDataSet(Z_PIXEL_OFFSET, H5::PredType::NATIVE_DOUBLE, space);
    writeToDataset(zPixelOffset, posz, H5::PredType::NATIVE_DOUBLE, space);
    writeStrAttribute(zPixelOffset, UNITS, METRES);
  }
}

template <typename T>
void write1DIntDataset(H5::Group &grp, const H5std_string &name,
                       const std::vector<T> &container) {
  const int rank = 1;
  hsize_t dims[1] = {static_cast<hsize_t>(container.size())};

  H5::DataSpace space = H5Screate_simple(rank, dims, nullptr);

  auto dataset = grp.createDataSet(name, H5::PredType::NATIVE_INT, space);
<<<<<<< HEAD
  writeToDataset(dataset, container, H5::PredType::NATIVE_INT, space);
=======
  if (!container.empty())
    dataset.write(container.data(), H5::PredType::NATIVE_INT, space);
>>>>>>> 1f5de959
}

/*
 * Function: writeNXDetectorNumber
 * For use with NXdetector group. Writes the detector numbers for all detector
 * pixels in compInfo to a new dataset in the group.
 *
 * @param detectorIDs : std::vector<int> container of all detectorIDs to be
 * stored into dataset 'detector_number'.
 * @param compInfo : instrument cache with component info.
 * @idx : size_t index of bank in compInfo.
 */
void writeNXDetectorNumber(H5::Group &grp,
                           const Geometry::ComponentInfo &compInfo,
                           const std::vector<int> &detectorIDs,
                           const size_t idx) {

  H5::DataSet detectorNumber;

  std::vector<int> bankDetIDs; // IDs of detectors beloning to bank
  std::vector<size_t> bankDetectors =
      compInfo.detectorsInSubtree(idx); // Indexes of children detectors in bank
  bankDetIDs.reserve(bankDetectors.size());

  // write the ID for each child detector to std::vector to be written to
  // dataset
  std::for_each(bankDetectors.begin(), bankDetectors.end(),
                [&bankDetIDs, &detectorIDs](const size_t index) {
                  bankDetIDs.push_back(detectorIDs[index]);
                });

  write1DIntDataset(grp, DETECTOR_IDS, bankDetIDs);
}

// Write the count of how many detectors contribute to each spectra
void writeDetectorCount(H5::Group &grp, const SpectraMappings &mappings) {
  write1DIntDataset(grp, SPECTRA_COUNTS, mappings.detector_count);
}

// Write the detectors ids ordered by spectra index 0 - N for each NXDetector
void writeDetectorList(H5::Group &grp, const SpectraMappings &mappings) {
  write1DIntDataset(grp, DETECTOR_LIST, mappings.detector_list);
}

// Write the detector indexes. This provides offsets into the detector_list and
// is sized to the number of spectra
void writeDetectorIndex(H5::Group &grp, const SpectraMappings &mappings) {
  write1DIntDataset(grp, DETECTOR_INDEX, mappings.detector_index);
}

// Write the spectra numbers for each spectra
void writeSpectra(H5::Group &grp, const SpectraMappings &mappings) {
  write1DIntDataset(grp, SPECTRA_NUMBERS, mappings.spectra_ids);
}

/*
 * Function: writeNXMonitorNumber
 * For use with NXmonitor group. write 'detector_id's of an NXmonitor, which
 * is a specific type of pixel, to its group.
 *
 * @param grp : NXmonitor group (HDF group)
 * @param monitorID : monitor ID to be
 * stored into dataset 'detector_id' (or 'detector_number'. naming convention
 * inconsistency?).
 */
void writeNXMonitorNumber(H5::Group &grp, const int monitorID) {

  // these DataSets are duplicates of each other. written to the NXmonitor
  // group to handle the naming inconsistency. probably temporary.
  H5::DataSet detectorNumber, detector_id;

  int rank = 1;
  hsize_t dims[static_cast<hsize_t>(1)];
  dims[0] = static_cast<hsize_t>(1);

  H5::DataSpace space = H5Screate_simple(rank, dims, nullptr);

  // these DataSets are duplicates of each other. written to the group to
  // handle the naming inconsistency. probably temporary.
  if (!utilities::findDataset(grp, DETECTOR_IDS)) {
    detectorNumber =
        grp.createDataSet(DETECTOR_IDS, H5::PredType::NATIVE_INT, space);
    detectorNumber.write(&monitorID, H5::PredType::NATIVE_INT, space);
  }
  if (!utilities::findDataset(grp, DETECTOR_ID)) {

    detector_id =
        grp.createDataSet(DETECTOR_ID, H5::PredType::NATIVE_INT, space);
    detector_id.write(&monitorID, H5::PredType::NATIVE_INT, space);
  }
}

/*
 * Function: writeLocation
 * For use with NXdetector group. Writes absolute position of detector bank to
 * dataset and metadata as attributes.
 *
 * @param grp : NXdetector group : (HDF group)
 * @param position : Eigen::Vector3d position of component in instrument cache.
 */
inline void writeLocation(H5::Group &grp, const Eigen::Vector3d &position) {

  std::string dependency = NO_DEPENDENCY; // self dependent

  double norm;

  H5::DataSet location;
  H5::DataSpace dspace;
  H5::DataSpace aspace;

  H5::Attribute vector;
  H5::Attribute units;
  H5::Attribute transformationType;
  H5::Attribute dependsOn;

  H5::StrType strSize;

  int drank = 1;                          // rank of dataset
  hsize_t ddims[static_cast<hsize_t>(1)]; // dimensions of dataset
  ddims[0] = static_cast<hsize_t>(1);     // datapoints in dataset dimension 0

  norm = position.norm();               // norm of the position vector
  auto unitVec = position.normalized(); // unit vector of the position vector
  std::vector<double> stdNormPos =
      toStdVector(unitVec); // convert to std::vector

  dspace = H5Screate_simple(drank, ddims, nullptr); // dataspace for dataset
  location = grp.createDataSet(LOCATION, H5::PredType::NATIVE_DOUBLE,
                               dspace); // dataset location
  location.write(&norm, H5::PredType::NATIVE_DOUBLE,
                 dspace); // write norm to location

  int arank = 1;                          // rank of attribute
  hsize_t adims[static_cast<hsize_t>(3)]; // dimensions of attribute
  adims[0] = 3;                           // datapoints in attribute dimension 0

  aspace = H5Screate_simple(arank, adims, nullptr); // dataspace for attribute
  vector = location.createAttribute(VECTOR, H5::PredType::NATIVE_DOUBLE,
                                    aspace); // attribute vector
  writeToAttribute(vector, stdNormPos,
                   H5::PredType::NATIVE_DOUBLE); // write unit vector to vector

  // units attribute
  strSize = strTypeOfSize(METRES);
  units = location.createAttribute(UNITS, strSize, SCALAR);
  units.write(strSize, METRES);

  // transformation-type attribute
  strSize = strTypeOfSize(TRANSLATION);
  transformationType =
      location.createAttribute(TRANSFORMATION_TYPE, strSize, SCALAR);
  transformationType.write(strSize, TRANSLATION);

  // dependency attribute
  strSize = strTypeOfSize(dependency);
  dependsOn = location.createAttribute(DEPENDS_ON, strSize, SCALAR);
  dependsOn.write(strSize, dependency);
}

/*
 * Function: writeOrientation
 * For use with NXdetector group. Writes the absolute rotation of detector
 * bank to dataset and metadata as attributes.
 *
 * @param grp : NXdetector group : (HDF group)
 * @param rotation : Eigen::Quaterniond rotation of component in instrument
 * cache.
 * @param dependency : dependency of the orientation dataset:
 * Compliant to the Mantid Instrument Definition file, if a translation
 * exists, it precedes a rotation.
 * https://docs.mantidproject.org/nightly/concepts/InstrumentDefinitionFile.html
 */
inline void writeOrientation(H5::Group &grp, const Eigen::Quaterniond &rotation,
                             const std::string &dependency) {

  // dependency for orientation defaults to self-dependent. If Location
  // dataset exists, the orientation will depend on it instead.

  double angle;

  H5::DataSet orientation;
  H5::DataSpace dspace;
  H5::DataSpace aspace;

  H5::Attribute vector;
  H5::Attribute units;
  H5::Attribute transformationType;
  H5::Attribute dependsOn;

  H5::StrType strSize;

  int drank = 1;                          // rank of dataset
  hsize_t ddims[static_cast<hsize_t>(1)]; // dimensions of dataset
  ddims[0] = static_cast<hsize_t>(1);     // datapoints in dataset dimension 0

  angle = std::acos(rotation.w()) * (360.0 / M_PI); // angle magnitude
  Eigen::Vector3d axisOfRotation = rotation.vec().normalized(); // angle axis
  std::vector<double> stdNormAxis =
      toStdVector(axisOfRotation); // convert to std::vector

  dspace = H5Screate_simple(drank, ddims, nullptr); // dataspace for dataset
  orientation = grp.createDataSet(ORIENTATION, H5::PredType::NATIVE_DOUBLE,
                                  dspace); // dataset orientation
  orientation.write(&angle, H5::PredType::NATIVE_DOUBLE,
                    dspace); // write angle magnitude to orientation

  int arank = 1;                          // rank of attribute
  hsize_t adims[static_cast<hsize_t>(3)]; // dimensions of attribute
  adims[0] = static_cast<hsize_t>(3);     // datapoints in attibute dimension 0

  aspace = H5Screate_simple(arank, adims, nullptr); // dataspace for attribute
  vector = orientation.createAttribute(VECTOR, H5::PredType::NATIVE_DOUBLE,
                                       aspace); // attribute vector
  writeToAttribute(vector, stdNormAxis,
                   H5::PredType::NATIVE_DOUBLE); // write angle axis to vector

  // units attribute
  strSize = strTypeOfSize(DEGREES);
  units = orientation.createAttribute(UNITS, strSize, SCALAR);
  units.write(strSize, DEGREES);

  // transformation-type attribute
  strSize = strTypeOfSize(ROTATION);
  transformationType =
      orientation.createAttribute(TRANSFORMATION_TYPE, strSize, SCALAR);
  transformationType.write(strSize, ROTATION);

  // dependency attribute
  strSize = strTypeOfSize(dependency);
  dependsOn = orientation.createAttribute(DEPENDS_ON, strSize, SCALAR);
  dependsOn.write(strSize, dependency);
}

SpectraMappings makeMappings(const Geometry::ComponentInfo &compInfo,
                             const detid2index_map &detToIndexMap,
                             const Indexing::IndexInfo &indexInfo,
                             const API::SpectrumInfo &specInfo,
                             const std::vector<Mantid::detid_t> &detIds,
                             size_t index) {
  auto childrenDetectors = compInfo.detectorsInSubtree(index);
  size_t nChildDetectors =
      childrenDetectors.size(); // Number of detectors actually considered in
                                // spectra-detector map for this NXdetector
  // local to this nxdetector
  std::map<size_t, int> detector_count_map;
  // We start knowing only the detector index, we have to establish spectra from
  // that.
  for (const auto det_index : childrenDetectors) {
    auto detector_id = detIds[det_index];

    // A detector might not belong to any spectrum at all.
    if (detToIndexMap.find(detector_id) != detToIndexMap.end()) {
      auto spectrum_index = detToIndexMap.at(detector_id);
      detector_count_map[spectrum_index]++; // Attribute detector to a give
                                            // spectrum_index
    } else {
      --nChildDetectors; // Detector is not part of any spectra-detector
                         // mapping. So we have one less detector to consider
                         // recording
    }
  }

  // Sized to spectra in bank
  SpectraMappings mappings;
  mappings.detector_list.resize(nChildDetectors);
  mappings.detector_count.resize(detector_count_map.size(), 0);
  mappings.detector_index.resize(detector_count_map.size() + 1, 0);
  mappings.spectra_ids.resize(detector_count_map.size(), 0);
  mappings.number_dets = nChildDetectors;
  mappings.number_spec = detector_count_map.size();
  size_t specCounter = 0;
  size_t detCounter = 0;
  for (auto &pair : detector_count_map) {
    // using sort order of map to ensure we are ordered by lowest to highest
    // spectrum index
    mappings.detector_count[specCounter] = (pair.second); // Counts
    mappings.detector_index[specCounter + 1] =
        mappings.detector_index[specCounter] + (pair.second);
    mappings.spectra_ids[specCounter] =
        int32_t(indexInfo.spectrumNumber(pair.first));

    // We will list everything by spectrum index, so we need to add the detector
    // ids in the same order.
    const auto &specDefintion = specInfo.spectrumDefinition(pair.first);
    for (const auto &def : specDefintion) {
      mappings.detector_list[detCounter] = detIds[def.first];
      ++detCounter;
    }
    ++specCounter;
  }
  mappings.detector_index.resize(
      detector_count_map.size()); // cut-off last item

  return mappings;
}

void validateInputs(AbstractLogger &logger, const std::string &fullPath,
                    const Geometry::ComponentInfo &compInfo) {
  boost::filesystem::path tmp(fullPath);
  if (!boost::filesystem::is_directory(tmp.root_directory())) {
    throw std::invalid_argument(
        "The path provided for saving the file is invalid: " + fullPath + "\n");
  }

  // check the file extension matches any of the valid extensions defined in
  // nexus_geometry_extensions
  const auto ext = boost::filesystem::path(tmp).extension();
  bool isValidExt = std::any_of(
      nexus_geometry_extensions.begin(), nexus_geometry_extensions.end(),
      [&ext](const std::string &str) { return ext.generic_string() == str; });

  // throw if the file extension is invalid
  if (!isValidExt) {
    // string of valid extensions to output in exception
    std::string extensions;
    std::for_each(
        nexus_geometry_extensions.begin(), nexus_geometry_extensions.end(),
        [&extensions](const std::string &str) { extensions += " " + str; });
    std::string message = "invalid extension for file: '" +
                          ext.generic_string() +
                          "'. Expected any of: " + extensions;
    logger.error(message);
    throw std::invalid_argument(message);
  }

  if (!compInfo.hasDetectorInfo()) {
    logger.error(
        "No detector info was found in the Instrument. Instrument not saved.");
    throw std::invalid_argument("No detector info was found in the Instrument");
  }
  if (!compInfo.hasSample()) {
    logger.error(
        "No sample was found in the Instrument. Instrument not saved.");
    throw std::invalid_argument("No sample was found in the Instrument");
  }

  if (Mantid::Kernel::V3D{0, 0, 0} != compInfo.samplePosition()) {
    logger.error("The sample positon is required to be at the origin. "
                 "Instrument not saved.");
    throw std::invalid_argument(
        "The sample positon is required to be at the origin");
  }

  if (!compInfo.hasSource()) {
    logger.error("No source was found in the Instrument. "
                 "Instrument not saved.");
    throw std::invalid_argument("No source was found in the Instrument");
  }
}

/*
 * Function determines if a given index has an ancestor index in the
 * saved_indices list. This allows us to prevent duplicate saving of things that
 * could be considered NXDetectors
 */
template <typename T>
bool isDesiredNXDetector(size_t index, const T &saved_indices,
                         const Geometry::ComponentInfo &compInfo) {
  return saved_indices.end() ==
         std::find_if(saved_indices.begin(), saved_indices.end(),
                      [&compInfo, &index](const size_t idx) {
                        return isAncestorOf(compInfo, idx, index);
                      });
}

/**
 * Internal save implementation. We can either write a new file containing only
 * the geometry, or we might also need to append/merge with an existing file.
 * Knowing the logic for this is important so we build an object around the Mode
 * state.
 */
class NexusGeometrySaveImpl {
public:
  enum class Mode { Trunc, Append };

  explicit NexusGeometrySaveImpl(Mode mode) : m_mode(mode) {}
  NexusGeometrySaveImpl(const NexusGeometrySaveImpl &) =
      delete; // No intention to suport copies

  /*
   * Function: NXInstrument
   * for NXentry parent (root group). Produces an NXinstrument group in the
   * parent group, and writes Nexus compliant datasets and metadata stored in
   * attributes to the new group.
   *
   * @param parent : parent group in which to write the NXinstrument group.
   * @param compInfo : componentinfo
   * @return NXinstrument group, to be passed into children save methods.
   */
  H5::Group instrument(const H5::Group &parent,
                       const Geometry::ComponentInfo &compInfo) {

    std::string nameInCache = compInfo.name(compInfo.root());
    std::string instrName =
        nameInCache.empty() ? "unspecified_instrument" : nameInCache;

    H5::Group childGroup = openOrCreateGroup(parent, instrName, NX_INSTRUMENT);

    writeStrDataset(childGroup, NAME, instrName);
    writeStrAttribute(childGroup, NX_CLASS, NX_INSTRUMENT);

    std::string defaultShortName = instrName.substr(0, 3);
    H5::DataSet name = childGroup.openDataSet(NAME);
    writeStrAttribute(name, SHORT_NAME, defaultShortName);
    return childGroup;
  }

  /*
   * Function: saveNXSample
   * For NXentry parent (root group). Produces an NXsample group in the parent
   * group, and writes the Nexus compliant datasets and metadata stored in
   * attributes to the new group.
   *
   * @param parent : parent group in which to write the NXinstrument group.
   * @param compInfo : componentInfo object.
   */
  void sample(const H5::Group &parentGroup,
              const Geometry::ComponentInfo &compInfo) {

    std::string nameInCache = compInfo.name(compInfo.sample());
    std::string sampleName =
        nameInCache.empty() ? "unspecified_sample" : nameInCache;

    H5::Group childGroup =
        openOrCreateGroup(parentGroup, sampleName, NX_SAMPLE);
    writeStrAttribute(childGroup, NX_CLASS, NX_SAMPLE);
    writeStrDataset(childGroup, NAME, sampleName);
  }

  /*
   * Function: saveNXSource
   * For NXentry (root group). Produces an NXsource group in the parent group,
   * and writes the Nexus compliant datasets and metadata stored in attributes
   * to the new group.
   *
   * @param parent : parent group in which to write the NXinstrument group.
   * @param compInfo : componentInfo object.
   */
  void source(const H5::Group &parentGroup,
              const Geometry::ComponentInfo &compInfo) {

    size_t index = compInfo.source();

    std::string nameInCache = compInfo.name(index);
    std::string sourceName =
        nameInCache.empty() ? "unspecified_source" : nameInCache;

    std::string dependency = NO_DEPENDENCY;

    Eigen::Vector3d position =
        Mantid::Kernel::toVector3d(compInfo.position(index));
    Eigen::Quaterniond rotation =
        Mantid::Kernel::toQuaterniond(compInfo.rotation(index));

    bool locationIsOrigin = isApproxZero(position, PRECISION);
    bool orientationIsZero = isApproxZero(rotation, PRECISION);

    H5::Group childGroup =
        openOrCreateGroup(parentGroup, sourceName, NX_SOURCE);
    writeStrAttribute(childGroup, NX_CLASS, NX_SOURCE);

    // do not write NXtransformations if there is no translation or rotation
    if (!(locationIsOrigin && orientationIsZero)) {
      H5::Group transformations =
          simpleNXSubGroup(childGroup, TRANSFORMATIONS, NX_TRANSFORMATIONS);

      // self, ".", is the default first NXsource dependency in the chain.
      // first check translation in NXsource is non-zero, and set dependency
      // to location if true and write location. Then check if orientation in
      // NXsource is non-zero, replace dependency with orientation if true. If
      // neither orientation nor location are non-zero, NXsource is self
      // dependent.
      if (!locationIsOrigin) {
        dependency = H5_OBJ_NAME(transformations) + "/" + LOCATION;
        writeLocation(transformations, position);
      }
      if (!orientationIsZero) {
        dependency = H5_OBJ_NAME(transformations) + "/" + ORIENTATION;

        // If location dataset is written to group also, then dependency for
        // orientation dataset containg the rotation transformation will be
        // location. Else dependency for orientation is self.
        std::string rotationDependency =
            locationIsOrigin ? NO_DEPENDENCY
                             : H5_OBJ_NAME(transformations) + "/" + LOCATION;
        writeOrientation(transformations, rotation, rotationDependency);
      }
    }

    writeStrDataset(childGroup, NAME, sourceName);
    writeStrDataset(childGroup, DEPENDS_ON, dependency);
  }

  /*
   * Function: monitor
   * For NXinstrument parent (component info root). Produces an NXmonitor
   * groups from Component info, and saves it in the parent
   * group, along with the Nexus compliant datasets, and metadata stored in
   * attributes to the new group.
   *
   * @param parentGroup : parent group in which to write the NXinstrument
   * group.
   * @param compInfo : componentInfo object.
   * @param monitorID :  ID of the specific monitor.
   * @param index :  index of the specific monitor in the Instrument cache.
   * @return child group for further additions
   */
  H5::Group monitor(const H5::Group &parentGroup,
                    const Geometry::ComponentInfo &compInfo,
                    const int monitorId, const size_t index) {

    // if the component is unnamed sets the name as unspecified with the
    // location of the component in the cache
    std::string nameInCache = compInfo.name(index);
    std::string monitorName =
        nameInCache.empty() ? "unspecified_monitor_" + std::to_string(index)
                            : nameInCache;

    Eigen::Vector3d position =
        Mantid::Kernel::toVector3d(compInfo.position(index));
    Eigen::Quaterniond rotation =
        Mantid::Kernel::toQuaterniond(compInfo.rotation(index));

    std::string dependency = NO_DEPENDENCY; // dependency initialiser

    bool locationIsOrigin = isApproxZero(position, PRECISION);
    bool orientationIsZero = isApproxZero(rotation, PRECISION);

    H5::Group childGroup =
        openOrCreateGroup(parentGroup, monitorName, NX_MONITOR);
    writeStrAttribute(childGroup, NX_CLASS, NX_MONITOR);

    // do not write NXtransformations if there is no translation or rotation
    if (!(locationIsOrigin && orientationIsZero)) {
      H5::Group transformations =
          simpleNXSubGroup(childGroup, TRANSFORMATIONS, NX_TRANSFORMATIONS);

      // self, ".", is the default first NXmonitor dependency in the chain.
      // first check translation in NXmonitor is non-zero, and set dependency
      // to location if true and write location. Then check if orientation in
      // NXmonitor is non-zero, replace dependency with orientation if true.
      // If neither orientation nor location are non-zero, NXmonitor is self
      // dependent.
      if (!locationIsOrigin) {
        dependency = H5_OBJ_NAME(transformations) + "/" + LOCATION;
        writeLocation(transformations, position);
      }
      if (!orientationIsZero) {
        dependency = H5_OBJ_NAME(transformations) + "/" + ORIENTATION;

        // If location dataset is written to group also, then dependency for
        // orientation dataset containg the rotation transformation will be
        // location. Else dependency for orientation is self.
        std::string rotationDependency =
            locationIsOrigin ? NO_DEPENDENCY
                             : H5_OBJ_NAME(transformations) + "/" + LOCATION;
        writeOrientation(transformations, rotation, rotationDependency);
      }
    }

    H5::StrType dependencyStrType = strTypeOfSize(dependency);
    writeNXMonitorNumber(childGroup, monitorId);
    // write either INDIVIDUAL mesh or cylinder
    writeMonitorShape(compInfo, childGroup, index);

    writeStrDataset(childGroup, BANK_NAME, monitorName);
    writeStrDataset(childGroup, DEPENDS_ON, dependency);
    return childGroup;
  }

  /* For NXinstrument parent (component info root). Produces an NXmonitor
   * groups from Component info, and saves it in the parent
   * group, along with the Nexus compliant datasets, and metadata stored in
   * attributes to the new group.
   *
   * Saves detector-spectra mappings too
   *
   * @param parentGroup : parent group in which to write the NXinstrument
   * group.
   * @param compInfo : componentInfo object.
   * @param monitorId :  ID of the specific monitor.
   * @param index :  index of the specific monitor in the Instrument cache.
   * @param mappings : Spectra to detector mappings
   */
  void monitor(const H5::Group &parentGroup,
               const Geometry::ComponentInfo &compInfo, const int monitorId,
               const size_t index, SpectraMappings &mappings) {

    auto childGroup = monitor(parentGroup, compInfo, monitorId, index);
    // Additional mapping information written.
    writeDetectorCount(childGroup, mappings);
    // Note that the detector list is the same as detector_number, but it is
    // ordered by spectrum index 0 - N, whereas detector_number is just written
    // out in the order the detectors are encountered in the bank.
    writeDetectorList(childGroup, mappings);
    writeDetectorIndex(childGroup, mappings);
    writeSpectra(childGroup, mappings);
  }

  /*
   * Function: detectors
   * For NXinstrument parent (component info root). Save method which produces
   * a set of NXdetctor groups from Component info detector banks, and saves
   * it in the parent group, along with the Nexus compliant datasets, and
   * metadata stored in attributes to the new group.
   *
   * @param parentGroup : parent group in which to write the NXinstrument
   * group.
   * @param compInfo : componentInfo object.
   * @param detIDs : global detector IDs, from which those specific to the
   * NXdetector will be extracted.
   * @return childGroup for futher additions
   */
  H5::Group detector(const H5::Group &parentGroup,
                     const Geometry::ComponentInfo &compInfo,
                     const std::vector<int> &detIds, const size_t index) {

    // if the component is unnamed sets the name as unspecified with the
    // location of the component in the cache
    std::string nameInCache = compInfo.name(index);
    std::string detectorName =
        nameInCache.empty() ? "unspecified_detector_at_" + std::to_string(index)
                            : nameInCache;

    Eigen::Vector3d position =
        Mantid::Kernel::toVector3d(compInfo.position(index));
    Eigen::Quaterniond rotation =
        Mantid::Kernel::toQuaterniond(compInfo.rotation(index));

    std::string dependency = NO_DEPENDENCY; // dependency initialiser

    bool locationIsOrigin = isApproxZero(position, PRECISION);
    bool orientationIsZero = isApproxZero(rotation, PRECISION);

    H5::Group childGroup =
        openOrCreateGroup(parentGroup, detectorName, NX_DETECTOR);
    writeStrAttribute(childGroup, NX_CLASS, NX_DETECTOR);

    // do not write NXtransformations if there is no translation or rotation
    if (!(locationIsOrigin && orientationIsZero)) {
      H5::Group transformations =
          simpleNXSubGroup(childGroup, TRANSFORMATIONS, NX_TRANSFORMATIONS);

      // self, ".", is the default first NXdetector dependency in the chain.
      // first check translation in NXdetector is non-zero, and set dependency
      // to location if true and write location. Then check if orientation in
      // NXdetector is non-zero, replace dependency with orientation if true.
      // If neither orientation nor location are non-zero, NXdetector is self
      // dependent.
      if (!locationIsOrigin) {
        dependency = H5_OBJ_NAME(transformations) + "/" + LOCATION;
        writeLocation(transformations, position);
      }
      if (!orientationIsZero) {
        dependency = H5_OBJ_NAME(transformations) + "/" + ORIENTATION;

        // If location dataset is written to group also, then dependency for
        // orientation dataset containg the rotation transformation will be
        // location. Else dependency for orientation is self.
        std::string rotationDependency =
            locationIsOrigin ? NO_DEPENDENCY
                             : H5_OBJ_NAME(transformations) + "/" + LOCATION;
        writeOrientation(transformations, rotation, rotationDependency);
      }
    }

    H5::StrType dependencyStrType = strTypeOfSize(dependency);
    writePixelOffsets(childGroup, compInfo, index);
    writeNXDetectorNumber(childGroup, compInfo, detIds, index);
    // write either meshes or cyinders
    // writePixelShapes(compInfo, childGroup, index);

    writeStrDataset(childGroup, BANK_NAME, detectorName);
    writeStrDataset(childGroup, DEPENDS_ON, dependency);
    return childGroup;
  }

  /*
   * Function: detectors
   * For NXinstrument parent (component info root). Save method which produces
   * a set of NXdetctor groups from Component info detector banks, and saves
   * it in the parent group, along with the Nexus compliant datasets, and
   * metadata stored in attributes to the new group.
   *
   * @param parentGroup : parent group in which to write the NXinstrument
   * group.
   * @param compInfo : componentInfo object.
   * @param detIDs : global detector IDs, from which those specific to the
   * @param index : current component index
   * @param mappings : Spectra to detector mappings
   * NXdetector will be extracted.
   */
  void detector(const H5::Group &parentGroup,
                const Geometry::ComponentInfo &compInfo,
                const std::vector<int> &detIds, const size_t index,
                SpectraMappings &mappings) {

    auto childGroup = detector(parentGroup, compInfo, detIds, index);

    // Additional mapping information written.
    writeDetectorCount(childGroup, mappings);
    // Note that the detector list is the same as detector_number, but it is
    // ordered by spectrum index 0 - N, whereas detector_number is just written
    // out in the order the detectors are encountered in the bank.
    writeDetectorList(childGroup, mappings);
    writeDetectorIndex(childGroup, mappings);
    writeSpectra(childGroup, mappings);
  }

private:
  const Mode m_mode;

  H5::Group openOrCreateGroup(const H5::Group &parent, const std::string &name,
                              const std::string &classType) {

    if (m_mode == Mode::Append) {
      // Find by class and by name
      auto results = utilities::findGroups(parent, classType);
      for (auto &result : results) {
        auto resultName = H5_OBJ_NAME(result);
        // resultName gives full path. We match the last name on the path
        if (std::regex_match(resultName, std::regex(".*/" + name + "$"))) {
          return result;
        }
      }
    }
    // We can't find it, or we are writing from scratch anyway
    return tryCreateGroup(parent, name);
  }

  // function to create a simple sub-group that has a nexus class attribute,
  // inside a parent group.
  H5::Group simpleNXSubGroup(H5::Group &parent, const std::string &name,
                             const std::string &nexusAttribute) {
    H5::Group subGroup = openOrCreateGroup(parent, name, nexusAttribute);
    writeStrAttribute(subGroup, NX_CLASS, nexusAttribute);
    return subGroup;
  }
}; // class NexusGeometrySaveImpl

/*
 * Function: saveInstrument
 * calls the save methods to write components to file after exception
 * checking. Produces a Nexus format file containing the Instrument geometry
 * and metadata.
 *
 * @param compInfo : componentInfo object.
 * @param detInfo : detectorInfo object.
 * @param fullPath : save destination as full path.
 * @param rootName : name of root entry
 * @param logger : logging object
 * @param append : append mode, means openting and appending to existing file.
 * If false, creates new file.
 * @param reporter : (optional) report to progressBase.
 */
void saveInstrument(const Geometry::ComponentInfo &compInfo,
                    const Geometry::DetectorInfo &detInfo,
                    const std::string &fullPath, const std::string &rootName,
                    AbstractLogger &logger, bool append,
                    Kernel::ProgressBase *reporter) {

  validateInputs(logger, fullPath, compInfo);
  // IDs of all detectors in Instrument
  H5::Group rootGroup;
  H5::H5File file;
  if (append) {
    file = H5::H5File(fullPath, H5F_ACC_RDWR); // open file
    rootGroup = file.openGroup(rootName);
  } else {
    file = H5::H5File(fullPath, H5F_ACC_TRUNC); // open file
    rootGroup = file.createGroup(rootName);
  }

  writeStrAttribute(rootGroup, NX_CLASS, NX_ENTRY);

  using Mode = NexusGeometrySaveImpl::Mode;
  NexusGeometrySaveImpl writer(append ? Mode::Append : Mode::Trunc);
  // save and capture NXinstrument (component root)
  H5::Group instrument = writer.instrument(rootGroup, compInfo);

  // save NXsource
  writer.source(instrument, compInfo);

  // save NXsample
  writer.sample(rootGroup, compInfo);

  const auto &detIds = detInfo.detectorIDs();
  // save NXdetectors
  std::list<size_t> saved_indices;
  // Looping from highest to lowest component index is critical
  for (size_t index = compInfo.root() - 1; index >= detInfo.size(); --index) {
    if (Geometry::ComponentInfoBankHelpers::isSaveableBank(compInfo, index)) {
      if (isDesiredNXDetector(index, saved_indices, compInfo)) {
        if (reporter != nullptr)
          reporter->report();
        writer.detector(instrument, compInfo, detIds, index);
        saved_indices.push_back(index); // Now record the fact that children of
                                        // this are not needed as NXdetectors
      }
    }
  }

  // save NXmonitors
  for (size_t index = 0; index < detInfo.size(); ++index) {
    if (detInfo.isMonitor(index)) {
      if (reporter != nullptr)
        reporter->report();
      writer.monitor(instrument, compInfo, detIds[index], index);
    }
  }

  file.close(); // close file

} // saveInstrument

/**
 * Function: saveInstrument (overload)
 * calls the save methods to write components to file after exception
 * checking. Produces a Nexus format file containing the Instrument geometry
 * and metadata.
 *
 * @param instrPair : instrument 2.0  object.
 * @param fullPath : save destination as full path.
 * @param rootName : name of root entry
 * @param logger : logging object
 * @param append : append mode, means openting and appending to existing file.
 * If false, creates new file.
 * @param reporter : (optional) report to progressBase.
 */
void saveInstrument(
    const std::pair<std::unique_ptr<Geometry::ComponentInfo>,
                    std::unique_ptr<Geometry::DetectorInfo>> &instrPair,
    const std::string &fullPath, const std::string &rootName,
    AbstractLogger &logger, bool append, Kernel::ProgressBase *reporter) {

  const Geometry::ComponentInfo &compInfo = (*instrPair.first);
  const Geometry::DetectorInfo &detInfo = (*instrPair.second);

  return saveInstrument(compInfo, detInfo, fullPath, rootName, logger, append,
                        reporter);
}

void saveInstrument(const Mantid::API::MatrixWorkspace &ws,
                    const std::string &fullPath, const std::string &rootName,
                    AbstractLogger &logger, bool append,
                    Kernel::ProgressBase *reporter) {

  const auto &detInfo = ws.detectorInfo();
  const auto &compInfo = ws.componentInfo();

  // Exception handling.
  validateInputs(logger, fullPath, compInfo);
  // IDs of all detectors in Instrument
  const auto &detIds = detInfo.detectorIDs();

  H5::Group rootGroup;
  H5::H5File file;
  if (append) {
    file = H5::H5File(fullPath, H5F_ACC_RDWR); // open file
    rootGroup = file.openGroup(rootName);
  } else {
    file = H5::H5File(fullPath, H5F_ACC_TRUNC); // open file
    rootGroup = file.createGroup(rootName);
  }

  writeStrAttribute(rootGroup, NX_CLASS, NX_ENTRY);

  using Mode = NexusGeometrySaveImpl::Mode;
  NexusGeometrySaveImpl writer(append ? Mode::Append : Mode::Trunc);
  // save and capture NXinstrument (component root)
  H5::Group instrument = writer.instrument(rootGroup, compInfo);

  // save NXsource
  writer.source(instrument, compInfo);

  // save NXsample
  writer.sample(rootGroup, compInfo);

  // save NXdetectors
  auto detToIndexMap =
      ws.getDetectorIDToWorkspaceIndexMap(false /*do not throw if multiples*/);
  std::list<size_t> saved_indices;
  // Looping from highest to lowest component index is critical
  for (size_t index = compInfo.root() - 1; index >= detInfo.size(); --index) {
    if (Geometry::ComponentInfoBankHelpers::isSaveableBank(compInfo, index)) {

      if (isDesiredNXDetector(index, saved_indices, compInfo)) {
        // Make spectra detector mappings that can be used
        SpectraMappings mappings =
            makeMappings(compInfo, detToIndexMap, ws.indexInfo(),
                         ws.spectrumInfo(), detIds, index);

        if (reporter != nullptr)
          reporter->report();
        writer.detector(instrument, compInfo, detIds, index, mappings);
        saved_indices.push_back(index); // Now record the fact that children of
                                        // this are not needed as NXdetectors
      }
    }
  }

  // save NXmonitors
  for (size_t index = 0; index < detInfo.size(); ++index) {
    if (detInfo.isMonitor(index)) {
      // Make spectra detector mappings that can be used
      SpectraMappings mappings =
          makeMappings(compInfo, detToIndexMap, ws.indexInfo(),
                       ws.spectrumInfo(), detIds, index);

      if (reporter != nullptr)
        reporter->report();
      writer.monitor(instrument, compInfo, detIds[index], index, mappings);
    }
  }

  file.close(); // close file
}

// saveInstrument

} // namespace NexusGeometrySave
} // namespace NexusGeometry
} // namespace Mantid<|MERGE_RESOLUTION|>--- conflicted
+++ resolved
@@ -687,12 +687,7 @@
   H5::DataSpace space = H5Screate_simple(rank, dims, nullptr);
 
   auto dataset = grp.createDataSet(name, H5::PredType::NATIVE_INT, space);
-<<<<<<< HEAD
   writeToDataset(dataset, container, H5::PredType::NATIVE_INT, space);
-=======
-  if (!container.empty())
-    dataset.write(container.data(), H5::PredType::NATIVE_INT, space);
->>>>>>> 1f5de959
 }
 
 /*
