--- conflicted
+++ resolved
@@ -966,144 +966,6 @@
 //    merge(begin, begin_right, end);
 //  }
 
-<<<<<<< HEAD
-//----------------------------------------------------------------------------------------------------
-/** Merge two sorted lists into one sorted vector.
- *
- * @tparam T :: the type in the vector.
- * @param begin1 :: iterator at the start of the first list.
- * @param end1 :: iterator at the end of the first list.
- * @param begin2 :: iterator at the start of the second list.
- * @param end2 :: iterator at the end of the second list.
- * @param result_vector :: a vector (by reference) that will be filled with the
- *result.
- * */
-template <typename T>
-void merge(typename std::vector<T>::iterator begin1,
-           typename std::vector<T>::iterator end1,
-           typename std::vector<T>::iterator begin2,
-           typename std::vector<T>::iterator end2,
-           typename std::vector<T> &result_vector) {
-  auto it1 = begin1;
-  auto it2 = begin2;
-  while (!((it1 == end1) && (it2 == end2))) {
-    if (it1 == end1) {
-      // Only it2 makes sense
-      result_vector.push_back(*it2);
-      it2++;
-    } else if (it2 == end2) {
-      // Only it1 makes sense
-      result_vector.push_back(*it1);
-      it1++;
-    } else {
-      // Both iterators are valid. Which is smaller?
-      if (*it1 < *it2) {
-        result_vector.push_back(*it1);
-        it1++;
-      } else {
-        result_vector.push_back(*it2);
-        it2++;
-      }
-    }
-  }
-}
-
-//----------------------------------------------------------------------------------------------------
-/** Perform a parallelized sort on a provided vector, using 2 threads.
- * NOTE: Will temporarily use twice the memory used by the incoming vector.
- *
- * @param vec :: a vector, by refe/rence, that will be sorted-in place.
- */
-template <typename T> void parallel_sort2(typename std::vector<T> &vec) {
-  size_t size = vec.size();
-
-  auto begin = vec.begin();
-  auto middle = begin + size / 2;
-  auto end = vec.end();
-
-  PRAGMA_OMP(parallel sections) {
-    PRAGMA_OMP(section) {
-      std::sort(begin, middle);
-      // std::cout << " ----------- Part 1 --------------\n"; for (typename
-      // std::vector<T>::iterator it = begin; it != middle; it++) std::cout <<
-      // *it << "\n";
-    }
-    PRAGMA_OMP(section) {
-      std::sort(middle, end);
-      // std::cout << " ----------- Part 2 --------------\n";for (typename
-      // std::vector<T>::iterator it = middle; it != end; it++) std::cout << *it
-      // << "\n";
-    }
-  }
-
-  // Now merge back
-  typename std::vector<T> temp;
-  merge(begin, middle, middle, end, temp);
-
-  // std::cout << " ----------- Part 1+2 --------------\n"; for (typename
-  // std::vector<T>::iterator it = temp.begin(); it != temp.end(); it++)
-  // std::cout << *it << "\n";
-  // Swap storage with the temp vector
-  vec.swap(temp);
-  // Which we can now clear
-  temp.clear();
-}
-
-//----------------------------------------------------------------------------------------------------
-/** Perform a parallelized sort on a provided vector, using 4 threads.
- * NOTE: Will temporarily use twice the memory used by the incoming vector.
- *
- * @param vec :: a vector, by reference, that will be sorted-in place.
- */
-template <typename T> void parallel_sort4(std::vector<T> &vec) {
-  // int num_cores = PARALLEL_NUMBER_OF_THREADS;
-  size_t size = vec.size();
-
-  auto begin = vec.begin();
-  auto middle1 = begin + size / 4;
-  auto middle2 = begin + size / 2;
-  auto middle3 = begin + 3 * size / 4;
-  auto end = vec.end();
-
-  PRAGMA_OMP(parallel sections) {
-    PRAGMA_OMP(section) { std::sort(begin, middle1); }
-    PRAGMA_OMP(section) { std::sort(middle1, middle2); }
-    PRAGMA_OMP(section) { std::sort(middle2, middle3); }
-    PRAGMA_OMP(section) { std::sort(middle3, end); }
-  }
-
-  // Now merge back
-  typename std::vector<T> temp1, temp2;
-  // PRAGMA_OMP(parallel sections)
-  {
-    // PRAGMA_OMP(section)
-    { merge(begin, middle1, middle1, middle2, temp1); }
-    // PRAGMA_OMP(section)
-    { merge(middle2, middle3, middle3, end, temp2); }
-  }
-
-  // We can clear the incoming vector to free up memory now,
-  //  because it is copied already in temp1, temp2
-  vec.clear();
-
-  // Final merge
-  std::vector<T> temp;
-  merge(temp1.begin(), temp1.end(), temp2.begin(), temp2.end(), temp);
-
-  // Clear out this temporary storage
-  temp1.clear();
-  temp1.shrink_to_fit();
-  temp2.clear();
-  temp2.shrink_to_fit();
-
-  // Swap storage with the temp vector
-  vec.swap(temp);
-  // Which we can now clear
-  temp.clear();
-}
-
-=======
->>>>>>> d2790c30
 // --------------------------------------------------------------------------
 /** Sort events by TOF in one thread */
 void EventList::sortTof() const {
