// Mantid Repository : https://github.com/mantidproject/mantid
//
// Copyright &copy; 2018 ISIS Rutherford Appleton Laboratory UKRI,
//     NScD Oak Ridge National Laboratory, European Spallation Source
//     & Institut Laue - Langevin
// SPDX - License - Identifier: GPL - 3.0 +
#include "MantidDataObjects/FractionalRebinning.h"

#include "MantidAPI/Progress.h"
#include "MantidGeometry/Math/ConvexPolygon.h"
#include "MantidGeometry/Math/PolygonIntersection.h"
#include "MantidGeometry/Math/Quadrilateral.h"
#include "MantidKernel/V2D.h"

#include <cmath>
#include <limits>

namespace {
struct AreaInfo {
  size_t wsIndex;
  size_t binIndex;
  double weight;
  AreaInfo(const size_t xi, const size_t yi, const double w)
      : wsIndex(yi), binIndex(xi), weight(w) {}
};
/**
 * Private function to calculate polygon area directly to avoid the overhead
 * of initializing a ConvexPolygon instance or a V2D vector. This recursive
 * implementation uses the shoelace formula but requires the last element to
 * be the same as the first element. Also note that it returns 2x the area!
 */
template <class T> double polyArea(const T &) { return 0.; }
template <class T, class... Ts>
double polyArea(const T &v1, const T &v2, Ts &&... vertices) {
  return v2.X() * v1.Y() - v2.Y() * v1.X() +
         polyArea(v2, std::forward<Ts>(vertices)...);
}
} // namespace

namespace Mantid {

using namespace API;
using namespace Geometry;
using namespace Kernel;

namespace DataObjects {

namespace FractionalRebinning {

const double POS_TOLERANCE = 1.e-10;

enum class QuadrilateralType { Rectangle, TrapezoidX, TrapezoidY, General };

/**
 * Determine the (axis-aligned) quadrilateral type of the input polygon
 * @param inputQ Input polygon (assumes vertices are in order: ll, ul, ur, lr)
 */
QuadrilateralType getQuadrilateralType(const Quadrilateral &inputQ) {
  const bool inputQHasXParallel =
      fabs(inputQ[0].Y() - inputQ[3].Y()) < POS_TOLERANCE &&
      fabs(inputQ[1].Y() - inputQ[2].Y()) < POS_TOLERANCE;
  const bool inputQHasYParallel =
      fabs(inputQ[0].X() - inputQ[1].X()) < POS_TOLERANCE &&
      fabs(inputQ[2].X() - inputQ[3].X()) < POS_TOLERANCE;
  if (inputQHasXParallel && inputQHasYParallel) {
    return QuadrilateralType::Rectangle;
  } else if (inputQHasXParallel) {
    return QuadrilateralType::TrapezoidX;
  } else if (inputQHasYParallel) {
    return QuadrilateralType::TrapezoidY;
  } else {
    return QuadrilateralType::General;
  }
}

/**
 * Find the possible region of intersection on the output workspace for the
 * given polygon. The given polygon must have a CLOCKWISE winding and the
 * first vertex must be the "lowest left" point.
 * @param xAxis A vector containing the output horizontal axis edges
 * @param verticalAxis A vector containing the output vertical axis edges
 * @param inputQ The input polygon (Polygon winding must be clockwise)
 * @param qstart An output giving the starting index in the Q direction
 * @param qend An output giving the end index in the Q direction
 * @param x_start An output giving the start index in the dX direction
 * @param x_end An output giving the end index in the dX direction
 * @return True if an intersection is possible
 */
bool getIntersectionRegion(const std::vector<double> &xAxis,
                           const std::vector<double> &verticalAxis,
                           const Quadrilateral &inputQ, size_t &qstart,
                           size_t &qend, size_t &x_start, size_t &x_end) {
  const double xn_lo(inputQ.minX()), xn_hi(inputQ.maxX());
  const double yn_lo(inputQ.minY()), yn_hi(inputQ.maxY());

  if (xn_hi < xAxis.front() || xn_lo > xAxis.back() ||
      yn_hi < verticalAxis.front() || yn_lo > verticalAxis.back())
    return false;

  auto start_it = std::upper_bound(xAxis.cbegin(), xAxis.cend(), xn_lo);
  auto end_it = std::upper_bound(start_it, xAxis.cend(), xn_hi);
  x_start = 0;
  if (start_it != xAxis.cbegin()) {
    x_start = (start_it - xAxis.cbegin() - 1);
  }
  x_end = xAxis.size() - 1;
  if (end_it != xAxis.cend()) {
    x_end = end_it - xAxis.cbegin();
  }

  // Q region
  start_it =
      std::upper_bound(verticalAxis.cbegin(), verticalAxis.cend(), yn_lo);
  end_it = std::upper_bound(start_it, verticalAxis.cend(), yn_hi);
  qstart = 0;
  if (start_it != verticalAxis.begin()) {
    qstart = (start_it - verticalAxis.begin() - 1);
  }
  qend = verticalAxis.size() - 1;
  if (end_it != verticalAxis.end()) {
    qend = end_it - verticalAxis.begin();
  }

  return true;
}

/**
 * Computes the output grid bins which intersect the input quad and their
 * overlapping areas assuming both input and output grids are rectangular
 * @param xAxis A vector containing the output horizontal axis edges
 * @param yAxis The output data vertical axis
 * @param inputQ The input quadrilateral
 * @param y_start The starting y-axis index
 * @param y_end The starting y-axis index
 * @param x_start The starting x-axis index
 * @param x_end The starting x-axis index
 * @param areaInfos Output vector of indices and areas of overlapping bins
 */
void calcRectangleIntersections(const std::vector<double> &xAxis,
                                const std::vector<double> &yAxis,
                                const Quadrilateral &inputQ,
                                const size_t y_start, const size_t y_end,
                                const size_t x_start, const size_t x_end,
                                std::vector<AreaInfo> &areaInfos) {
  std::vector<double> width;
  width.reserve(x_end - x_start);
  for (size_t xi = x_start; xi < x_end; ++xi) {
    const double x0 = (xi == x_start) ? inputQ.minX() : xAxis[xi];
    const double x1 = (xi == x_end - 1) ? inputQ.maxX() : xAxis[xi + 1];
    width.emplace_back(x1 - x0);
  }
  areaInfos.reserve((y_end - y_start) * (x_end - x_start));
  for (size_t yi = y_start; yi < y_end; ++yi) {
    const double y0 = (yi == y_start) ? inputQ.minY() : yAxis[yi];
    const double y1 = (yi == y_end - 1) ? inputQ.maxY() : yAxis[yi + 1];
    const double height = y1 - y0;
    auto width_it = width.begin();
    for (size_t xi = x_start; xi < x_end; ++xi) {
      areaInfos.emplace_back(xi, yi, height * (*width_it++));
    }
  }
}

/**
 * Computes the output grid bins which intersect the input quad and their
 * overlapping areas assuming input quad is a y-axis aligned trapezoid.
 * @param xAxis A vector containing the output horizontal axis edges
 * @param yAxis The output data vertical axis
 * @param inputQ The input quadrilateral
 * @param y_start The starting y-axis index
 * @param y_end The ending y-axis index
 * @param x_start The starting x-axis index
 * @param x_end The ending x-axis index
 * @param areaInfos Output vector of indices and areas of overlapping bins
 */
void calcTrapezoidYIntersections(const std::vector<double> &xAxis,
                                 const std::vector<double> &yAxis,
                                 const Quadrilateral &inputQ,
                                 const size_t y_start, const size_t y_end,
                                 const size_t x_start, const size_t x_end,
                                 std::vector<AreaInfo> &areaInfos) {
  // The algorithm proceeds as follows:
  // 1. Determine the left/right bin boundaries on the x- (horizontal)-grid.
  // 2. Loop along x, for each 1-output-bin wide strip construct a new input Q.
  // 3. Loop along y, in each bin determine if any vertex of the new input Q
  //    lies within the bin. Construct an overlap polygon depending on which
  //    vertices are in. The polygon will include these vertices of inputQ
  //    and left/right points previously calc.
  V2D ll = inputQ[0], ul = inputQ[1], ur = inputQ[2], lr = inputQ[3];
  const double mBot = (lr.Y() - ll.Y()) / (lr.X() - ll.X());
  const double cBot = ll.Y() - mBot * ll.X();
  const double mTop = (ur.Y() - ul.Y()) / (ur.X() - ul.X());
  const double cTop = ul.Y() - mTop * ul.X();
  // Checks that the x-edges of the input quadrilateral is in the grid
  // If not, put it on the grid line. Otherwise, get buffer overflow error
  if (ll.X() < xAxis[x_start]) {
    ll = V2D(xAxis[x_start], mBot * xAxis[x_start] + cBot);
    ul = V2D(xAxis[x_start], mTop * xAxis[x_start] + cTop);
  }
  if (lr.X() > xAxis[x_end]) {
    lr = V2D(xAxis[x_end], mBot * xAxis[x_end] + cBot);
    ur = V2D(xAxis[x_end], mTop * xAxis[x_end] + cTop);
  }

  const size_t nx = x_end - x_start;
  const size_t ny = y_end - y_start;
  const double ll_x(ll.X()), ll_y(ll.Y()), ul_y(ul.Y());
  const double lr_x(lr.X()), lr_y(lr.Y()), ur_y(ur.Y());
  // Check if there is only a output single bin and inputQ is fully enclosed
  if (nx == 1 && ny == 1 &&
      (ll_y >= yAxis[y_start] && ll_y <= yAxis[y_start + 1]) &&
      (ul_y >= yAxis[y_start] && ul_y <= yAxis[y_start + 1]) &&
      (ur_y >= yAxis[y_start] && ur_y <= yAxis[y_start + 1]) &&
      (lr_y >= yAxis[y_start] && lr_y <= yAxis[y_start + 1])) {
    areaInfos.emplace_back(x_start, y_start,
                           0.5 * polyArea(ll, ul, ur, lr, ll));
    return;
  }

  // Step 1 - construct the left/right bin lims on the lines of the y-grid.
  const double NaN = std::numeric_limits<double>::quiet_NaN();
  const double DBL_EPS = std::numeric_limits<double>::epsilon();
  std::vector<double> leftLim((nx + 1) * (ny + 1), NaN);
  std::vector<double> rightLim((nx + 1) * (ny + 1), NaN);
  auto x0_it = xAxis.begin() + x_start;
  auto x1_it = xAxis.begin() + x_end + 1;
  auto y0_it = yAxis.begin() + y_start;
  auto y1_it = yAxis.begin() + y_end + 1;
  const size_t ymax = (y_end == yAxis.size()) ? ny : (ny + 1);
  if ((mTop >= 0 && mBot >= 0) || (mTop < 0 && mBot < 0)) {
    // Diagonals in same direction: For a given x-parallel line,
    // Left limit given by one diagonal, right limit given by other
    double left_val, right_val;
    for (size_t yj = 0; yj < ymax; ++yj) {
      const size_t yjx = yj * nx;
      // First, find the far left/right limits, given by the inputQ
      if (mTop >= 0) {
        left_val = (yAxis[yj + y_start] - cTop) / mTop;
        right_val = (yAxis[yj + y_start] - cBot) / mBot;
      } else {
        left_val = (yAxis[yj + y_start] - cBot) / mBot;
        right_val = (yAxis[yj + y_start] - cTop) / mTop;
      }
      if (left_val < ll_x || left_val > lr_x)
        left_val = NaN;
      if (right_val < ll_x || right_val > lr_x)
        right_val = NaN;
      auto left_it = std::upper_bound(x0_it, x1_it, left_val);
      size_t li = 0;
      if (left_it != x1_it) {
        li = left_it - x0_it - 1;
        leftLim[li + yjx] = left_val;
      } else if (yAxis[yj + y_start] < ul_y) {
        left_it = x0_it + 1;
        leftLim[li + yjx] = ll_x;
      }
      auto right_it = std::upper_bound(x0_it, x1_it, right_val);
      if (right_it != x1_it) {
        rightLim[right_it - x0_it - 1 + yjx] = right_val;
      } else if (yAxis[yj + y_start] < ur_y && nx > 0) {
        right_it = x1_it - 1;
        rightLim[nx - 1 + yjx] = lr_x;
      }
      // Now populate the bin boundaries in between
      if (left_it < right_it && right_it != x1_it) {
        for (auto x_it = left_it; x_it != right_it; ++x_it) {
          leftLim[li + 1 + yjx] = *x_it;
          rightLim[li++ + yjx] = *x_it;
        }
      }
    }
  } else {
    // In this case, the diagonals are all on one side or the other.
    const size_t y2 =
        std::upper_bound(y0_it, y1_it, (mTop >= 0) ? ll_y : lr_y) - y0_it;
    const size_t y3 =
        std::upper_bound(y0_it, y1_it, (mTop >= 0) ? ul_y : ur_y) - y0_it;
    double val;
    for (size_t yj = 0; yj < ymax; ++yj) {
      const size_t yjx = yj * nx;
      if (yj < y2) {
        val = (yAxis[yj + y_start] - cBot) / mBot;
      } else if (yj < y3) {
        val = (mTop >= 0) ? ll_x : lr_x;
      } else {
        val = (yAxis[yj + y_start] - cTop) / mTop;
      }
      if (val < ll_x || val > lr_x)
        val = NaN;
      auto left_it =
          (mTop >= 0) ? std::upper_bound(x0_it, x1_it, val) : (x0_it + 1);
      auto right_it =
          (mTop >= 0) ? (x1_it - 1) : std::upper_bound(x0_it, x1_it, val);
      if (left_it == x1_it)
        left_it--;
      if (right_it == x1_it)
        right_it--;
      size_t li = (left_it > x0_it) ? (left_it - x0_it - 1) : 0;
      size_t ri = (right_it > x0_it) ? (right_it - x0_it - 1) : 0;
      leftLim[li + yjx] = (mTop >= 0) ? val : ll_x;
      rightLim[ri + yjx] = (mTop >= 0) ? lr_x : val;
      if (left_it < right_it && right_it != x1_it) {
        for (auto x_it = left_it; x_it != right_it; x_it++) {
          leftLim[li + 1 + yjx] = *x_it;
          rightLim[li++ + yjx] = *x_it;
        }
      }
    }
  }

  // Define constants for bitmask to indicate which vertices are in.
  const size_t LL_IN = 1 << 1;
  const size_t UL_IN = 1 << 2;
  const size_t UR_IN = 1 << 3;
  const size_t LR_IN = 1 << 4;

  // Step 2 - loop over x, creating one-bin wide strips
  V2D nll(ll), nul(ul), nur, nlr, l0, r0, l1, r1;
  double area(0.);
  ConvexPolygon poly;
  areaInfos.reserve(nx * ny);
  size_t vertBits = 0;
  size_t yj0, yj1;
  for (size_t xi = x_start; xi < x_end; ++xi) {
    const size_t xj = xi - x_start;
    // Define new 1-bin wide input quadrilateral
    if (xi > x_start) {
      nll = nlr;
      nul = nur;
    }
    if (xi == (x_end - 1)) {
      nlr = lr;
      nur = ur;
    } else {
      nlr = V2D(xAxis[xi + 1], mBot * xAxis[xi + 1] + cBot);
      nur = V2D(xAxis[xi + 1], mTop * xAxis[xi + 1] + cTop);
    }
    // Step 3 - loop over y, find poly. area depending on which vertices are in
    for (size_t yi = y_start; yi < y_end; ++yi) {
      yj0 = (yi - y_start) * nx;
      yj1 = (yi - y_start + 1) * nx;
      // Checks if this bin is completely inside new quadrilateral
      if (yAxis[yi] > std::max(nll.Y(), nlr.Y()) &&
          yAxis[yi + 1] < std::min(nul.Y(), nur.Y())) {
        areaInfos.emplace_back(
            xi, yi, (nlr.X() - nll.X()) * (yAxis[yi + 1] - yAxis[yi]));
        // Checks if this bin is not completely outside new quadrilateral
      } else if (yAxis[yi + 1] >= std::min(nll.Y(), nlr.Y()) &&
                 yAxis[yi] <= std::max(nul.Y(), nur.Y())) {
        vertBits = 0;
        if (nll.Y() >= yAxis[yi] && nll.Y() <= yAxis[yi + 1])
          vertBits |= LL_IN;
        if (nul.Y() >= yAxis[yi] && nul.Y() <= yAxis[yi + 1])
          vertBits |= UL_IN;
        if (nur.Y() >= yAxis[yi] && nur.Y() <= yAxis[yi + 1])
          vertBits |= UR_IN;
        if (nlr.Y() >= yAxis[yi] && nlr.Y() <= yAxis[yi + 1])
          vertBits |= LR_IN;
        l0 = V2D(leftLim[xj + yj0], yAxis[yi]);
        r0 = V2D(rightLim[xj + yj0], yAxis[yi]);
        l1 = V2D(leftLim[xj + yj1], yAxis[yi + 1]);
        r1 = V2D(rightLim[xj + yj1], yAxis[yi + 1]);
        // Now calculate the area based on which vertices are in this bin.
        // Note that a recursive function is used so it can be unrolled and
        // inlined but it means that the first element has to also be put
        // into the final position, because otherwise the recursion cannot
        // implement the shoelace formula (which is circular).
        switch (vertBits) {
        // First check cases where no vertices are in this bin
        case 0:
          area = polyArea(l1, r1, r0, l0, l1);
          break;
        // Now check cases where only one vertex is in. We either have
        // a triangle, or a pentagon depending on the diagonal slope
        case LL_IN:
          if (mBot < 0)
            area = polyArea(nll, l1, r1, r0, l0, nll);
          else
            area = polyArea(nll, l1, r1, nll);
          break;
        case UL_IN:
          if (mTop >= 0)
            area = polyArea(l1, r1, r0, l0, nul, l1);
          else
            area = polyArea(r0, l0, nul, r0);
          break;
        case UR_IN:
          if (mTop < 0)
            area = polyArea(nur, r0, l0, l1, r1, nur);
          else
            area = polyArea(nur, r0, l0, nur);
          break;
        case LR_IN:
          if (mBot >= 0)
            area = polyArea(r0, l0, l1, r1, nlr, r0);
          else
            area = polyArea(l1, r1, nlr, l1);
          break;
        // Now check cases where two vertices are in.
        case (LL_IN | UL_IN):
          if (mTop >= 0) {
            if (mBot < 0)
              area = polyArea(nll, nul, l1, r1, r0, l0, nll);
            else
              area = polyArea(nll, nul, l1, r1, nll);
          } else if (mBot < 0) {
            area = polyArea(nll, nul, r0, l0, nll);
          }
          break;
        case (UR_IN | LR_IN):
          if (mBot >= 0) {
            if (mTop < 0)
              area = polyArea(nur, nlr, r0, l0, l1, r1, nur);
            else
              area = polyArea(nur, nlr, r0, l0, nur);
          } else if (mTop < 0) {
            area = polyArea(nur, nlr, l1, r1, nur);
          }
          break;
        case (UL_IN | UR_IN):
          area = polyArea(nul, nur, r0, l0, nul);
          break;
        case (LL_IN | LR_IN):
          area = polyArea(nlr, nll, l1, r1, nlr);
          break;
        case (LL_IN | UR_IN):
          area = polyArea(nll, l1, r1, nur, r0, l0, nll);
          break;
        case (UL_IN | LR_IN):
          area = polyArea(nul, l1, r1, nlr, r0, l0, nul);
          break;
        // Now check cases where three vertices are in.
        case (UL_IN | UR_IN | LR_IN):
          area = polyArea(nul, nur, nlr, r0, l0, nul);
          break;
        case (LL_IN | UR_IN | LR_IN):
          area = polyArea(nll, l1, r1, nur, nlr, nll);
          break;
        case (LL_IN | UL_IN | LR_IN):
          area = polyArea(nlr, nll, nul, l1, r1, nlr);
          break;
        case (LL_IN | UL_IN | UR_IN):
          area = polyArea(nul, nur, r0, l0, nll, nul);
          break;
        // Finally, the case where all vertices are in.
        case (LL_IN | UL_IN | UR_IN | LR_IN):
          area = polyArea(nll, nul, nur, nlr, nll);
          break;
        }
        if (area > DBL_EPS)
          areaInfos.emplace_back(xi, yi, 0.5 * area);
      }
    }
  }
}

/**
 * Computes the output grid bins which intersect the input quad and their
 * overlapping areas for arbitrary shaped input grids
 * @param xAxis A vector containing the output horizontal axis edges
 * @param yAxis The output data vertical axis
 * @param inputQ The input quadrilateral
 * @param qstart The starting y-axis index
 * @param qend The starting y-axis index
 * @param x_start The starting x-axis index
 * @param x_end The starting x-axis index
 * @param areaInfos Output vector of indices and areas of overlapping bins
 */
void calcGeneralIntersections(const std::vector<double> &xAxis,
                              const std::vector<double> &yAxis,
                              const Quadrilateral &inputQ, const size_t qstart,
                              const size_t qend, const size_t x_start,
                              const size_t x_end,
                              std::vector<AreaInfo> &areaInfos) {
  ConvexPolygon intersectOverlap;
  areaInfos.reserve((qend - qstart) * (x_end - x_start));
  for (size_t yi = qstart; yi < qend; ++yi) {
    const double vlo = yAxis[yi];
    const double vhi = yAxis[yi + 1];
    for (size_t xi = x_start; xi < x_end; ++xi) {
      intersectOverlap.clear();
      if (intersection(
              Quadrilateral(V2D(xAxis[xi], vlo), V2D(xAxis[xi + 1], vlo),
                            V2D(xAxis[xi + 1], vhi), V2D(xAxis[xi], vhi)),
              inputQ, intersectOverlap)) {
        areaInfos.emplace_back(xi, yi, intersectOverlap.area());
      }
    }
  }
}

/**
 * Computes the square root of the errors and if the input was a distribution
 * this divides by the new bin-width
 * @param outputWS The workspace containing the output data
 * @param inputWS The input workspace used for testing distribution state
 * @param progress An optional progress object. Reported to once per bin.
 */
void normaliseOutput(MatrixWorkspace_sptr outputWS,
                     MatrixWorkspace_const_sptr inputWS, Progress *progress) {
  const bool removeBinWidth(inputWS->isDistribution() &&
                            outputWS->id() != "RebinnedOutput");
  for (size_t i = 0; i < outputWS->getNumberHistograms(); ++i) {
    const auto &outputX = outputWS->x(i);
    auto &outputY = outputWS->mutableY(i);
    auto &outputE = outputWS->mutableE(i);
    if (progress)
      progress->report("Calculating errors");
    for (size_t j = 0; j < outputY.size(); ++j) {
      double eValue = std::sqrt(outputE[j]);
      if (removeBinWidth) {
        const double binWidth = outputX[j + 1] - outputX[j];
        outputY[j] /= binWidth;
        eValue /= binWidth;
      }
      outputE[j] = eValue;
    }
  }
  outputWS->setDistribution(inputWS->isDistribution());
}

/**
 * Rebin the input quadrilateral to the output grid.
 * The quadrilateral must have a CLOCKWISE winding.
 * @param inputQ The input polygon (Polygon winding must be Clockwise)
 * @param inputWS The input workspace containing the input intensity values
 * @param i The index in the vertical axis direction that inputQ references
 * @param j The index in the horizontal axis direction that inputQ references
 * @param outputWS A pointer to the output workspace that accumulates the data
 * @param verticalAxis A vector containing the output vertical axis bin
 * boundaries
 */
void rebinToOutput(const Quadrilateral &inputQ,
                   const MatrixWorkspace_const_sptr &inputWS, const size_t i,
                   const size_t j, MatrixWorkspace &outputWS,
                   const std::vector<double> &verticalAxis) {
  const auto &inY = inputWS->y(i);
  // Check once whether the signal
  if (std::isnan(inY[j])) {
    return;
  }

  const auto &X = outputWS.x(0).rawData();
  size_t qstart(0), qend(verticalAxis.size() - 1), x_start(0),
      x_end(X.size() - 1);
  if (!getIntersectionRegion(X, verticalAxis, inputQ, qstart, qend, x_start,
                             x_end))
    return;

  const auto &inE = inputWS->e(i);
  // It seems to be more efficient to construct this once and clear it before
  // each calculation in the loop
  ConvexPolygon intersectOverlap;
  for (size_t y = qstart; y < qend; ++y) {
    const double vlo = verticalAxis[y];
    const double vhi = verticalAxis[y + 1];
    auto &outY = outputWS.mutableY(y);
    auto &outE = outputWS.mutableE(y);
    for (size_t xi = x_start; xi < x_end; ++xi) {
      intersectOverlap.clear();
<<<<<<< HEAD
      if (intersection(outputQ, inputQ, intersectOverlap)) {
=======
      if (intersection(Quadrilateral(V2D(X[xi], vlo), V2D(X[xi + 1], vlo),
                                     V2D(X[xi + 1], vhi), V2D(X[xi], vhi)),
                       inputQ, intersectOverlap)) {
>>>>>>> a4bc46ff
        const double overlapArea = intersectOverlap.area();
        if (overlapArea == 0.) {
          continue;
        }
        const double weight = overlapArea / inputQ.area();
<<<<<<< HEAD
=======
        double yValue = inY[j];
>>>>>>> a4bc46ff
        yValue *= weight;
        double eValue = inE[j];
        if (inputWS->isDistribution()) {
          const double overlapWidth =
              intersectOverlap.maxX() - intersectOverlap.minX();
          yValue *= overlapWidth;
          eValue *= overlapWidth;
        }
        eValue = eValue * eValue * weight;
        PARALLEL_CRITICAL(overlap_sum) {
<<<<<<< HEAD
          outY[xi] += yValue;
          outE[xi] += eValue;
=======
          // The mutable calls must be in the critical section
          // so that any calls from omp sections can write to the
          // output workspace safely
          outputWS.mutableY(y)[xi] += yValue;
          outputWS.mutableE(y)[xi] += eValue;
>>>>>>> a4bc46ff
        }
      }
    }
  }
}

/**
 * Rebin the input quadrilateral to the output grid
 * The quadrilateral must have a CLOCKWISE winding.
 * @param inputQ The input polygon (Polygon winding must be clockwise)
 * @param inputWS The input workspace containing the input intensity values
 * @param i The indexiin the vertical axis direction that inputQ references
 * @param j The index in the horizontal axis direction that inputQ references
 * @param outputWS A pointer to the output workspace that accumulates the data
 *        Note that the error array of the output workspace contains the
 *        **variance** and not the errors (standard deviations).
 * @param verticalAxis A vector containing the output vertical axis bin
 * boundaries
 * @param inputRB A pointer, of RebinnedOutput type, to the input workspace.
 * It is used to take into account the input area fractions when calcuting
 * the final output fractions.
 * This can be null to indicate that the input was a standard 2D workspace.
 */
void rebinToFractionalOutput(const Quadrilateral &inputQ,
                             const MatrixWorkspace_const_sptr &inputWS,
                             const size_t i, const size_t j,
                             RebinnedOutput &outputWS,
                             const std::vector<double> &verticalAxis,
                             const RebinnedOutput_const_sptr &inputRB) {
  const auto &inX = inputWS->x(i);
  const auto &inY = inputWS->y(i);
  const auto &inE = inputWS->e(i);
  double signal = inY[j];
  if (std::isnan(signal))
    return;

  const auto &X = outputWS.x(0).rawData();
  size_t qstart(0), qend(verticalAxis.size() - 1), x_start(0),
      x_end(X.size() - 1);
  if (!getIntersectionRegion(X, verticalAxis, inputQ, qstart, qend, x_start,
                             x_end))
    return;

  // If the input workspace was normalized by the bin width, we need to
  // recover the original Y value, we do it by 'removing' the bin width
  // Don't do the overlap removal if already RebinnedOutput.
  // This wreaks havoc on the data.
  double error = inE[j];
  double inputWeight = 1.;
  if (inputWS->isDistribution() && !inputRB) {
    const double overlapWidth = inX[j + 1] - inX[j];
    signal *= overlapWidth;
    error *= overlapWidth;
    inputWeight = overlapWidth;
  }

  // The intersection overlap algorithm is relatively costly. The outputQ is
  // defined as rectangular. If the inputQ is is also rectangular or
  // trapezoidal, a simpler/faster way of calculating the intersection area
  // of all or some bins can be used.
  std::vector<AreaInfo> areaInfos;
  const double inputQArea = inputQ.area();
  const QuadrilateralType inputQType = getQuadrilateralType(inputQ);
  if (inputQType == QuadrilateralType::Rectangle) {
    calcRectangleIntersections(X, verticalAxis, inputQ, qstart, qend, x_start,
                               x_end, areaInfos);
  } else if (inputQType == QuadrilateralType::TrapezoidY) {
    calcTrapezoidYIntersections(X, verticalAxis, inputQ, qstart, qend, x_start,
                                x_end, areaInfos);
  } else {
    calcGeneralIntersections(X, verticalAxis, inputQ, qstart, qend, x_start,
                             x_end, areaInfos);
  }

  // If the input is a RebinnedOutput workspace with frac. area we need
  // to account for the weight of the input bin in the output bin weights
  if (inputRB) {
    const auto &inF = inputRB->dataF(i);
    inputWeight = inF[j];
    // If the signal/error has been "finalized" (scaled by 1/inF) then
    // we need to undo this before carrying on.
    if (inputRB->isFinalized()) {
      signal *= inF[j];
      error *= inF[j];
    }
  }

  const double variance = error * error;
  for (const auto &ai : areaInfos) {
    if (ai.weight == 0.) {
      continue;
    }
    const double weight = ai.weight / inputQArea;
    PARALLEL_CRITICAL(overlap) {
      // The mutable calls must be in the critical section
      // so that any calls from omp sections can write to the
      // output workspace safely
      outputWS.mutableY(ai.wsIndex)[ai.binIndex] += signal * weight;
      outputWS.mutableE(ai.wsIndex)[ai.binIndex] += variance * weight;
      outputWS.dataF(ai.wsIndex)[ai.binIndex] += weight * inputWeight;
    }
  }
}

} // namespace FractionalRebinning

} // namespace DataObjects
} // namespace Mantid<|MERGE_RESOLUTION|>--- conflicted
+++ resolved
@@ -554,26 +554,17 @@
   for (size_t y = qstart; y < qend; ++y) {
     const double vlo = verticalAxis[y];
     const double vhi = verticalAxis[y + 1];
-    auto &outY = outputWS.mutableY(y);
-    auto &outE = outputWS.mutableE(y);
     for (size_t xi = x_start; xi < x_end; ++xi) {
       intersectOverlap.clear();
-<<<<<<< HEAD
-      if (intersection(outputQ, inputQ, intersectOverlap)) {
-=======
       if (intersection(Quadrilateral(V2D(X[xi], vlo), V2D(X[xi + 1], vlo),
                                      V2D(X[xi + 1], vhi), V2D(X[xi], vhi)),
                        inputQ, intersectOverlap)) {
->>>>>>> a4bc46ff
         const double overlapArea = intersectOverlap.area();
         if (overlapArea == 0.) {
           continue;
         }
         const double weight = overlapArea / inputQ.area();
-<<<<<<< HEAD
-=======
         double yValue = inY[j];
->>>>>>> a4bc46ff
         yValue *= weight;
         double eValue = inE[j];
         if (inputWS->isDistribution()) {
@@ -584,16 +575,11 @@
         }
         eValue = eValue * eValue * weight;
         PARALLEL_CRITICAL(overlap_sum) {
-<<<<<<< HEAD
-          outY[xi] += yValue;
-          outE[xi] += eValue;
-=======
           // The mutable calls must be in the critical section
           // so that any calls from omp sections can write to the
           // output workspace safely
           outputWS.mutableY(y)[xi] += yValue;
           outputWS.mutableE(y)[xi] += eValue;
->>>>>>> a4bc46ff
         }
       }
     }
