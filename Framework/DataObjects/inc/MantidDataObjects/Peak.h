--- conflicted
+++ resolved
@@ -45,10 +45,6 @@
 
   /// Copy constructor
   Peak(const Peak &other);
-<<<<<<< HEAD
-  Peak(Peak &&) noexcept = default;
-  Peak &operator=(Peak &&) noexcept = default;
-=======
 // MSVC 2015 won't build with noexcept.
 // error C2610: 'Mantid::DataObjects::Peak::Peak(Mantid::DataObjects::Peak &&)
 // noexcept': is not a special member function which can be defaulted
@@ -62,7 +58,6 @@
   Peak(Peak &&) noexcept;
   Peak &operator=(Peak &&) noexcept;
 #endif
->>>>>>> 65710734
 
   // Construct a peak from a reference to the interface
 
