--- conflicted
+++ resolved
@@ -72,28 +72,10 @@
   /// workspace;
   uint64_t getNPoints() const override { return m_length; }
   /// get number of contributed events
-<<<<<<< HEAD
-  uint64_t getNEvents() const;
-  virtual std::vector<Mantid::API::IMDIterator *> createIterators(
-      size_t suggestedNumCores = 1,
-      Mantid::Geometry::MDImplicitFunction *function = nullptr) const;
-
-  virtual void getLinePlot(const Mantid::Kernel::VMD &start,
-                           const Mantid::Kernel::VMD &end,
-                           Mantid::API::MDNormalization normalize,
-                           std::vector<coord_t> &x, std::vector<signal_t> &y,
-                           std::vector<signal_t> &e) const;
-
-  virtual void getLineData(const Mantid::Kernel::VMD &start,
-                           const Mantid::Kernel::VMD &end,
-                           Mantid::API::MDNormalization normalize,
-                           std::vector<coord_t> &x, std::vector<signal_t> &y,
-                           std::vector<signal_t> &e) const;
-=======
   uint64_t getNEvents() const override;
   std::vector<Mantid::API::IMDIterator *> createIterators(
       size_t suggestedNumCores = 1,
-      Mantid::Geometry::MDImplicitFunction *function = NULL) const override;
+      Mantid::Geometry::MDImplicitFunction *function = nullptr) const override;
 
   void getLinePlot(const Mantid::Kernel::VMD &start,
                    const Mantid::Kernel::VMD &end,
@@ -106,7 +88,6 @@
                    Mantid::API::MDNormalization normalize,
                    std::vector<coord_t> &x, std::vector<signal_t> &y,
                    std::vector<signal_t> &e) const override;
->>>>>>> 566f38fe
 
   void checkWorkspaceSize(const MDHistoWorkspace &other, std::string operation);
 
