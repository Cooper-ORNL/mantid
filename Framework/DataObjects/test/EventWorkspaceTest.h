--- conflicted
+++ resolved
@@ -149,13 +149,8 @@
     TS_ASSERT_EQUALS(ew->size(), (NUMBINS - 1) * NUMPIXELS);
 
     // Are the returned arrays the right size?
-<<<<<<< HEAD
-    const EventList el(ew->getEventList(1));
+    const EventList el(ew->getSpectrum(1));
     TS_ASSERT_EQUALS(el.readX().size(), NUMBINS);
-=======
-    const EventList el(ew->getSpectrum(1));
-    TS_ASSERT_EQUALS(el.constDataX().size(), NUMBINS);
->>>>>>> ec7bc5cb
     boost::scoped_ptr<MantidVec> Y(el.makeDataY());
     boost::scoped_ptr<MantidVec> E(el.makeDataE());
     TS_ASSERT_EQUALS(Y->size(), NUMBINS - 1);
@@ -227,17 +222,10 @@
     TS_ASSERT_EQUALS(ew->size(), 500);
 
     // Didn't set X? well all the histograms show a single bin
-<<<<<<< HEAD
-    const EventList el(ew->getEventList(1));
+    const EventList el(ew->getSpectrum(1));
     TS_ASSERT_EQUALS(el.readX().size(), 2);
     TS_ASSERT_EQUALS(el.readX()[0], 0.0);
     TS_ASSERT_EQUALS(el.readX()[1], std::numeric_limits<double>::min());
-=======
-    const EventList el(ew->getSpectrum(1));
-    TS_ASSERT_EQUALS(el.constDataX().size(), 2);
-    TS_ASSERT_EQUALS(el.constDataX()[0], 0.0);
-    TS_ASSERT_EQUALS(el.constDataX()[1], std::numeric_limits<double>::min());
->>>>>>> ec7bc5cb
     boost::scoped_ptr<MantidVec> Y(el.makeDataY());
     TS_ASSERT_EQUALS(Y->size(), 1);
     TS_ASSERT_EQUALS((*Y)[0], 0.0);
@@ -375,15 +363,9 @@
       xRef[i] = i * BIN_DELTA * 2;
 
     ew->setX(0, axis);
-<<<<<<< HEAD
-    const EventList el(ew->getEventList(0));
+    const EventList el(ew->getSpectrum(0));
     TS_ASSERT_EQUALS(el.readX()[0], 0);
     TS_ASSERT_EQUALS(el.readX()[1], BIN_DELTA * 2);
-=======
-    const EventList el(ew->getSpectrum(0));
-    TS_ASSERT_EQUALS(el.constDataX()[0], 0);
-    TS_ASSERT_EQUALS(el.constDataX()[1], BIN_DELTA * 2);
->>>>>>> ec7bc5cb
 
     // Are the returned arrays the right size?
     TS_ASSERT_EQUALS(el.readX().size(), NUMBINS / 2);
@@ -398,13 +380,8 @@
     TS_ASSERT_EQUALS((*Y)[NUMBINS / 2 - 2], 4);
 
     // But pixel 1 is the same, 2 events in the bin
-<<<<<<< HEAD
-    const EventList el1(ew->getEventList(1));
+    const EventList el1(ew->getSpectrum(1));
     TS_ASSERT_EQUALS(el1.readX()[1], BIN_DELTA * 1);
-=======
-    const EventList el1(ew->getSpectrum(1));
-    TS_ASSERT_EQUALS(el1.constDataX()[1], BIN_DELTA * 1);
->>>>>>> ec7bc5cb
     boost::scoped_ptr<MantidVec> Y1(el1.makeDataY());
     TS_ASSERT_EQUALS((*Y1)[1], 2);
   }
