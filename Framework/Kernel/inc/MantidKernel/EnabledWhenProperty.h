--- conflicted
+++ resolved
@@ -79,13 +79,6 @@
   EnabledWhenProperty(std::string otherPropName, ePropertyCriterion when,
                       std::string value = "");
 
-  /// Destructor
-<<<<<<< HEAD
-  virtual ~EnabledWhenProperty() = default;
-=======
-  ~EnabledWhenProperty() override;
->>>>>>> fa8a40d8
-
   //--------------------------------------------------------------------------------------------
   /** Does the validator fulfill the criterion based on the
    * other property values?
