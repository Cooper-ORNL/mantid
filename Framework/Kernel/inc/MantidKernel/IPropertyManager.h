// Mantid Repository : https://github.com/mantidproject/mantid
//
// Copyright &copy; 2007 ISIS Rutherford Appleton Laboratory UKRI,
//   NScD Oak Ridge National Laboratory, European Spallation Source,
//   Institut Laue - Langevin & CSNS, Institute of High Energy Physics, CAS
// SPDX - License - Identifier: GPL - 3.0 +
#pragma once

#include "MantidKernel/DllConfig.h"
#include "MantidKernel/IValidator.h"
#include "MantidKernel/NullValidator.h"
#include "MantidKernel/PropertyWithValue.h"

#ifndef Q_MOC_RUN
#include <memory>
#endif

#include <memory>
#include <stdexcept>
#include <string>
#include <type_traits>
#include <unordered_set>
#include <vector>

namespace Json {
class Value;
}

namespace Mantid {
namespace Types {
namespace Core {
class DateAndTime;
}
} // namespace Types
namespace Kernel {

class DataItem;
class IPropertySettings;
class OptionalBool;
class Property;
class PropertyManager;
class SplittingInterval;
template <typename T> class TimeSeriesProperty;
template <typename T> class Matrix;

/** @class IPropertyManager IPropertyManager.h Kernel/IPropertyManager.h

 Interface to PropertyManager

 @author Russell Taylor, Tessella Support Services plc
 @author Based on the Gaudi class PropertyMgr (see
 http://proj-gaudi.web.cern.ch/proj-gaudi/)
 @date 20/11/2007
 @author Roman Tolchenov, Tessella plc
 @date 02/03/2009
 */
class MANTID_KERNEL_DLL IPropertyManager {
public:
  virtual ~IPropertyManager() = default;

  /// Function to declare properties (i.e. store them)
  virtual void declareProperty(std::unique_ptr<Property> p,
                               const std::string &doc = "") = 0;

  /// Function to declare properties (i.e. store them)
  virtual void declareOrReplaceProperty(std::unique_ptr<Property> p,
                                        const std::string &doc = "") = 0;

  /** Add a property of the template type to the list of managed properties
   *  @param name :: The name to assign to the property
   *  @param value :: The initial value to assign to the property
   *  @param validator :: Pointer to the (optional) validator.
   *  @param doc :: The (optional) documentation string
   *  @param direction :: The (optional) direction of the property, in, out or
   * inout
   *  @throw Exception::ExistsError if a property with the given name already
   * exists
   *  @throw std::invalid_argument  if the name argument is empty
   */
  template <typename T>
  void
  declareProperty(const std::string &name, T value,
                  IValidator_sptr validator = std::make_shared<NullValidator>(),
                  const std::string &doc = "",
                  const unsigned int direction = Direction::Input) {
    std::unique_ptr<PropertyWithValue<T>> p =
        std::make_unique<PropertyWithValue<T>>(name, value, validator,
                                               direction);
    declareProperty(std::move(p), doc);
  }

  /** Add a property to the list of managed properties with no validator
   *  @param name :: The name to assign to the property
   *  @param value :: The initial value to assign to the property
   *  @param doc :: The documentation string
   *  @param direction :: The (optional) direction of the property, in
   * (default), out or inout
   *  @throw Exception::ExistsError if a property with the given name already
   * exists
   *  @throw std::invalid_argument  if the name argument is empty
   */
  template <typename T>
  void declareProperty(const std::string &name, T value, const std::string &doc,
                       const unsigned int direction = Direction::Input) {
    std::unique_ptr<PropertyWithValue<T>> p =
        std::make_unique<PropertyWithValue<T>>(
            name, value, std::make_shared<NullValidator>(), direction);
    declareProperty(std::move(p), doc);
  }

  /** Add a property of the template type to the list of managed properties
   *  @param name :: The name to assign to the property
   *  @param value :: The initial value to assign to the property
   *  @param direction :: The direction of the property, in, out or inout
   *  @throw Exception::ExistsError if a property with the given name already
   * exists
   *  @throw std::invalid_argument  if the name argument is empty
   */
  template <typename T>
  void declareProperty(const std::string &name, T value,
                       const unsigned int direction) {
    std::unique_ptr<PropertyWithValue<T>> p =
        std::make_unique<PropertyWithValue<T>>(
            name, value, std::make_shared<NullValidator>(), direction);
    declareProperty(std::move(p));
  }

  /** Specialised version of declareProperty template method to prevent the
   * creation of a
   *  PropertyWithValue of type const char* if an argument in quotes is passed
   * (it will be
   *  converted to a string). The validator, if provided, needs to be a string
   * validator.
   *  @param name :: The name to assign to the property
   *  @param value :: The initial value to assign to the property
   *  @param validator :: Pointer to the (optional) validator. Ownership will be
   * taken over.
   *  @param doc :: The (optional) documentation string
   *  @param direction :: The (optional) direction of the property, in, out or
   * inout
   *  @throw Exception::ExistsError if a property with the given name already
   * exists
   *  @throw std::invalid_argument  if the name argument is empty
   */
  void
  declareProperty(const std::string &name, const char *value,
                  IValidator_sptr validator = std::make_shared<NullValidator>(),
                  const std::string &doc = std::string(),
                  const unsigned int direction = Direction::Input) {
    // Simply call templated method, converting character array to a string
    declareProperty(name, std::string(value), std::move(validator), doc,
                    direction);
  }

  /** Specialised version of declareProperty template method to prevent the
   * creation of a
   *  PropertyWithValue of type const char* if an argument in quotes is passed
   * (it will be
   *  converted to a string). The validator, if provided, needs to be a string
   * validator.
   *  @param name :: The name to assign to the property
   *  @param value :: The initial value to assign to the property
   *  @param doc :: The (optional) documentation string
   *  @param validator :: Pointer to the (optional) validator. Ownership will be
   * taken over.
   *  @param direction :: The (optional) direction of the property, in, out or
   * inout
   *  @throw Exception::ExistsError if a property with the given name already
   * exists
   *  @throw std::invalid_argument  if the name argument is empty
   */
  void
  declareProperty(const std::string &name, const char *value,
                  const std::string &doc,
                  IValidator_sptr validator = std::make_shared<NullValidator>(),
                  const unsigned int direction = Direction::Input) {
    // Simply call templated method, converting character array to a string
    declareProperty(name, std::string(value), std::move(validator), doc,
                    direction);
  }

  /** Add a property of string type to the list of managed properties
   *  @param name :: The name to assign to the property
   *  @param value :: The initial value to assign to the property
   *  @param direction :: The direction of the property, in, out or inout
   *  @throw Exception::ExistsError if a property with the given name already
   * exists
   *  @throw std::invalid_argument  if the name argument is empty
   */
  void declareProperty(const std::string &name, const char *value,
                       const unsigned int direction) {
    declareProperty(name, std::string(value), std::make_shared<NullValidator>(),
                    "", direction);
  }

  /// Removes the property from management
  virtual void removeProperty(const std::string &name,
                              const bool delproperty = true) = 0;

  /** Sets all the declared properties from a string.
    @param propertiesString :: A list of name = value pairs separated by a
     semicolon
    @param ignoreProperties :: A set of names of any properties NOT to set
    from the propertiesArray
  */
  virtual void setPropertiesWithString(
      const std::string &propertiesString,
      const std::unordered_set<std::string> &ignoreProperties =
          std::unordered_set<std::string>()) = 0;

  /** Sets all properties from a string.
      @param propertiesJson :: A string of name = value pairs formatted
        as a json name value pair collection
      @param ignoreProperties :: A set of names of any properties NOT to set
      from the propertiesArray
      @param createMissing :: If the property does not exist then create it
   */
  virtual void
  setProperties(const std::string &propertiesJson,
                const std::unordered_set<std::string> &ignoreProperties =
                    std::unordered_set<std::string>(),
                bool createMissing = false) = 0;

  /** Sets all the properties from a json object
     @param jsonValue :: A json name value pair collection
     @param ignoreProperties :: A set of names of any properties NOT to set
     from the propertiesArray
     @param createMissing :: If the property does not exist then create it
  */
  virtual void
  setProperties(const ::Json::Value &jsonValue,
                const std::unordered_set<std::string> &ignoreProperties =
                    std::unordered_set<std::string>(),
                bool createMissing = false) = 0;

  /** Sets property value from a string
      @param name :: Property name
      @param value :: New property value
   */
  virtual void setPropertyValue(const std::string &name,
                                const std::string &value) = 0;

  /** Sets property value from a Json::Value
      @param name :: Property name
      @param value :: New property value
   */
  virtual void setPropertyValueFromJson(const std::string &name,
                                        const Json::Value &value) = 0;

  /// Set the value of a property by an index
  virtual void setPropertyOrdinal(const int &index,
                                  const std::string &value) = 0;

  /// Checks whether the named property is already in the list of managed
  /// property.
  virtual bool existsProperty(const std::string &name) const = 0;

  /// Validates all the properties in the collection
  virtual bool validateProperties() const = 0;
  /// Returns the number of properties under management
  virtual size_t propertyCount() const = 0;
  /// Get the value of a property as a string
  virtual std::string getPropertyValue(const std::string &name) const = 0;

  /// Get the list of managed properties.
  virtual const std::vector<Property *> &getProperties() const = 0;

  /** Templated method to set the value of a PropertyWithValue
   *  @param name :: The name of the property (case insensitive)
   *  @param value :: The value to assign to the property
   *  @throw Exception::NotFoundError If the named property is unknown
   *  @throw std::invalid_argument If an attempt is made to assign to a property
   * of different type
   */
  template <typename T>
  IPropertyManager *setProperty(const std::string &name, const T &value) {
    return doSetProperty(name, value);
  }

  /** Templated method to set the value of a PropertyWithValue from a
   * std::unique_ptr
   *  @param name :: The name of the property (case insensitive)
   *  @param value :: The value to assign to the property
   *  @throw Exception::NotFoundError If the named property is unknown
   *  @throw std::invalid_argument If an attempt is made to assign to a property
   * of different type
   */
  template <typename T>
  IPropertyManager *setProperty(const std::string &name,
                                std::unique_ptr<T> value) {
    setTypedProperty(
        name, std::move(value),
        std::is_convertible<std::unique_ptr<T>, std::shared_ptr<DataItem>>());
    this->afterPropertySet(name);
    return this;
  }

  /** Specialised version of setProperty template method to handle const char *
   *  @param name :: The name of the property (case insensitive)
   *  @param value :: The value to assign to the property
   *  @throw Exception::NotFoundError If the named property is unknown
   *  @throw std::invalid_argument If an attempt is made to assign to a property
   * of different type
   */
  IPropertyManager *setProperty(const std::string &name, const char *value) {
    this->setPropertyValue(name, std::string(value));
    return this;
  }

  /** Specialised version of setProperty template method to handle std::string
   *  @param name :: The name of the property (case insensitive)
   *  @param value :: The value to assign to the property
   *  @throw Exception::NotFoundError If the named property is unknown
   *  @throw std::invalid_argument If an attempt is made to assign to a property
   * of different type
   */
  IPropertyManager *setProperty(const std::string &name,
                                const std::string &value) {
    this->setPropertyValue(name, value);
    return this;
  }

  /// Update values of the existing properties.
  void updatePropertyValues(const IPropertyManager &other);

  /// Return the property manager serialized as a string.
  virtual std::string asString(bool withDefaultValues = false) const = 0;

  /// Return the property manager serialized as a json object.
  virtual ::Json::Value asJson(bool withDefaultValues = false) const = 0;

  void setPropertySettings(const std::string &name,
                           std::unique_ptr<IPropertySettings> settings);

  /** Set the group for a given property
   * @param name :: property name
   * @param group :: Name of the group it belongs to     */
  void setPropertyGroup(const std::string &name, const std::string &group) {
    Property *prop = getPointerToProperty(name);
    if (prop)
      prop->setGroup(group);
  }

  /// Get the list of managed properties in a given group.
  std::vector<Property *> getPropertiesInGroup(const std::string &group) const;

  virtual void filterByTime(const Types::Core::DateAndTime & /*start*/,
                            const Types::Core::DateAndTime & /*stop*/) = 0;
  virtual void
  splitByTime(std::vector<SplittingInterval> & /*splitter*/,
              std::vector<PropertyManager *> /* outputs*/) const = 0;
<<<<<<< HEAD
  virtual void
  filterByProperty(const TimeSeriesProperty<bool> & /*filter*/) = 0;
=======
  virtual void filterByProperty(const TimeSeriesProperty<bool> & /*filter*/,
                                const std::vector<std::string> &
                                /* excludedFromFiltering */) = 0;
>>>>>>> dff102b8

protected:
  /// Get a property by an index
  virtual Property *getPointerToPropertyOrdinal(const int &index) const = 0;

  /** Templated method to get the value of a property.
   *  No generic definition, only specialised ones. Although the definitions are
   * mostly the
   *  same, Visual Studio can't cope with
   *  @param name :: The name of the property (case insensitive)
   *  @return The value of the property
   *  @throw std::runtime_error If an attempt is made to assign a property to a
   * different type
   *  @throw Exception::NotFoundError If the property requested does not exist
   */
  template <typename T> T getValue(const std::string &name) const;

  /// Clears all properties under management
  virtual void clear() = 0;
  /// Override this method to perform a custom action right after a property was
  /// set.
  /// The argument is the property name. Default - do nothing.
  virtual void afterPropertySet(const std::string &) {}

  /// Utility class that enables the getProperty() method to effectively be
  /// templated on the return type
  struct MANTID_KERNEL_DLL TypedValue {
    /// Reference to the containing PropertyManager
    const IPropertyManager &pm;
    /// The name of the property desired
    const std::string prop;

    /// Constructor
    TypedValue(const IPropertyManager &p, const std::string &name)
        : pm(p), prop(name) {}

    // Unfortunately, MSVS2010 can't handle just having a single templated cast
    // operator T()
    // (it has problems with the string one). This operator is needed to convert
    // a TypedValue
    // into what we actually want. It can't even handle just having a
    // specialization for strings.
    // So we have to explicitly define an operator for each type of property
    // that we have.

    operator int16_t();
    operator uint16_t();
    operator int32_t();
    operator uint32_t();
    operator int64_t();
    operator uint64_t();
    operator OptionalBool();

#ifdef __APPLE__
    operator unsigned long();
#endif
    /// explicit specialization for bool()
    operator bool();
    /// explicit specialization for double()
    operator double();
    /// explicit specialization for std::string()
    operator std::string();
    /// explicit specialization for Property*()
    operator Property *();

    /// explicit specialization for std::vector
    template <typename T> operator std::vector<T>() {
      return pm.getValue<std::vector<T>>(prop);
    }
    /// explicit specialization for std::vector
    template <typename T> operator std::vector<std::vector<T>>() {
      return pm.getValue<std::vector<std::vector<T>>>(prop);
    }
    /// explicit specialization for std::shared_ptr
    template <typename T> operator std::shared_ptr<T>() {
      return pm.getValue<std::shared_ptr<T>>(prop);
    }
    /// explicit specialization for std::shared_ptr to const T
    template <typename T> operator std::shared_ptr<const T>() {
      return pm.getValue<std::shared_ptr<T>>(prop);
    }
    /// explicit version for Matrices
    template <typename T> operator Matrix<T>() {
      return pm.getValue<Matrix<T>>(prop);
    }
  };

public:
  /// Get the value of a property
  virtual TypedValue getProperty(const std::string &name) const = 0;
  /// Get a pointer to property by name
  virtual Property *getPointerToProperty(const std::string &name) const = 0;

private:
  /** Helper method to set the value of a PropertyWithValue
   *  @param name :: The name of the property (case insensitive)
   *  @param value :: The value to assign to the property
   *  @throw Exception::NotFoundError If the named property is unknown
   *  @throw std::invalid_argument If an attempt is made to assign to a property
   * of different type
   */
  template <typename T>
  IPropertyManager *doSetProperty(const std::string &name, const T &value) {
    setTypedProperty(name, value,
                     std::is_convertible<T, std::shared_ptr<DataItem>>());
    this->afterPropertySet(name);
    return this;
  }

  /** Helper method to set the value of a PropertyWithValue, variant for
   * shared_ptr types. This variant is required to enforce checks for complete
   * types, do not remove it.
   *  @param name :: The name of the property (case insensitive)
   *  @param value :: The value to assign to the property
   *  @throw Exception::NotFoundError If the named property is unknown
   *  @throw std::invalid_argument If an attempt is made to assign to a property
   * of different type
   */
  template <typename T>
  IPropertyManager *doSetProperty(const std::string &name,
                                  const std::shared_ptr<T> &value) {
    // CAREFUL: is_convertible has undefined behavior for incomplete types. If T
    // is forward-declared in the calling code, e.g., an algorithm that calls
    // setProperty, compilation and linking do work. However, the BEHAVIOR IS
    // UNDEFINED and the compiler will not complain, but things crash or go
    // wrong badly. To circumvent this we call `sizeof` here to force a compiler
    // error if T is an incomplete type.
    static_cast<void>(sizeof(T)); // DO NOT REMOVE, enforces complete type
    setTypedProperty(name, value, std::is_convertible<T *, DataItem *>());
    this->afterPropertySet(name);
    return this;
  }

  /**
   * Set a property value that is not convertible to a DataItem_sptr
   *  @param name :: The name of the property (case insensitive)
   *  @param value :: The value to assign to the property
   *  @throw Exception::NotFoundError If the named property is unknown
   *  @throw std::invalid_argument If an attempt is made to assign to a property
   * of different type
   */
  template <typename T>
  IPropertyManager *setTypedProperty(const std::string &name, const T &value,
                                     const std::false_type &) {
    PropertyWithValue<T> *prop =
        dynamic_cast<PropertyWithValue<T> *>(getPointerToProperty(name));
    if (prop) {
      *prop = value;
    } else {
      throw std::invalid_argument("Attempt to assign to property (" + name +
                                  ") of incorrect type");
    }
    return this;
  }
  /**
   * Set a property value that is convertible to a DataItem_sptr
   *  @param name :: The name of the property (case insensitive)
   *  @param value :: The value to assign to the property
   *  @throw Exception::NotFoundError If the named property is unknown
   *  @throw std::invalid_argument If an attempt is made to assign to a property
   * of different type
   */
  template <typename T>
  IPropertyManager *setTypedProperty(const std::string &name, const T &value,
                                     const std::true_type &) {
    // T is convertible to DataItem_sptr
    std::shared_ptr<DataItem> data = std::static_pointer_cast<DataItem>(value);
    std::string error = getPointerToProperty(name)->setDataItem(data);
    if (!error.empty()) {
      throw std::invalid_argument(error);
    }
    return this;
  }

  /**
   * Set a property value from std::unique_ptr that is convertible to a
   * DataItem_sptr
   *  @param name :: The name of the property (case insensitive)
   *  @param value :: The value to assign to the property
   *  @throw Exception::NotFoundError If the named property is unknown
   *  @throw std::invalid_argument If an attempt is made to assign to a property
   * of different type
   */
  template <typename T>
  IPropertyManager *setTypedProperty(const std::string &name,
                                     std::unique_ptr<T> value,
                                     const std::true_type &) {
    // T is convertible to DataItem_sptr
    std::shared_ptr<DataItem> data(std::move(value));
    std::string error = getPointerToProperty(name)->setDataItem(data);
    if (!error.empty()) {
      throw std::invalid_argument(error);
    }
    return this;
  }
};

} // namespace Kernel
} // namespace Mantid

/// A macro for defining getValue functions for new types. Puts them in the
/// Mantid::Kernel namespace so
/// the macro should be used outside of any namespace scope
#define DEFINE_IPROPERTYMANAGER_GETVALUE(type)                                 \
  namespace Mantid {                                                           \
  namespace Kernel {                                                           \
  template <>                                                                  \
  DLLExport type                                                               \
  IPropertyManager::getValue<type>(const std::string &name) const {            \
    PropertyWithValue<type> *prop =                                            \
        dynamic_cast<PropertyWithValue<type> *>(getPointerToProperty(name));   \
    if (prop) {                                                                \
      return *prop;                                                            \
    } else {                                                                   \
      std::string message = "Attempt to assign property " + name +             \
                            " to incorrect type. Expected type " #type;        \
      throw std::runtime_error(message);                                       \
    }                                                                          \
  }                                                                            \
  }                                                                            \
  }<|MERGE_RESOLUTION|>--- conflicted
+++ resolved
@@ -349,14 +349,10 @@
   virtual void
   splitByTime(std::vector<SplittingInterval> & /*splitter*/,
               std::vector<PropertyManager *> /* outputs*/) const = 0;
-<<<<<<< HEAD
-  virtual void
-  filterByProperty(const TimeSeriesProperty<bool> & /*filter*/) = 0;
-=======
+
   virtual void filterByProperty(const TimeSeriesProperty<bool> & /*filter*/,
                                 const std::vector<std::string> &
                                 /* excludedFromFiltering */) = 0;
->>>>>>> dff102b8
 
 protected:
   /// Get a property by an index
