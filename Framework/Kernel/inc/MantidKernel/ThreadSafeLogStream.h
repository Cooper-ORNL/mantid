--- conflicted
+++ resolved
@@ -62,12 +62,6 @@
   /// Constructor
   ThreadSafeLogStreamBuf(Poco::Logger &logger,
                          Poco::Message::Priority priority);
-  /// Destructor
-<<<<<<< HEAD
-  ~ThreadSafeLogStreamBuf() = default;
-=======
-  ~ThreadSafeLogStreamBuf() override;
->>>>>>> fa8a40d8
 
 public:
   int overflow(char c);
@@ -95,12 +89,6 @@
 public:
   /// Constructor
   ThreadSafeLogIOS(Poco::Logger &logger, Poco::Message::Priority priority);
-  /// Destructor
-<<<<<<< HEAD
-  ~ThreadSafeLogIOS() = default;
-=======
-  ~ThreadSafeLogIOS() override;
->>>>>>> fa8a40d8
   // Return a pointer to the stream buffer object
   Poco::LogStreamBuf *rdbuf();
 
@@ -137,12 +125,6 @@
   ThreadSafeLogStream(
       const std::string &loggerName,
       Poco::Message::Priority priority = Poco::Message::PRIO_INFORMATION);
-  /// Destroys the ThreadSafeLogStream.
-<<<<<<< HEAD
-  ~ThreadSafeLogStream() = default;
-=======
-  ~ThreadSafeLogStream() override;
->>>>>>> fa8a40d8
   /// Sets the priority for log messages to Poco::Message::PRIO_FATAL.
   ThreadSafeLogStream &fatal();
   /// Sets the priority for log messages to Poco::Message::PRIO_FATAL
