--- conflicted
+++ resolved
@@ -115,15 +115,8 @@
   }
 
   void tearDown() override {
-<<<<<<< HEAD
     for (auto & i : data) {
       delete i;
-      i = NULL;
-=======
-    for (size_t i = 0; i < data.size(); i++) {
-      delete data[i];
-      data[i] = nullptr;
->>>>>>> 2d8b8f3f
     }
   }
   void xest_nothing() {
