#ifndef MANTID_KERNEL_DATASERVICETEST_H_
#define MANTID_KERNEL_DATASERVICETEST_H_

#include "MantidKernel/DataService.h"
#include "MantidKernel/MultiThreaded.h"
#include <cxxtest/TestSuite.h>
#include <Poco/NObserver.h>
#include <boost/make_shared.hpp>
#include <mutex>

using namespace Mantid;
using namespace Mantid::Kernel;

/// A simple data service
class FakeDataService : public DataService<int> {
public:
  FakeDataService() : DataService<int>("FakeDataService") {}
};

class DataServiceTest : public CxxTest::TestSuite {
private:
  // A data service storing an int
  FakeDataService svc;

  int notificationFlag; // A flag to help with testing notifications
  std::vector<int> vector;
  std::mutex m_vectorMutex;

public:
  static DataServiceTest *createSuite() { return new DataServiceTest(); }
  static void destroySuite(DataServiceTest *suite) { delete suite; }

  void setUp() override {
    svc.clear();
    notificationFlag = 0;
    ConfigService::Instance().setString("MantidOptions.InvisibleWorkspaces",
                                        "0");
  }

  // Handler for an observer, called each time an object is added
  void handleAddNotification(
      const Poco::AutoPtr<FakeDataService::AddNotification> &) {
    std::lock_guard<std::mutex> _lock(m_vectorMutex);
    vector.push_back(123);
    ++notificationFlag;
  }

  void test_add() {
    Poco::NObserver<DataServiceTest, FakeDataService::AddNotification> observer(
        *this, &DataServiceTest::handleAddNotification);
    svc.notificationCenter.addObserver(observer);

    TS_ASSERT_EQUALS(svc.size(), 0);
    auto one = boost::make_shared<int>(1);

    // Add and check that it is in there
    TS_ASSERT_THROWS_NOTHING(svc.add("one", one););
    TS_ASSERT_EQUALS(svc.size(), 1);
    TS_ASSERT(svc.doesExist("one"));
    TS_ASSERT(svc.retrieve("one") == one);

    // Same object can go in with different name
    svc.add("anotherOne", one);
    TS_ASSERT_EQUALS(svc.retrieve("anotherOne"), one);

    // Can't re-add the same name
    TS_ASSERT_THROWS(svc.add("one", one), std::runtime_error);
    // Can't add blank name
    TS_ASSERT_THROWS(svc.add("", one), std::runtime_error);
    // Can't add empty pointer
    TS_ASSERT_THROWS(svc.add("Null", boost::shared_ptr<int>()),
                     std::runtime_error);

    svc.add("__hidden", boost::make_shared<int>(99));
    TS_ASSERT_EQUALS(notificationFlag, 3)
    svc.notificationCenter.removeObserver(observer);
  }

  void handlePreDeleteNotification(const Poco::AutoPtr<
      FakeDataService::PreDeleteNotification> &notification) {
    TS_ASSERT_EQUALS(notification->objectName(), "one");
    TS_ASSERT_EQUALS(*notification->object(), 1);
    ++notificationFlag;
  }

  void handlePostDeleteNotification(const Poco::AutoPtr<
      FakeDataService::PostDeleteNotification> &notification) {
    TS_ASSERT_EQUALS(notification->objectName(), "one");
    ++notificationFlag;
  }

  void test_remove() {
    Poco::NObserver<DataServiceTest, FakeDataService::PreDeleteNotification>
        observer(*this, &DataServiceTest::handlePreDeleteNotification);
    svc.notificationCenter.addObserver(observer);
    Poco::NObserver<DataServiceTest, FakeDataService::PreDeleteNotification>
        postobserver(*this, &DataServiceTest::handlePreDeleteNotification);
    svc.notificationCenter.addObserver(postobserver);
    TS_ASSERT_THROWS_NOTHING(svc.add("one", boost::make_shared<int>(1)););
    TS_ASSERT_EQUALS(svc.size(), 1);
    TS_ASSERT_THROWS_NOTHING(
        svc.remove("two")); // Nothing happens if the workspace isn't there
    TS_ASSERT_THROWS_NOTHING(svc.remove("one"));
    TS_ASSERT_EQUALS(svc.size(), 0);
    TS_ASSERT_EQUALS(notificationFlag, 2);
    svc.notificationCenter.removeObserver(observer);
    svc.notificationCenter.removeObserver(postobserver);
  }

  void test_addOrReplace() {
    TS_ASSERT_EQUALS(svc.size(), 0);
    TS_ASSERT_THROWS_NOTHING(svc.add("one", boost::make_shared<int>(1)););
    TS_ASSERT_EQUALS(svc.size(), 1);

    // Does it replace?
    boost::shared_ptr<int> two = boost::make_shared<int>(2);
    TS_ASSERT_THROWS_NOTHING(svc.addOrReplace("one", two););
    TS_ASSERT_EQUALS(svc.size(), 1);
    TS_ASSERT(svc.doesExist("one"));

    // Was the name replaced? One equals two, what funny math!!!
    TS_ASSERT(svc.retrieve("one") == two);
    TS_ASSERT_EQUALS(*svc.retrieve("one"), 2);

    // Can't add blank names
    TS_ASSERT_THROWS(svc.addOrReplace("", two), std::runtime_error);
    // Can't add empty pointer
    TS_ASSERT_THROWS(svc.addOrReplace("one", boost::shared_ptr<int>()),
                     std::runtime_error);
  }

  void handleAfterReplaceNotification(
      const Poco::AutoPtr<FakeDataService::AfterReplaceNotification> &) {
    ++notificationFlag;
  }

  void handleRenameNotification(
      const Poco::AutoPtr<FakeDataService::RenameNotification> &) {
    ++notificationFlag;
  }

  void test_rename() {
    Poco::NObserver<DataServiceTest, FakeDataService::AfterReplaceNotification>
        observer(*this, &DataServiceTest::handleAfterReplaceNotification);
    svc.notificationCenter.addObserver(observer);
    Poco::NObserver<DataServiceTest, FakeDataService::RenameNotification>
        observer2(*this, &DataServiceTest::handleRenameNotification);
    svc.notificationCenter.addObserver(observer2);

    auto one = boost::make_shared<int>(1);
    auto two = boost::make_shared<int>(2);
    svc.add("One", one);
    svc.add("Two", two);
    TS_ASSERT_EQUALS(svc.size(), 2);

    TSM_ASSERT_THROWS_NOTHING("Nothing should happen if the names match",
                              svc.rename("One", "One"));
    TSM_ASSERT_THROWS_NOTHING("Should be just a warning if object not there",
                              svc.rename("NotThere", "NewName"));

    svc.rename(
        "one",
        "anotherOne"); // Note: Rename is case-insensitive on the old name
    TS_ASSERT_EQUALS(svc.size(), 2);
    TSM_ASSERT_THROWS("One should have been renamed to anotherOne",
                      svc.retrieve("one"), Exception::NotFoundError);
    TSM_ASSERT_EQUALS("One should have been renamed to anotherOne",
                      svc.retrieve("anotherOne"), one);

    TSM_ASSERT_EQUALS("The observers should have been called 2 times in total",
                      notificationFlag, 2);

    svc.rename("Two", "anotherOne");
    TS_ASSERT_EQUALS(svc.size(), 1);
    TSM_ASSERT_THROWS("Two should have been renamed to anotherOne",
                      svc.retrieve("two"), Exception::NotFoundError);
    TSM_ASSERT_EQUALS("Two should have been renamed to anotherOne",
                      svc.retrieve("anotherOne"), two);
    TSM_ASSERT_EQUALS("The observers should have been called 4 times in total",
                      notificationFlag, 4);

    svc.notificationCenter.removeObserver(observer);
    svc.notificationCenter.removeObserver(observer2);

    TS_ASSERT_THROWS(svc.rename("anotherOne", ""), std::runtime_error);
    TSM_ASSERT_THROWS_NOTHING("'AnotherOne' should still be there",
                              svc.retrieve("anotherOne"));
  }

  void handleClearNotification(
      const Poco::AutoPtr<FakeDataService::ClearNotification> &) {
    ++notificationFlag;
  }

  void test_clear() {
    svc.add("something", boost::make_shared<int>(10));
    TSM_ASSERT_LESS_THAN("Size should be 1", 0, svc.size());
    svc.clear();
    TSM_ASSERT_EQUALS("DataService should be empty", svc.size(), 0);
    TSM_ASSERT("handleClearNotification should not have been called",
               !notificationFlag);
    Poco::NObserver<DataServiceTest, FakeDataService::ClearNotification>
        observer(*this, &DataServiceTest::handleClearNotification);
    svc.notificationCenter.addObserver(observer);
    svc.add("something", boost::make_shared<int>(10));
    svc.clear();
    TSM_ASSERT_EQUALS("DataService should be empty", svc.size(), 0);
    TSM_ASSERT("handleClearNotification should have been called",
               notificationFlag);
    svc.notificationCenter.removeObserver(observer);
  }

  void test_retrieve_and_doesExist() {
    auto one = boost::make_shared<int>(1);
    svc.add("one", one);

    TS_ASSERT_EQUALS(svc.retrieve("one"), one);
    TSM_ASSERT_EQUALS("Retrieval should be case-insensitive",
                      svc.retrieve("oNE"), one);
    TS_ASSERT_THROWS(svc.retrieve("NOTone"), Exception::NotFoundError);

    TS_ASSERT(svc.doesExist("one"));
    TSM_ASSERT("doesExist should be case-insensitive", svc.doesExist("oNE"));
    TS_ASSERT(!svc.doesExist("NOTone"));
  }

  void test_size() {
    TS_ASSERT_EQUALS(svc.size(), 0);
    svc.add("something", boost::make_shared<int>(-1));
    TS_ASSERT_EQUALS(svc.size(), 1);
    svc.add("__hidden", boost::make_shared<int>(1));
    TSM_ASSERT_EQUALS("Hidden workspaces should not be counted", svc.size(), 1);

    ConfigService::Instance().setString("MantidOptions.InvisibleWorkspaces",
                                        "1");
    TS_ASSERT_EQUALS(svc.size(), 2);
  }

  void test_getObjectNames_and_getObjects() {
    auto one = boost::make_shared<int>(1);
    auto two = boost::make_shared<int>(2);
    auto three = boost::make_shared<int>(3);
    svc.add("One", one);
    svc.add("Two", two);
    svc.add("TwoAgain",
            two); // Same pointer again - should appear twice in getObjects()
    svc.add("__Three", three);

    auto names = svc.getObjectNames();
    auto objects = svc.getObjects();
    TSM_ASSERT_EQUALS("Hidden entries should not be returned", names.size(), 3);
    TSM_ASSERT_EQUALS("Hidden entries should not be returned", objects.size(),
                      3);
    TS_ASSERT_DIFFERS(std::find(names.cbegin(), names.cend(), "One"),
                      names.end());
    TS_ASSERT_DIFFERS(std::find(names.cbegin(), names.cend(), "Two"),
                      names.end());
    TS_ASSERT_DIFFERS(std::find(names.cbegin(), names.cend(), "TwoAgain"),
                      names.end());
    TS_ASSERT_EQUALS(std::find(names.cbegin(), names.cend(), "__Three"),
                     names.end());
    TSM_ASSERT_EQUALS("Hidden entries should not be returned",
                      std::find(names.cbegin(), names.cend(), "__Three"),
                      names.end());
    //TS_ASSERT_EQUALS(objects.at(0), one);
    //TS_ASSERT_EQUALS(objects.at(1), two);
    //TS_ASSERT_EQUALS(objects.at(2), two);

    auto allNamesSize = svc.getObjectNames().size();
    ConfigService::Instance().setString("MantidOptions.InvisibleWorkspaces",
                                        "1");
    TS_ASSERT_EQUALS(allNamesSize, 3)
    names = svc.getObjectNames();
    objects = svc.getObjects();
    TS_ASSERT_EQUALS(names.size(), 4);
    TS_ASSERT_EQUALS(objects.size(), 4);
<<<<<<< HEAD
    TS_ASSERT_DIFFERS(std::find(names.cbegin(), names.cend(), "__Three"),
                      names.end());
    //TS_ASSERT_EQUALS(objects.at(3), three);
=======
    auto cit = std::find(names.cbegin(), names.cend(), "__Three");
    TS_ASSERT_DIFFERS(cit, names.cend());
    TS_ASSERT_EQUALS(objects.at(std::distance(names.cbegin(), cit)), three);
>>>>>>> 07a98d2c
  }

  void test_sortedAndHiddenGetNames() {
    auto one = boost::make_shared<int>(1);
    auto two = boost::make_shared<int>(2);
    auto three = boost::make_shared<int>(3);
    auto four = boost::make_shared<int>(4);
    // This time add them in a random order
    svc.add("One", one);
    svc.add("__Three", three);
    svc.add("Four", four);
    svc.add("Two", two);

    typedef Mantid::Kernel::DataServiceSort sortedEnum;
    typedef Mantid::Kernel::DataServiceHidden hiddenEnum;

    // First assert that sort does not impact size
    TS_ASSERT_EQUALS(svc.getObjectNames(sortedEnum::Sorted).size(),
                     svc.getObjectNames(sortedEnum::Unsorted).size());

    // Get unsorted and sort the manually
    auto sortReference = svc.getObjectNames();
    std::sort(sortReference.begin(), sortReference.end());

    TS_ASSERT_EQUALS(svc.getObjectNames(sortedEnum::Sorted), sortReference);

    // Next assert that Hidden flags behave
    TS_ASSERT_EQUALS(
        svc.getObjectNames(sortedEnum::Unsorted, hiddenEnum::Exclude).size(),
        3);

    TS_ASSERT_EQUALS(
        svc.getObjectNames(sortedEnum::Unsorted, hiddenEnum::Include).size(),
        4);
  }

  void test_threadSafety() {
    // This starts observing the notifications of "add"
    Poco::NObserver<DataServiceTest, FakeDataService::AddNotification> observer(
        *this, &DataServiceTest::handleAddNotification);
    svc.notificationCenter.addObserver(observer);
    vector.clear();

    svc.add("object1", boost::make_shared<int>(12345));

    int num = 5000;
    PARALLEL_FOR_NO_WSP_CHECK()
    for (int i = 0; i < num; i++) {
      boost::shared_ptr<int> object = boost::make_shared<int>(i);
      std::ostringstream mess;
      mess << "item" << i;

      // Adding/replacing some items
      svc.addOrReplace(mess.str(), object);

      // And retrieving some at the same time
      boost::shared_ptr<int> retrieved = svc.retrieve("object1");
      TS_ASSERT_EQUALS(*retrieved, 12345);

      // Also add then remove another object
      std::string otherName = "other_" + mess.str();
      boost::shared_ptr<int> other = boost::make_shared<int>(i);
      svc.add(otherName, other);
      svc.remove(otherName);
    }

    TS_ASSERT_EQUALS(svc.size(), size_t(num + 1));
    // Vector was append twice per loop
    TS_ASSERT_EQUALS(vector.size(), size_t(num * 2 + 1));

    // Try a few random items, check that they are there
    TS_ASSERT_EQUALS(*svc.retrieve("item19"), 19);
    TS_ASSERT_EQUALS(*svc.retrieve("item765"), 765);
    TS_ASSERT_EQUALS(*svc.retrieve("item2345"), 2345);
  }

  void test_prefixToHide() {
    TS_ASSERT_EQUALS(FakeDataService::prefixToHide(), "__");
  }

  void test_isHiddenDataServiceObject() {
    TS_ASSERT(FakeDataService::isHiddenDataServiceObject("__hidden"));
    TS_ASSERT(FakeDataService::isHiddenDataServiceObject("__HIDDEN"));
    TS_ASSERT(!FakeDataService::isHiddenDataServiceObject("NotHidden"));
    TS_ASSERT(!FakeDataService::isHiddenDataServiceObject("_NotHidden"));
    TS_ASSERT(!FakeDataService::isHiddenDataServiceObject("NotHidden__"));
    TS_ASSERT(!FakeDataService::isHiddenDataServiceObject("Not__Hidden"));
  }

  void test_showingHiddenObjects() {
    TS_ASSERT(!FakeDataService::showingHiddenObjects());
    ConfigService::Instance().setString("MantidOptions.InvisibleWorkspaces",
                                        "1");
    TS_ASSERT(FakeDataService::showingHiddenObjects());
    // Check behaviour if it's set to some invalid values
    ConfigService::Instance().setString("MantidOptions.InvisibleWorkspaces",
                                        "invalid");
    TS_ASSERT(!FakeDataService::showingHiddenObjects());
    ConfigService::Instance().setString("MantidOptions.InvisibleWorkspaces",
                                        "-1");
    TS_ASSERT(!FakeDataService::showingHiddenObjects());
    ConfigService::Instance().setString("MantidOptions.InvisibleWorkspaces",
                                        "2");
    TS_ASSERT(!FakeDataService::showingHiddenObjects());
    ConfigService::Instance().setString("MantidOptions.InvisibleWorkspaces",
                                        "^~");
    TS_ASSERT(!FakeDataService::showingHiddenObjects());
  }
};

#endif /* MANTID_KERNEL_DATASERVICETEST_H_ */<|MERGE_RESOLUTION|>--- conflicted
+++ resolved
@@ -274,15 +274,9 @@
     objects = svc.getObjects();
     TS_ASSERT_EQUALS(names.size(), 4);
     TS_ASSERT_EQUALS(objects.size(), 4);
-<<<<<<< HEAD
-    TS_ASSERT_DIFFERS(std::find(names.cbegin(), names.cend(), "__Three"),
-                      names.end());
-    //TS_ASSERT_EQUALS(objects.at(3), three);
-=======
     auto cit = std::find(names.cbegin(), names.cend(), "__Three");
     TS_ASSERT_DIFFERS(cit, names.cend());
     TS_ASSERT_EQUALS(objects.at(std::distance(names.cbegin(), cit)), three);
->>>>>>> 07a98d2c
   }
 
   void test_sortedAndHiddenGetNames() {
