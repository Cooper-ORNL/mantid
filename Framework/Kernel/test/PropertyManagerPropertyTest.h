--- conflicted
+++ resolved
@@ -139,13 +139,6 @@
     TS_ASSERT_EQUALS(globalMgr->asString(true), prop.value());
   }
 
-<<<<<<< HEAD
-  void test_Empty_Property_Value_Returns_Empty_String_As_Value() {
-    using Mantid::Kernel::PropertyManager;
-
-    PropertyManagerProperty pmap("Test");
-    TS_ASSERT_EQUALS("", pmap.value());
-=======
   void test_getDefault_Returns_Empty_String_For_Empty_Default() {
     PropertyManagerProperty prop("PMDSTest");
     TS_ASSERT_EQUALS("", prop.getDefault());
@@ -155,7 +148,13 @@
     auto mgr = createPropMgrWithInt();
     PropertyManagerProperty prop("PMDSTest", mgr);
     TS_ASSERT_EQUALS(mgr->asString(true), prop.getDefault());
->>>>>>> 6514ee1d
+  }
+
+  void test_Empty_Property_Value_Returns_Empty_String_As_Value() {
+    using Mantid::Kernel::PropertyManager;
+
+    PropertyManagerProperty pmap("Test");
+    TS_ASSERT_EQUALS("", pmap.value());
   }
 
   //----------------------------------------------------------------------------
