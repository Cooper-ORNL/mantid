--- conflicted
+++ resolved
@@ -511,17 +511,11 @@
 
   // extract log and hdf file
   const std::vector<std::string> &files = tarFile.files();
-<<<<<<< HEAD
-  for (const auto &file : files)
-    if (file.rfind(".hdf") == file.length() - 4) {
-      tarFile.select(file.c_str());
-=======
 
   int64_t fileSize = 0;
   for (auto itr = files.begin(); itr != files.end(); ++itr)
     if (itr->rfind(".hdf") == itr->length() - 4) {
       tarFile.select(itr->c_str());
->>>>>>> 9e47fc0d
       fileSize = tarFile.selected_size();
       break;
     }
