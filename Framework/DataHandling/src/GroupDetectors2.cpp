--- conflicted
+++ resolved
@@ -1112,121 +1112,6 @@
   return outIndex;
 }
 
-<<<<<<< HEAD
-=======
-/**
-*  Only to be used if the KeepUnGrouped property is true, moves the spectra that
-* were not selected
-*  to be in a group to the end of the output spectrum
-*  @param unGroupedSet :: list of WORKSPACE indexes that were included in a
-* group
-*  @param inputWS :: user selected input workspace for the algorithm
-*  @param outputWS :: user selected output workspace for the algorithm
-*  @param outIndex :: the next spectra index available after the grouped spectra
-*/
-void GroupDetectors2::moveOthers(const std::set<int64_t> &unGroupedSet,
-                                 API::MatrixWorkspace_const_sptr inputWS,
-                                 API::MatrixWorkspace_sptr outputWS,
-                                 size_t outIndex) {
-  g_log.debug() << "Starting to copy the ungrouped spectra\n";
-  double prog4Copy = (1. - 1. * static_cast<double>(m_FracCompl)) /
-                     static_cast<double>(unGroupedSet.size());
-
-  // go thorugh all the spectra in the input workspace
-  for (auto copyFrIt : unGroupedSet) {
-    if (copyFrIt == USED)
-      continue; // Marked as not to be used
-    size_t sourceIndex = static_cast<size_t>(copyFrIt);
-
-    // The input spectrum we'll copy
-    const ISpectrum *inputSpec = inputWS->getSpectrum(sourceIndex);
-
-    // Destination of the copying
-    ISpectrum *outputSpec = outputWS->getSpectrum(outIndex);
-
-    // Copy the data
-    outputSpec->dataX() = inputSpec->dataX();
-    outputSpec->dataY() = inputSpec->dataY();
-    outputSpec->dataE() = inputSpec->dataE();
-
-    // Spectrum numbers etc.
-    outputSpec->setSpectrumNo(inputSpec->getSpectrumNo());
-    outputSpec->clearDetectorIDs();
-    outputSpec->addDetectorIDs(inputSpec->getDetectorIDs());
-
-    // go to the next free index in the output workspace
-    outIndex++;
-    // make regular progress reports and check for cancelling the algorithm
-    if (outIndex % INTERVAL == 0) {
-      m_FracCompl += INTERVAL * prog4Copy;
-      if (m_FracCompl > 1.0) {
-        m_FracCompl = 1.0;
-      }
-      progress(m_FracCompl);
-      interruption_point();
-    }
-  }
-
-  g_log.debug() << name() << " copied " << unGroupedSet.size() - 1
-                << " ungrouped spectra\n";
-}
-
-/**
-*  Only to be used if the KeepUnGrouped property is true, moves the spectra that
-* were not selected
-*  to be in a group to the end of the output spectrum
-*  @param unGroupedSet :: list of WORKSPACE indexes that were included in a
-* group
-*  @param inputWS :: user selected input workspace for the algorithm
-*  @param outputWS :: user selected output workspace for the algorithm
-*  @param outIndex :: the next spectra index available after the grouped spectra
-*/
-void GroupDetectors2::moveOthersEvent(
-    const std::set<int64_t> &unGroupedSet,
-    DataObjects::EventWorkspace_const_sptr inputWS,
-    DataObjects::EventWorkspace_sptr outputWS, size_t outIndex) {
-  g_log.debug() << "Starting to copy the ungrouped spectra\n";
-  double prog4Copy = (1. - 1. * static_cast<double>(m_FracCompl)) /
-                     static_cast<double>(unGroupedSet.size());
-
-  // go thorugh all the spectra in the input workspace
-  for (auto copyFrIt : unGroupedSet) {
-    if (copyFrIt == USED)
-      continue; // Marked as not to be used
-    size_t sourceIndex = static_cast<size_t>(copyFrIt);
-
-    // The input spectrum we'll copy
-    const EventList &inputSpec = inputWS->getEventList(sourceIndex);
-
-    // Destination of the copying
-    EventList &outputSpec = outputWS->getEventList(outIndex);
-
-    // Copy the data
-    outputSpec += inputSpec;
-
-    // Spectrum numbers etc.
-    outputSpec.setSpectrumNo(inputSpec.getSpectrumNo());
-    outputSpec.clearDetectorIDs();
-    outputSpec.addDetectorIDs(inputSpec.getDetectorIDs());
-
-    // go to the next free index in the output workspace
-    outIndex++;
-    // make regular progress reports and check for cancelling the algorithm
-    if (outIndex % INTERVAL == 0) {
-      m_FracCompl += INTERVAL * prog4Copy;
-      if (m_FracCompl > 1.0) {
-        m_FracCompl = 1.0;
-      }
-      progress(m_FracCompl);
-      interruption_point();
-    }
-  }
-
-  g_log.debug() << name() << " copied " << unGroupedSet.size() - 1
-                << " ungrouped spectra\n";
-}
-
->>>>>>> cc84f29a
 // RangeHelper
 /** Expands any ranges in the input string of non-negative integers, eg. "1 3-5
 * 4" -> "1 3 4 5 4"
