--- conflicted
+++ resolved
@@ -79,27 +79,7 @@
     TableRow row = ws->getRow(rowIndex);
     for (size_t columnIndex = 0; columnIndex < columnHeadings.size();
          columnIndex++) {
-<<<<<<< HEAD
       if (ws->getColumn(columnIndex)->type() != "str") {
-=======
-      if (columnIndex == columnHeadings.size() - 2) {
-        std::string groupHeading = columnHeadings[columnIndex];
-        if (ws->getColumn(groupHeading)->type() != "int") {
-          file.close();
-          int error = remove(filename.c_str());
-          if (error == 0)
-            throw std::runtime_error(groupHeading + " column must be of type "
-                                                    "\"int\". The TBL file "
-                                                    "will not be saved.");
-          else
-            throw std::runtime_error(
-                "Saving TBL was unsuccessful, " + groupHeading +
-                " column must be of type \"int\". Removal of " + filename +
-                " failed, please check that this file exists.");
-        } else
-          writeVal<int>(row.Int(columnIndex), file);
-      } else if (ws->getColumn(columnIndex)->type() != "str") {
->>>>>>> cc816043
         file.close();
         int error = remove(filename.c_str());
         if (error == 0)
