#include "MantidAlgorithms/ConvertAxisByFormula.h"
#include "MantidAPI/CommonBinsValidator.h"
#include "MantidAPI/GeometryInfoFactory.h"
#include "MantidAPI/GeometryInfo.h"
#include "MantidAPI/RefAxis.h"
#include "MantidAPI/SpectraAxis.h"
#include "MantidGeometry/muParser_Silent.h"
#include "MantidKernel/ListValidator.h"
#include "MantidKernel/PhysicalConstants.h"
#include "MantidKernel/UnitFactory.h"

#include <boost/shared_ptr.hpp>
#include <boost/make_shared.hpp>
#include <sstream>
#include <algorithm>

namespace Mantid {
namespace Algorithms {

using namespace Kernel;
using namespace API;

// Register the class into the algorithm factory
DECLARE_ALGORITHM(ConvertAxisByFormula)

const std::string ConvertAxisByFormula::name() const {
  return ("ConvertAxisByFormula");
}

int ConvertAxisByFormula::version() const { return (1); }

const std::string ConvertAxisByFormula::category() const {
  return "Transforms\\Axes";
}

/** Initialisation method. Declares properties to be used in algorithm.
*
*/
void ConvertAxisByFormula::init() {
  declareProperty(make_unique<WorkspaceProperty<MatrixWorkspace>>(
                      "InputWorkspace", "", Direction::Input),
                  "Name of the input workspace");
  declareProperty(make_unique<WorkspaceProperty<MatrixWorkspace>>(
                      "OutputWorkspace", "", Direction::Output),
                  "Name of the output workspace");

  std::vector<std::string> axisOptions;
  axisOptions.emplace_back("X");
  axisOptions.emplace_back("Y");
  declareProperty("Axis", "X",
                  boost::make_shared<StringListValidator>(axisOptions),
                  "The axis to modify");

  declareProperty("Formula", "", "The formula to use to convert the values, x "
                                 "or y may be used to refer to the axis "
                                 "values.  l1, l2, twotheta and signedtwotheta"
                                 "may be used to provide values from the "
                                 "instrument geometry.");
  declareProperty(
      "AxisTitle", "",
      "The label of he new axis. If not set then the title will not change.");
  declareProperty(
      "AxisUnits", "",
      "The units of the new axis. If not set then the unit will not change");
}

/** Execution of the algorithm
*
*/
void ConvertAxisByFormula::exec() {
  // get the property values
  MatrixWorkspace_sptr inputWs = getProperty("InputWorkspace");
  std::string axis = getProperty("Axis");
  std::string formula = getProperty("Formula");
  std::string axisTitle = getProperty("AxisTitle");
  std::string axisUnits = getProperty("AxisUnits");

  // Just overwrite if the change is in place
  MatrixWorkspace_sptr outputWs = getProperty("OutputWorkspace");
  if (outputWs != inputWs) {
    IAlgorithm_sptr duplicate =
        createChildAlgorithm("CloneWorkspace", 0.0, 0.6);
    duplicate->initialize();
    duplicate->setProperty<Workspace_sptr>(
        "InputWorkspace", boost::dynamic_pointer_cast<Workspace>(inputWs));
    duplicate->execute();
    Workspace_sptr temp = duplicate->getProperty("OutputWorkspace");
    outputWs = boost::dynamic_pointer_cast<MatrixWorkspace>(temp);

    setProperty("OutputWorkspace", outputWs);
  }

  // Get the axes - assume X
  Axis *axisPtr = outputWs->getAxis(0);
  Axis *otherAxisPtr = outputWs->getAxis(1);
  if (axis == "Y") {
    std::swap(axisPtr, otherAxisPtr);
  }

  if (!axisPtr->isNumeric()) {
    throw std::invalid_argument("This algorithm only operates on numeric axes");
  }

  bool isRaggedBins = false;
  bool isRefAxis = false;
  RefAxis *refAxisPtr = dynamic_cast<RefAxis *>(axisPtr);
  if (refAxisPtr != nullptr) {
    CommonBinsValidator sameBins;
    if (sameBins.isValid(outputWs) != "") {
      isRaggedBins = true;
    }
    isRefAxis = true;
  }

  // validate - if formula contains geometry variables then the other axis must
  // be a spectraAxis
  SpectraAxis *spectrumAxisPtr = dynamic_cast<SpectraAxis *>(otherAxisPtr);
  std::vector<Variable_ptr> variables;
  variables.reserve(8);
  // axis value lookups
  variables.push_back(boost::make_shared<Variable>("x", false));
  variables.push_back(boost::make_shared<Variable>("X", false));
  variables.push_back(boost::make_shared<Variable>("y", false));
  variables.push_back(boost::make_shared<Variable>("Y", false));
  // geometry lookups
  variables.push_back(boost::make_shared<Variable>("twotheta", true));
  variables.push_back(boost::make_shared<Variable>("signedtwotheta", true));
  variables.push_back(boost::make_shared<Variable>("l1", true));
  variables.push_back(boost::make_shared<Variable>("l2", true));

<<<<<<< HEAD
  bool isGeometryRequired = false;
  for (auto variablesIter = variables.begin();
       variablesIter != variables.end();) {
    if (formula.find((*variablesIter)->name) != std::string::npos) {
      if ((*variablesIter)->isGeometric) {
        if (!spectrumAxisPtr) {
          throw std::invalid_argument("To use geometry values in the equation, "
                                      "the axis not being converted must be a "
                                      "Spectra Axis.");
=======
        auto xVals = outputWs->refX(0);
        Progress prog(this, 0.6, 1.0, numberOfSpectra_i);
        PARALLEL_FOR1(outputWs)
        for (int64_t j = 1; j < numberOfSpectra_i; ++j) {
          PARALLEL_START_INTERUPT_REGION
          outputWs->setX(j, xVals);
          prog.report();
          PARALLEL_END_INTERUPT_REGION
        }
        PARALLEL_CHECK_INTERUPT_REGION
      } else {
        size_t axisLength = axisPtr->length();
        for (size_t i = 0; i < axisLength; ++i) {
          // cppcheck cannot see that this is used by reference by muparser
          // cppcheck-suppress unreadVariable
          axisValue = axisPtr->getValue(i);
          double result = p.Eval();
          axisPtr->setValue(i, result);
>>>>>>> b35d22d6
        }
        isGeometryRequired = true;
      }
      ++variablesIter;
    } else {
      // remove those that are not used
      variablesIter = variables.erase(variablesIter);
    }
  }

  // Create muparser
  mu::Parser p;
  try {
    // set parameter lookups for the axis value
    for (auto variable : variables) {
      p.DefineVar(variable->name, &(variable->value));
    }
    // set some constants
    double pi = M_PI;
    p.DefineVar("pi", &pi);
    double h = PhysicalConstants::h;
    p.DefineVar("h", &h);
    double hBar = PhysicalConstants::h_bar;
    p.DefineVar("h_bar", &hBar);
    double g = PhysicalConstants::g;
    p.DefineVar("g", &g);
    double mN = PhysicalConstants::NeutronMass;
    p.DefineVar("mN", &mN);
    double mNAMU = PhysicalConstants::NeutronMassAMU;
    p.DefineVar("mNAMU", &mNAMU);

    p.SetExpr(formula);
  } catch (mu::Parser::exception_type &e) {
    std::stringstream ss;
    ss << "Cannot process the formula"
       << ". Muparser error message is: " << e.GetMsg();
    throw std::invalid_argument(ss.str());
  }
  if (isRefAxis) {
    if ((isRaggedBins) || (isGeometryRequired)) {
      // ragged bins or geometry used - we have to calculate for every spectra
      size_t numberOfSpectra_i = outputWs->getNumberHistograms();
      GeometryInfoFactory geometryFactory(*outputWs);

      size_t failedDetectorCount = 0;
      Progress prog(this, 0.6, 1.0, numberOfSpectra_i);
      for (size_t i = 0; i < numberOfSpectra_i; ++i) {
        try {
          GeometryInfo geomInfo =
              GeometryInfo(geometryFactory, outputWs->getSpectrum(i));
          MantidVec &vec = outputWs->dataX(i);
          setGeometryValues(geomInfo, variables);
          calculateValues(p, vec, variables);
        } catch (std::runtime_error &)
        // two possible exceptions runtime error and NotFoundError
        // both handled the same way
        {
          // could not find the geometry info for this spectra
          outputWs->maskWorkspaceIndex(i);
          failedDetectorCount++;
        }
        prog.report();
      }
      if (failedDetectorCount != 0) {
        g_log.information()
            << "Unable to calculate sample-detector distance for "
            << failedDetectorCount << " spectra. Masking spectrum.\n";
      }
    } else {
      // common bins - we only have to calculate once

      // Calculate the new (common) X values
      MantidVec &vec = outputWs->dataX(0);
      calculateValues(p, vec, variables);

      // copy xVals to every spectra
      int64_t numberOfSpectra_i = static_cast<int64_t>(
          outputWs->getNumberHistograms()); // cast to make openmp happy
      MantidVecPtr xVals;
      xVals.access() = outputWs->dataX(0);
      Progress prog(this, 0.6, 1.0, numberOfSpectra_i);
      PARALLEL_FOR1(outputWs)
      for (int64_t j = 1; j < numberOfSpectra_i; ++j) {
        PARALLEL_START_INTERUPT_REGION
        outputWs->setX(j, xVals);
        prog.report();
        PARALLEL_END_INTERUPT_REGION
      }
      PARALLEL_CHECK_INTERUPT_REGION
    }
  } else {
    size_t axisLength = axisPtr->length();
    for (size_t i = 0; i < axisLength; ++i) {
      setAxisValue(axisPtr->getValue(i), variables);
      axisPtr->setValue(i, evaluateResult(p));
    }
  }

  // If the units conversion has flipped the ascending direction of X, reverse
  // all the vectors
  size_t midSpectra = outputWs->getNumberHistograms() / 2;
  if (!outputWs->dataX(0).empty() &&
      (outputWs->dataX(0).front() > outputWs->dataX(0).back() ||
       outputWs->dataX(midSpectra).front() >
           outputWs->dataX(midSpectra).back())) {
    g_log.information("Reversing data within the workspace to keep the axes in "
                      "increasing order.");
    this->reverse(outputWs);
  }

  // Set the Unit of the Axis
  if ((axisUnits != "") || (axisTitle != "")) {
    try {
      axisPtr->unit() = UnitFactory::Instance().create(axisUnits);
    } catch (Exception::NotFoundError &) {
      if (axisTitle == "") {
        axisTitle = axisPtr->unit()->caption();
      }
      if (axisUnits == "") {
        axisUnits = axisPtr->unit()->label();
      }
      axisPtr->unit() = boost::make_shared<Units::Label>(axisTitle, axisUnits);
    }
  }
}

void ConvertAxisByFormula::setAxisValue(const double &value,
                                        std::vector<Variable_ptr> &variables) {
  for (auto variable : variables) {
    if (!variable->isGeometric) {
      variable->value = value;
    }
  }
}

void ConvertAxisByFormula::calculateValues(
    mu::Parser &p, MantidVec &vec, std::vector<Variable_ptr> variables) {
  MantidVec::iterator iter;
  for (iter = vec.begin(); iter != vec.end(); ++iter) {
    setAxisValue(*iter, variables);
    *iter = evaluateResult(p);
  }
}

void ConvertAxisByFormula::setGeometryValues(
    API::GeometryInfo &geomInfo, std::vector<Variable_ptr> &variables) {
  for (auto variable : variables) {
    if (variable->isGeometric) {
      if (variable->name == "twotheta") {
        variable->value = geomInfo.getTwoTheta();
      } else if (variable->name == "signedtwotheta") {
        variable->value = geomInfo.getSignedTwoTheta();
      } else if (variable->name == "l1") {
        variable->value = geomInfo.getL1();
      } else if (variable->name == "l2") {
        variable->value = geomInfo.getL2();
      }
    }
  }
}

double ConvertAxisByFormula::evaluateResult(mu::Parser &p) {
  double result;
  try {
    result = p.Eval();
  } catch (mu::Parser::exception_type &e) {
    std::stringstream ss;
    ss << "Failed while processing axis values"
       << ". Muparser error message is: " << e.GetMsg();
    throw std::invalid_argument(ss.str());
  }
  return result;
}

} // namespace Algorithms
} // namespace Mantid<|MERGE_RESOLUTION|>--- conflicted
+++ resolved
@@ -128,7 +128,7 @@
   variables.push_back(boost::make_shared<Variable>("l1", true));
   variables.push_back(boost::make_shared<Variable>("l2", true));
 
-<<<<<<< HEAD
+
   bool isGeometryRequired = false;
   for (auto variablesIter = variables.begin();
        variablesIter != variables.end();) {
@@ -138,26 +138,6 @@
           throw std::invalid_argument("To use geometry values in the equation, "
                                       "the axis not being converted must be a "
                                       "Spectra Axis.");
-=======
-        auto xVals = outputWs->refX(0);
-        Progress prog(this, 0.6, 1.0, numberOfSpectra_i);
-        PARALLEL_FOR1(outputWs)
-        for (int64_t j = 1; j < numberOfSpectra_i; ++j) {
-          PARALLEL_START_INTERUPT_REGION
-          outputWs->setX(j, xVals);
-          prog.report();
-          PARALLEL_END_INTERUPT_REGION
-        }
-        PARALLEL_CHECK_INTERUPT_REGION
-      } else {
-        size_t axisLength = axisPtr->length();
-        for (size_t i = 0; i < axisLength; ++i) {
-          // cppcheck cannot see that this is used by reference by muparser
-          // cppcheck-suppress unreadVariable
-          axisValue = axisPtr->getValue(i);
-          double result = p.Eval();
-          axisPtr->setValue(i, result);
->>>>>>> b35d22d6
         }
         isGeometryRequired = true;
       }
