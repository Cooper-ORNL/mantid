--- conflicted
+++ resolved
@@ -285,12 +285,7 @@
   // Configure strategy
   MCAbsorptionStrategy strategy(*beamProfile, inputWS.sample(), efixed.emode(),
                                 nevents, maxScatterPtAttempts,
-<<<<<<< HEAD
-                                resimulateTracksForDiffWavelengths);
-=======
-                                resimulateTracksForDiffWavelengths, g_log,
-                                pointsIn);
->>>>>>> 1eea17bd
+                                resimulateTracksForDiffWavelengths, pointsIn);
 
   const auto &spectrumInfo = simulationWS.spectrumInfo();
 
