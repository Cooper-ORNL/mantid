// Mantid Repository : https://github.com/mantidproject/mantid
//
// Copyright &copy; 2019 ISIS Rutherford Appleton Laboratory UKRI,
//     NScD Oak Ridge National Laboratory, European Spallation Source
//     & Institut Laue - Langevin
// SPDX - License - Identifier: GPL - 3.0 +

#include "MantidAlgorithms/ReflectometryBackgroundSubtraction.h"
#include "MantidAPI/Algorithm.tcc"
#include "MantidAPI/AnalysisDataService.h"
#include "MantidDataObjects/EventWorkspace.h"
#include "MantidKernel/ArrayLengthValidator.h"
#include "MantidKernel/BoundedValidator.h"
#include "MantidKernel/EnabledWhenProperty.h"
#include "MantidKernel/ListValidator.h"
#include "MantidKernel/Strings.h"

using namespace Mantid::API;
using namespace Mantid::Kernel;

namespace Mantid {
namespace Algorithms {

// Register the algorithm into the AlgorithmFactory
DECLARE_ALGORITHM(ReflectometryBackgroundSubtraction)

/// Algorithm's name for identification. @see Algorithm::name
const std::string ReflectometryBackgroundSubtraction::name() const {
  return "ReflectometryBackgroundSubtraction";
}

/// Algorithm's version for identification. @see Algorithm::version
int ReflectometryBackgroundSubtraction::version() const { return 1; }

/// Algorithm's category for identification. @see Algorithm::category
const std::string ReflectometryBackgroundSubtraction::category() const {
  return "Reflectometry;Reflectometry\\ISIS";
}

/// Algorithm's summary for use in the GUI and help. @see Algorithm::summary
const std::string ReflectometryBackgroundSubtraction::summary() const {
  return "Calculates and subtracts the background from a given workspace.";
}

/** Calculates the background by finding the average of the given spectra using
 * the child algorithm GroupDetectors. The background is then subtracted from
 * the input workspace.
 *
 * @param inputWS :: the input workspace
 * @param spectraList :: a vector containing all of the spectra in the
 * background
 */
void ReflectometryBackgroundSubtraction::calculateAverageSpectrumBackground(
    MatrixWorkspace_sptr inputWS, const std::vector<specnum_t> &spectraList) {

  auto alg = this->createChildAlgorithm("GroupDetectors");
  alg->setProperty("InputWorkspace", inputWS);
  alg->setProperty("SpectraList", spectraList);
  alg->setProperty("Behaviour", "Average");
  alg->execute();
  MatrixWorkspace_sptr outputWS = alg->getProperty("OutputWorkspace");

  auto subtract = createChildAlgorithm("Minus");
  subtract->setProperty("LHSWorkspace", inputWS);
  subtract->setProperty("RHSWorkspace", outputWS);
  subtract->setProperty("AllowDifferentNumberSpectra", true);
  subtract->execute();
  outputWS = subtract->getProperty("OutputWorkspace");

  setProperty("OutputWorkspace", outputWS);
}

/** Returns the ranges of spectra in the given list.
 *
 * @param spectraList :: a vector containing a list of spectra
 * @return a vector containing a list of ranges of the given spectraList.
 */
std::vector<double> ReflectometryBackgroundSubtraction::findSpectrumRanges(
    const std::vector<specnum_t> &spectraList) {

  std::vector<double> spectrumRanges;
  spectrumRanges.push_back(spectraList[0]);
  auto prevSpec = spectrumRanges[0];
  for (size_t index = 0; index < spectraList.size() - 1; ++index) {
    auto spec = spectraList[index + 1];
    auto range = spec - prevSpec;
    // check if start of new range
    if (range > 1) {
      spectrumRanges.push_back(prevSpec);
      spectrumRanges.push_back(spec);
    }
    prevSpec = spec;
  }
  spectrumRanges.push_back(spectraList.back());
  return spectrumRanges;
}

/** Calculates the background by fitting a polynomial to each TOF. This is done
 * using the child algorithm CalculatePolynomialBackground. The background is
 * then subtracted from the input workspace.
 *
 * @param inputWS :: the input workspace
 * @param spectrumRanges :: a vector containing the ranges of spectra containing
 * the background
 */
void ReflectometryBackgroundSubtraction::calculatePolynomialBackground(
    MatrixWorkspace_sptr inputWS, const std::vector<double> &spectrumRanges) {

  // if the input workspace is an event workspace it must be converted to a
  // Matrix workspace as cannot transpose an event workspace

  DataObjects::EventWorkspace_const_sptr eventW =
      boost::dynamic_pointer_cast<const DataObjects::EventWorkspace>(inputWS);
  MatrixWorkspace_sptr outputWorkspace;
  if (eventW) {
    auto convert = createChildAlgorithm("ConvertToMatrixWorkspace");
    convert->setProperty("InputWorkspace", inputWS);
    convert->execute();
    inputWS = convert->getProperty("OutputWorkspace");
  }

  // To use CalculatePolynomialBackground to fit a polynomial to each TOF we
  // require the spectrum numbers in the x axis. So transpose is used to give
  // spectrum numbers in the horizontal axis and TOF channels in the vertical
  // axis.
  auto transpose = createChildAlgorithm("Transpose");
  transpose->setProperty("InputWorkspace", inputWS);
  transpose->execute();
  MatrixWorkspace_sptr transposedWS = transpose->getProperty("OutputWorkspace");

  auto poly = createChildAlgorithm("CalculatePolynomialBackground");
  poly->initialize();
  poly->setProperty("InputWorkspace", transposedWS);
  poly->setProperty("Degree", getPropertyValue("DegreeOfPolynomial"));
  poly->setProperty("XRanges", spectrumRanges);
  poly->setProperty("CostFunction", getPropertyValue("CostFunction"));
  poly->setProperty("Minimizer", "Levenberg-Marquardt");
  poly->execute();
  MatrixWorkspace_sptr bgd = poly->getProperty("OutputWorkspace");

  // the background must be transposed again to get it in the same form as the
  // input workspace
  transpose->setProperty("InputWorkspace", bgd);
  transpose->execute();
  MatrixWorkspace_sptr outputWS = transpose->getProperty("OutputWorkspace");

  outputWS = minus(inputWS, outputWS);

  setProperty("OutputWorkspace", outputWS);
}

/** Calculates the background by finding an average of the number of pixels each
 * side of the peak. This is done using the python LRSubtractAverageBackground.
 * The background is then subtracted from the input workspace.
 *
 * @param inputWS :: the input workspace
 * @param indexList :: the ranges of the background region
 */
void ReflectometryBackgroundSubtraction::calculatePixelBackground(
    MatrixWorkspace_sptr inputWS, const std::vector<double> &indexList) {

  const std::vector<int> backgroundRange{static_cast<int>(indexList.front()),
                                         static_cast<int>(indexList.back())};

<<<<<<< HEAD
  auto outputWSName = getPropertyValue("OutputWorkspace");

  MatrixWorkspace_sptr workspace = inputWS->clone();
  AnalysisDataService::Instance().addOrReplace(outputWSName, workspace);

  IAlgorithm_sptr LRBgd = createChildAlgorithm("LRSubtractAverageBackground");
  LRBgd->initialize();
  LRBgd->setProperty("InputWorkspace", workspace);
=======
  IAlgorithm_sptr LRBgd = createChildAlgorithm("LRSubtractAverageBackground");
  LRBgd->initialize();
  LRBgd->setProperty("InputWorkspace", inputWS);
>>>>>>> d8dbf1f8
  LRBgd->setProperty("PeakRange", getPropertyValue("PeakRange"));
  LRBgd->setProperty("BackgroundRange", Strings::toString(backgroundRange));
  LRBgd->setProperty("SumPeak", getPropertyValue("SumPeak"));
  // the low resolution range is 0 as it is assumed to be linear detector, this
  // will need to change if ISIS reflectometry get a 2D detector
  LRBgd->setProperty("LowResolutionRange", "0,0");
  LRBgd->setProperty("TypeOfDetector", "LinearDetector");
<<<<<<< HEAD
  LRBgd->setProperty("OutputWorkspace", outputWSName);
  LRBgd->executeAsChildAlg();

  auto outputWS = AnalysisDataService::Instance().retrieve(outputWSName);
=======
  LRBgd->setProperty("OutputWorkspace", getPropertyValue("OutputWorkspace"));
  LRBgd->execute();

  Workspace_sptr outputWS = LRBgd->getProperty("OutputWorkspace");
>>>>>>> d8dbf1f8
  setProperty("OutputWorkspace", outputWS);
}

//----------------------------------------------------------------------------------------------
/** Initialize the algorithm's properties.
 */
void ReflectometryBackgroundSubtraction::init() {

  // Input workspace
  declareWorkspaceInputProperties<
      MatrixWorkspace, IndexType::SpectrumNum | IndexType::WorkspaceIndex>(
      "InputWorkspace", "An input workspace",
      boost::make_shared<CommonBinsValidator>());

  std::vector<std::string> backgroundTypes = {"PerDetectorAverage",
                                              "Polynomial", "AveragePixelFit"};
  declareProperty("BackgroundCalculationMethod", "PerDetectorAverage",
                  boost::make_shared<StringListValidator>(backgroundTypes),
                  "The type of background reduction to perform.",
                  Direction::Input);

  // polynomial properties
  auto nonnegativeInt = boost::make_shared<BoundedValidator<int>>();
  nonnegativeInt->setLower(0);
  declareProperty("DegreeOfPolynomial", 0, nonnegativeInt,
                  "Degree of the fitted polynomial.");
  std::array<std::string, 2> costFuncOpts{
      {"Least squares", "Unweighted least squares"}};
  declareProperty("CostFunction", "Least squares",
                  boost::make_shared<ListValidator<std::string>>(costFuncOpts),
                  "The cost function to be passed to the Fit algorithm.");

  setPropertySettings(
      "DegreeOfPolynomial",
      std::make_unique<EnabledWhenProperty>("BackgroundCalculationMethod",
                                            IS_EQUAL_TO, "Polynomial"));
  setPropertySettings("CostFunction", std::make_unique<EnabledWhenProperty>(
                                          "BackgroundCalculationMethod",
                                          IS_EQUAL_TO, "Polynomial"));

  // Average pixel properties

  auto lengthArray = boost::make_shared<ArrayLengthValidator<int>>(2);

<<<<<<< HEAD
  declareProperty(
      make_unique<ArrayProperty<int>>("PeakRange", "147, 163", lengthArray),
      "Pixel range defining the reflectivity peak");
  declareProperty("SumPeak", false,
                  "If True, the resulting peak will be summed");

  setPropertySettings("PeakRange", make_unique<EnabledWhenProperty>(
                                       "BackgroundCalculationMethod",
                                       IS_EQUAL_TO, "AveragePixelFit"));

  setPropertySettings("SumPeak", make_unique<EnabledWhenProperty>(
=======
  declareProperty(std::make_unique<ArrayProperty<int>>("PeakRange", "147, 163",
                                                       lengthArray),
                  "Pixel range defining the reflectivity peak");
  declareProperty("SumPeak", false,
                  "If True, the resulting peak will be summed");

  setPropertySettings("PeakRange", std::make_unique<EnabledWhenProperty>(
                                       "BackgroundCalculationMethod",
                                       IS_EQUAL_TO, "AveragePixelFit"));

  setPropertySettings("SumPeak", std::make_unique<EnabledWhenProperty>(
>>>>>>> d8dbf1f8
                                     "BackgroundCalculationMethod", IS_EQUAL_TO,
                                     "AveragePixelFit"));

  // Output workspace
<<<<<<< HEAD
  declareProperty(make_unique<WorkspaceProperty<>>("OutputWorkspace", "",
                                                   Direction::Output,
                                                   PropertyMode::Optional),
=======
  declareProperty(std::make_unique<WorkspaceProperty<>>("OutputWorkspace", "",
                                                        Direction::Output,
                                                        PropertyMode::Optional),
>>>>>>> d8dbf1f8
                  "The output workspace containing the InputWorkspace with the "
                  "background removed.");
}

//----------------------------------------------------------------------------------------------
/** Execute the algorithm.
 */
void ReflectometryBackgroundSubtraction::exec() {
  MatrixWorkspace_sptr inputWS;
  Indexing::SpectrumIndexSet indexSet;
  std::tie(inputWS, indexSet) =
      getWorkspaceAndIndices<MatrixWorkspace>("InputWorkspace");
  const std::string backgroundType = getProperty("BackgroundCalculationMethod");

  // Set default outputWorkspace name to be inputWorkspace Name
  const std::string wsName = inputWS->getName();
  if (isDefault("OutputWorkspace")) {
    setPropertyValue("OutputWorkspace", wsName);
  }

  std::vector<double> indexList;
  std::vector<specnum_t> spectraList;
  for (auto index : indexSet) {
    auto &spec = inputWS->getSpectrum(index);
    spectraList.push_back(spec.getSpectrumNo());
    indexList.push_back(static_cast<double>(index));
  }

  if (backgroundType == "PerDetectorAverage") {
    calculateAverageSpectrumBackground(inputWS, spectraList);
  }

  if (backgroundType == "Polynomial") {
    int range = static_cast<int>(spectraList.back() - spectraList.front());
    int degree = getProperty("degreeOfPolynomial");
    if (range < degree) {
      throw std::invalid_argument(
          "Cannot fit polynomial: number of data points in region less than "
          "the number of fitting parameters: " +
          std::to_string(range) + " < " + std::to_string(degree));
    }
    auto spectrumRanges = findSpectrumRanges(spectraList);
    calculatePolynomialBackground(inputWS, spectrumRanges);
  }

  if (backgroundType == "AveragePixelFit") {
    calculatePixelBackground(inputWS, indexList);
  }
}

std::map<std::string, std::string>
ReflectometryBackgroundSubtraction::validateInputs() {

  std::map<std::string, std::string> errors;

  MatrixWorkspace_const_sptr inputWS;
  Indexing::SpectrumIndexSet indexSet;
  std::tie(inputWS, indexSet) =
      getWorkspaceAndIndices<MatrixWorkspace>("InputWorkspace");
  const std::string backgroundType = getProperty("BackgroundCalculationMethod");

  if (inputWS) {
    if (backgroundType == "Polynomial" && indexSet.size() == 1) {
      errors["InputWorkspaceIndexSet"] = "Input workspace index set must "
                                         "contain a more than one spectra for "
                                         "polynomial background subtraction";
    }

    if (backgroundType == "AveragePixelFit" && indexSet.size() == 1) {
      errors["InputWorkspaceIndexSet"] =
          "Input workspace index set must "
          "contain a more than one spectra for "
          "AveragePixelFit background subtraction";
    }

    const std::vector<int> peakRange = getProperty("PeakRange");
    auto numberOfypixels = static_cast<int>(inputWS->getNumberHistograms());
    if (backgroundType == "AveragePixelFit" &&
        (peakRange.front() < 0 || peakRange.back() > numberOfypixels - 1)) {
      errors["PeakRange"] =
          "PeakRange must be contained within the number of pixels";
    }
  }
  return errors;
}
} // namespace Algorithms
} // namespace Mantid<|MERGE_RESOLUTION|>--- conflicted
+++ resolved
@@ -162,20 +162,9 @@
   const std::vector<int> backgroundRange{static_cast<int>(indexList.front()),
                                          static_cast<int>(indexList.back())};
 
-<<<<<<< HEAD
-  auto outputWSName = getPropertyValue("OutputWorkspace");
-
-  MatrixWorkspace_sptr workspace = inputWS->clone();
-  AnalysisDataService::Instance().addOrReplace(outputWSName, workspace);
-
-  IAlgorithm_sptr LRBgd = createChildAlgorithm("LRSubtractAverageBackground");
-  LRBgd->initialize();
-  LRBgd->setProperty("InputWorkspace", workspace);
-=======
   IAlgorithm_sptr LRBgd = createChildAlgorithm("LRSubtractAverageBackground");
   LRBgd->initialize();
   LRBgd->setProperty("InputWorkspace", inputWS);
->>>>>>> d8dbf1f8
   LRBgd->setProperty("PeakRange", getPropertyValue("PeakRange"));
   LRBgd->setProperty("BackgroundRange", Strings::toString(backgroundRange));
   LRBgd->setProperty("SumPeak", getPropertyValue("SumPeak"));
@@ -183,17 +172,10 @@
   // will need to change if ISIS reflectometry get a 2D detector
   LRBgd->setProperty("LowResolutionRange", "0,0");
   LRBgd->setProperty("TypeOfDetector", "LinearDetector");
-<<<<<<< HEAD
-  LRBgd->setProperty("OutputWorkspace", outputWSName);
-  LRBgd->executeAsChildAlg();
-
-  auto outputWS = AnalysisDataService::Instance().retrieve(outputWSName);
-=======
   LRBgd->setProperty("OutputWorkspace", getPropertyValue("OutputWorkspace"));
   LRBgd->execute();
 
   Workspace_sptr outputWS = LRBgd->getProperty("OutputWorkspace");
->>>>>>> d8dbf1f8
   setProperty("OutputWorkspace", outputWS);
 }
 
@@ -238,19 +220,6 @@
 
   auto lengthArray = boost::make_shared<ArrayLengthValidator<int>>(2);
 
-<<<<<<< HEAD
-  declareProperty(
-      make_unique<ArrayProperty<int>>("PeakRange", "147, 163", lengthArray),
-      "Pixel range defining the reflectivity peak");
-  declareProperty("SumPeak", false,
-                  "If True, the resulting peak will be summed");
-
-  setPropertySettings("PeakRange", make_unique<EnabledWhenProperty>(
-                                       "BackgroundCalculationMethod",
-                                       IS_EQUAL_TO, "AveragePixelFit"));
-
-  setPropertySettings("SumPeak", make_unique<EnabledWhenProperty>(
-=======
   declareProperty(std::make_unique<ArrayProperty<int>>("PeakRange", "147, 163",
                                                        lengthArray),
                   "Pixel range defining the reflectivity peak");
@@ -262,20 +231,13 @@
                                        IS_EQUAL_TO, "AveragePixelFit"));
 
   setPropertySettings("SumPeak", std::make_unique<EnabledWhenProperty>(
->>>>>>> d8dbf1f8
                                      "BackgroundCalculationMethod", IS_EQUAL_TO,
                                      "AveragePixelFit"));
 
   // Output workspace
-<<<<<<< HEAD
-  declareProperty(make_unique<WorkspaceProperty<>>("OutputWorkspace", "",
-                                                   Direction::Output,
-                                                   PropertyMode::Optional),
-=======
   declareProperty(std::make_unique<WorkspaceProperty<>>("OutputWorkspace", "",
                                                         Direction::Output,
                                                         PropertyMode::Optional),
->>>>>>> d8dbf1f8
                   "The output workspace containing the InputWorkspace with the "
                   "background removed.");
 }
