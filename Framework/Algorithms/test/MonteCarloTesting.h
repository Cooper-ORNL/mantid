--- conflicted
+++ resolved
@@ -90,11 +90,6 @@
   const double height(0.05), innerRadius(0.0046), outerRadius(0.005);
   const V3D centre(0, 0, -0.5 * height), upAxis(0, 0, 1);
   // Container
-<<<<<<< HEAD
-  auto can = boost::make_shared<Container>(ShapeFactory().createShape(
-      annulusXML(innerRadius, outerRadius, height, upAxis)));
-  can->setMaterial(Material("Vanadium", getNeutronAtom(23), 0.02));
-=======
   auto canShape = ShapeFactory().createShape(
       annulusXML(innerRadius, outerRadius, height, upAxis));
   // CSG Object assumed
@@ -103,7 +98,6 @@
     csgObj->setMaterial(Material("Vanadium", getNeutronAtom(23), 0.02));
   }
   auto can = boost::make_shared<Container>(canShape);
->>>>>>> 10b02868
   auto environment =
       Mantid::Kernel::make_unique<SampleEnvironment>("Annulus Container", can);
   // Sample volume
@@ -145,15 +139,11 @@
     } else {
       throw std::invalid_argument("Unknown testing shape type requested");
     }
-<<<<<<< HEAD
-    shape->setMaterial(Material("Vanadium", getNeutronAtom(23), 0.02));
-=======
     // CSG Object assumed
     if (auto csgObj =
             boost::dynamic_pointer_cast<Mantid::Geometry::CSGObject>(shape)) {
       csgObj->setMaterial(Material("Vanadium", getNeutronAtom(23), 0.02));
     }
->>>>>>> 10b02868
     testSample.setShape(shape);
   }
   return testSample;
