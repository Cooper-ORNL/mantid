#ifndef MANTID_ALGORITHMS_REFLECTOMETRYREDUCTIONONEAUTO2TEST_H_
#define MANTID_ALGORITHMS_REFLECTOMETRYREDUCTIONONEAUTO2TEST_H_

#include <cxxtest/TestSuite.h>

#include "MantidAlgorithms/ReflectometryReductionOneAuto2.h"

#include "MantidAPI/AnalysisDataService.h"
#include "MantidAPI/FrameworkManager.h"
#include "MantidAPI/MatrixWorkspace.h"
#include "MantidAPI/Run.h"
#include "MantidAPI/WorkspaceGroup.h"
#include "MantidAlgorithms/GroupWorkspaces.h"
#include "MantidGeometry/Instrument.h"
#include "MantidTestHelpers/ReflectometryHelper.h"
#include "MantidTestHelpers/WorkspaceCreationHelper.h"

using namespace Mantid::Algorithms;
using namespace Mantid::API;
using namespace Mantid::DataHandling;
using namespace Mantid::DataObjects;
using namespace Mantid::HistogramData;
using namespace Mantid::Kernel;
using namespace Mantid::TestHelpers;

class ReflectometryReductionOneAuto2Test : public CxxTest::TestSuite {
private:
  MatrixWorkspace_sptr m_notTOF;
  MatrixWorkspace_sptr m_TOF;
  AnalysisDataServiceImpl &ADS = AnalysisDataService::Instance();

  MatrixWorkspace_sptr loadRun(const std::string &run) {

    IAlgorithm_sptr lAlg = AlgorithmManager::Instance().create("Load");
    lAlg->setChild(true);
    lAlg->initialize();
    lAlg->setProperty("Filename", run);
    lAlg->setPropertyValue("OutputWorkspace", "demo_ws");
    lAlg->execute();
    Workspace_sptr temp = lAlg->getProperty("OutputWorkspace");
    MatrixWorkspace_sptr matrixWS =
        boost::dynamic_pointer_cast<MatrixWorkspace>(temp);
    if (matrixWS)
      return matrixWS;

    WorkspaceGroup_sptr group =
        boost::dynamic_pointer_cast<WorkspaceGroup>(temp);
    if (group) {
      Workspace_sptr temp = group->getItem(0);
      MatrixWorkspace_sptr matrixWS =
          boost::dynamic_pointer_cast<MatrixWorkspace>(temp);
      if (matrixWS)
        return matrixWS;
    }

    return MatrixWorkspace_sptr();
  };

public:
  // This pair of boilerplate methods prevent the suite being created statically
  // This means the constructor isn't called when running other tests
  static ReflectometryReductionOneAuto2Test *createSuite() {
    return new ReflectometryReductionOneAuto2Test();
  }
  static void destroySuite(ReflectometryReductionOneAuto2Test *suite) {
    delete suite;
  }

  ReflectometryReductionOneAuto2Test() {
    FrameworkManager::Instance();

    m_notTOF =
        WorkspaceCreationHelper::create2DWorkspaceWithRectangularInstrument(
            1, 10, 10);
    m_TOF = WorkspaceCreationHelper::
        create2DWorkspaceWithReflectometryInstrumentMultiDetector();
  }

  ~ReflectometryReductionOneAuto2Test() override {}

  void test_init() {
    ReflectometryReductionOneAuto2 alg;
    TS_ASSERT_THROWS_NOTHING(alg.initialize());
    TS_ASSERT(alg.isInitialized());
  }

  void test_bad_input_workspace_units() {
    ReflectometryReductionOneAuto2 alg;
    alg.setChild(true);
    alg.initialize();
    alg.setProperty("InputWorkspace", m_notTOF);
    alg.setProperty("WavelengthMin", 1.0);
    alg.setProperty("WavelengthMax", 15.0);
    alg.setProperty("ProcessingInstructions", "0");
    alg.setPropertyValue("OutputWorkspace", "IvsQ");
    alg.setPropertyValue("OutputWorkspaceBinned", "IvsQ_binned");
    alg.setPropertyValue("OutputWorkspaceWavelength", "IvsLam");
    TS_ASSERT_THROWS_ANYTHING(alg.execute());
  }

  void test_bad_wavelength_range() {
    ReflectometryReductionOneAuto2 alg;
    alg.setChild(true);
    alg.initialize();
    alg.setProperty("InputWorkspace", m_TOF);
    alg.setProperty("WavelengthMin", 15.0);
    alg.setProperty("WavelengthMax", 1.0);
    alg.setProperty("ProcessingInstructions", "0");
    alg.setPropertyValue("OutputWorkspace", "IvsQ");
    alg.setPropertyValue("OutputWorkspaceBinned", "IvsQ_binned");
    alg.setPropertyValue("OutputWorkspaceWavelength", "IvsLam");
    TS_ASSERT_THROWS_ANYTHING(alg.execute());
  }

  void test_bad_monitor_background_range() {
    ReflectometryReductionOneAuto2 alg;
    alg.setChild(true);
    alg.initialize();
    alg.setProperty("InputWorkspace", m_TOF);
    alg.setProperty("WavelengthMin", 1.0);
    alg.setProperty("WavelengthMax", 15.0);
    alg.setProperty("ProcessingInstructions", "0");
    alg.setProperty("MonitorBackgroundWavelengthMin", 3.0);
    alg.setProperty("MonitorBackgroundWavelengthMax", 0.5);
    alg.setPropertyValue("OutputWorkspace", "IvsQ");
    alg.setPropertyValue("OutputWorkspaceBinned", "IvsQ_binned");
    alg.setPropertyValue("OutputWorkspaceWavelength", "IvsLam");
    TS_ASSERT_THROWS_ANYTHING(alg.execute());
  }

  void test_bad_monitor_integration_range() {
    ReflectometryReductionOneAuto2 alg;
    alg.setChild(true);
    alg.initialize();
    alg.setProperty("InputWorkspace", m_TOF);
    alg.setProperty("WavelengthMin", 1.0);
    alg.setProperty("WavelengthMax", 15.0);
    alg.setProperty("ProcessingInstructions", "0");
    alg.setProperty("MonitorIntegrationWavelengthMin", 15.0);
    alg.setProperty("MonitorIntegrationWavelengthMax", 1.5);
    alg.setPropertyValue("OutputWorkspace", "IvsQ");
    alg.setPropertyValue("OutputWorkspaceBinned", "IvsQ_binned");
    alg.setPropertyValue("OutputWorkspaceWavelength", "IvsLam");
    TS_ASSERT_THROWS_ANYTHING(alg.execute());
  }

  void test_bad_first_transmission_run_units() {
    ReflectometryReductionOneAuto2 alg;
    alg.setChild(true);
    alg.initialize();
    alg.setProperty("InputWorkspace", m_TOF);
    alg.setProperty("FirstTransmissionRun", m_notTOF);
    alg.setProperty("WavelengthMin", 1.0);
    alg.setProperty("WavelengthMax", 15.0);
    alg.setProperty("ProcessingInstructions", "0");
    alg.setProperty("MonitorIntegrationWavelengthMin", 1.0);
    alg.setProperty("MonitorIntegrationWavelengthMax", 15.0);
    alg.setPropertyValue("OutputWorkspace", "IvsQ");
    alg.setPropertyValue("OutputWorkspaceBinned", "IvsQ_binned");
    alg.setPropertyValue("OutputWorkspaceWavelength", "IvsLam");
    TS_ASSERT_THROWS_ANYTHING(alg.execute());
  }

  void test_bad_second_transmission_run_units() {
    ReflectometryReductionOneAuto2 alg;
    alg.setChild(true);
    alg.initialize();
    alg.setProperty("InputWorkspace", m_TOF);
    alg.setProperty("FirstTransmissionRun", m_TOF);
    TS_ASSERT_THROWS_ANYTHING(
        alg.setProperty("SecondTransmissionRun", m_notTOF));
  }

  void test_bad_first_transmission_group_size() {
    MatrixWorkspace_sptr first = m_TOF->clone();
    MatrixWorkspace_sptr second = m_TOF->clone();
    MatrixWorkspace_sptr third = m_TOF->clone();
    MatrixWorkspace_sptr fourth = m_TOF->clone();

    WorkspaceGroup_sptr inputWSGroup = boost::make_shared<WorkspaceGroup>();
    inputWSGroup->addWorkspace(first);
    inputWSGroup->addWorkspace(second);
    WorkspaceGroup_sptr transWSGroup = boost::make_shared<WorkspaceGroup>();
    transWSGroup->addWorkspace(first);
    transWSGroup->addWorkspace(second);
    transWSGroup->addWorkspace(third);
    transWSGroup->addWorkspace(fourth);
    AnalysisDataService::Instance().addOrReplace("input", inputWSGroup);
    AnalysisDataService::Instance().addOrReplace("trans", transWSGroup);

    ReflectometryReductionOneAuto2 alg;
    alg.initialize();
    alg.setPropertyValue("InputWorkspace", "input");
    alg.setPropertyValue("FirstTransmissionRun", "trans");
    alg.setPropertyValue("PolarizationAnalysis", "None");
    auto results = alg.validateInputs();
    TS_ASSERT(results.count("FirstTransmissionRun"));

    AnalysisDataService::Instance().remove("input");
    AnalysisDataService::Instance().remove("input_1");
    AnalysisDataService::Instance().remove("input_2");
    AnalysisDataService::Instance().remove("trans");
    AnalysisDataService::Instance().remove("trans_3");
    AnalysisDataService::Instance().remove("trans_4");
  }

  void test_bad_second_transmission_group_size() {
    MatrixWorkspace_sptr first = m_TOF->clone();
    MatrixWorkspace_sptr second = m_TOF->clone();
    MatrixWorkspace_sptr third = m_TOF->clone();
    MatrixWorkspace_sptr fourth = m_TOF->clone();

    WorkspaceGroup_sptr inputWSGroup = boost::make_shared<WorkspaceGroup>();
    inputWSGroup->addWorkspace(first);
    WorkspaceGroup_sptr firstWSGroup = boost::make_shared<WorkspaceGroup>();
    firstWSGroup->addWorkspace(second);
    WorkspaceGroup_sptr secondWSGroup = boost::make_shared<WorkspaceGroup>();
    secondWSGroup->addWorkspace(third);
    secondWSGroup->addWorkspace(fourth);
    AnalysisDataService::Instance().addOrReplace("input", inputWSGroup);
    AnalysisDataService::Instance().addOrReplace("first_trans", firstWSGroup);
    AnalysisDataService::Instance().addOrReplace("second_trans", secondWSGroup);

    ReflectometryReductionOneAuto2 alg;
    alg.initialize();
    alg.setPropertyValue("InputWorkspace", "input");
    alg.setPropertyValue("FirstTransmissionRun", "first_trans");
    alg.setPropertyValue("SecondTransmissionRun", "second_trans");
    alg.setPropertyValue("PolarizationAnalysis", "None");
    const auto results = alg.validateInputs();
    TS_ASSERT(!results.count("FirstTransmissionRun"));
    TS_ASSERT(results.count("SecondTransmissionRun"));

    AnalysisDataService::Instance().remove("input");
    AnalysisDataService::Instance().remove("input_1");
    AnalysisDataService::Instance().remove("first_trans");
    AnalysisDataService::Instance().remove("first_trans_1");
    AnalysisDataService::Instance().remove("second_trans");
    AnalysisDataService::Instance().remove("second_trans_1");
    AnalysisDataService::Instance().remove("second_trans_2");
  }

  void test_correct_detector_position_INTER() {
    auto inter = loadRun("INTER00013460.nxs");
    const double theta = 0.7;

    // Use the default correction type, which is a vertical shift
    ReflectometryReductionOneAuto2 alg;
    alg.initialize();
    alg.setChild(true);
    alg.setProperty("InputWorkspace", inter);
    alg.setProperty("ThetaIn", theta);
    alg.setProperty("CorrectionAlgorithm", "None");
    alg.setProperty("OutputWorkspace", "IvsQ");
    alg.setProperty("OutputWorkspaceBinned", "IvsQ_binned");
    alg.setProperty("OutputWorkspaceWavelength", "IvsLam");
    alg.setProperty("ProcessingInstructions", "3");
    alg.execute();
    MatrixWorkspace_sptr out = alg.getProperty("OutputWorkspaceBinned");

    // Check default rebin params
    const double qStep = alg.getProperty("MomentumTransferStep");
    const double qMin = alg.getProperty("MomentumTransferMin");
    const double qMax = alg.getProperty("MomentumTransferMax");
    TS_ASSERT_DELTA(qStep, 0.034028, 1e-6);
    TS_ASSERT_DELTA(qMin, out->x(0).front(), 1e-6);
    TS_ASSERT_DELTA(qMax, out->x(0).back(), 1e-6);

    // Compare instrument components before and after
    auto instIn = inter->getInstrument();
    auto instOut = out->getInstrument();

    // The following components should not have been moved
    TS_ASSERT_EQUALS(instIn->getComponentByName("monitor1")->getPos(),
                     instOut->getComponentByName("monitor1")->getPos());
    TS_ASSERT_EQUALS(instIn->getComponentByName("monitor2")->getPos(),
                     instOut->getComponentByName("monitor2")->getPos());
    TS_ASSERT_EQUALS(instIn->getComponentByName("monitor3")->getPos(),
                     instOut->getComponentByName("monitor3")->getPos());
    TS_ASSERT_EQUALS(instIn->getComponentByName("linear-detector")->getPos(),
                     instOut->getComponentByName("linear-detector")->getPos());

    // Only 'point-detector' should have been moved vertically (along Y)

    auto point1In = instIn->getComponentByName("point-detector")->getPos();
    auto point1Out = instOut->getComponentByName("point-detector")->getPos();

    TS_ASSERT_EQUALS(point1In.X(), point1Out.X());
    TS_ASSERT_EQUALS(point1In.Z(), point1Out.Z());
    TS_ASSERT_DIFFERS(point1In.Y(), point1Out.Y());
    TS_ASSERT_DELTA(point1Out.Y() /
                        (point1Out.Z() - instOut->getSample()->getPos().Z()),
                    std::tan(theta * 2 * M_PI / 180), 1e-4);
  }

  void test_correct_detector_position_rotation_POLREF() {
    // Histograms in this run correspond to 'OSMOND' component
    auto polref = loadRun("POLREF00014966.raw");

    // Correct by rotating detectors around the sample
    ReflectometryReductionOneAuto2 alg;
    alg.initialize();
    alg.setChild(true);
    alg.setProperty("InputWorkspace", polref);
    alg.setProperty("ThetaIn", 1.5);
    alg.setProperty("DetectorCorrectionType", "RotateAroundSample");
    alg.setProperty("AnalysisMode", "MultiDetectorAnalysis");
    alg.setProperty("CorrectionAlgorithm", "None");
    alg.setProperty("MomentumTransferStep", 0.01);
    alg.setProperty("OutputWorkspace", "IvsQ");
    alg.setProperty("OutputWorkspaceBinned", "IvsQ_binned");
    alg.setProperty("OutputWorkspaceWavelength", "IvsLam");
    alg.execute();
    MatrixWorkspace_sptr out = alg.getProperty("OutputWorkspace");

    // Compare instrument components before and after
    auto instIn = polref->getInstrument();
    auto instOut = out->getInstrument();

    // The following components should not have been moved
    TS_ASSERT_EQUALS(instIn->getComponentByName("monitor1")->getPos(),
                     instOut->getComponentByName("monitor1")->getPos());
    TS_ASSERT_EQUALS(instIn->getComponentByName("monitor2")->getPos(),
                     instOut->getComponentByName("monitor2")->getPos());
    TS_ASSERT_EQUALS(instIn->getComponentByName("monitor3")->getPos(),
                     instOut->getComponentByName("monitor3")->getPos());
    TS_ASSERT_EQUALS(instIn->getComponentByName("point-detector")->getPos(),
                     instOut->getComponentByName("point-detector")->getPos());
    TS_ASSERT_EQUALS(instIn->getComponentByName("lineardetector")->getPos(),
                     instOut->getComponentByName("lineardetector")->getPos());

    // Only 'OSMOND' should have been moved both vertically and in the beam
    // direction (along X and Z)

    auto detectorIn = instIn->getComponentByName("OSMOND")->getPos();
    auto detectorOut = instOut->getComponentByName("OSMOND")->getPos();

    TS_ASSERT_DELTA(detectorOut.X(), 25.99589, 1e-5);
    TS_ASSERT_EQUALS(detectorIn.Y(), detectorOut.Y());
    TS_ASSERT_DELTA(detectorOut.Z(), 0.1570, 1e-5);
  }

  void test_correct_detector_position_vertical_CRISP() {
    // Histogram in this run corresponds to 'point-detector' component
    auto polref = loadRun("CSP79590.raw");

    // Correct by shifting detectors vertically
    // Also explicitly pass CorrectDetectors=1
    ReflectometryReductionOneAuto2 alg;
    alg.initialize();
    alg.setChild(true);
    alg.setProperty("InputWorkspace", polref);
    alg.setProperty("ThetaIn", 0.25);
    alg.setProperty("CorrectDetectors", "1");
    alg.setProperty("DetectorCorrectionType", "VerticalShift");
    alg.setProperty("CorrectionAlgorithm", "None");
    alg.setProperty("MomentumTransferStep", 0.01);
    alg.setProperty("OutputWorkspace", "IvsQ");
    alg.setProperty("OutputWorkspaceBinned", "IvsQ_binned");
    alg.setProperty("OutputWorkspaceWavelength", "IvsLam");
    alg.execute();
    MatrixWorkspace_sptr out = alg.getProperty("OutputWorkspace");

    // Compare instrument components before and after
    auto instIn = polref->getInstrument();
    auto instOut = out->getInstrument();

    // The following components should not have been moved
    TS_ASSERT_EQUALS(instIn->getComponentByName("monitor1")->getPos(),
                     instOut->getComponentByName("monitor1")->getPos());
    TS_ASSERT_EQUALS(instIn->getComponentByName("monitor2")->getPos(),
                     instOut->getComponentByName("monitor2")->getPos());
    TS_ASSERT_EQUALS(instIn->getComponentByName("linear-detector")->getPos(),
                     instOut->getComponentByName("linear-detector")->getPos());

    // Only 'point-detector' should have been moved vertically (along Y)

    auto detectorIn = instIn->getComponentByName("point-detector")->getPos();
    auto detectorOut = instOut->getComponentByName("point-detector")->getPos();

    TS_ASSERT_EQUALS(detectorIn.X(), detectorOut.X());
    TS_ASSERT_EQUALS(detectorIn.Z(), detectorOut.Z());
    TS_ASSERT_DELTA(detectorOut.Y() /
                        (detectorOut.Z() - instOut->getSample()->getPos().Z()),
                    std::tan(0.25 * 2 * M_PI / 180), 1e-4);
  }

  void test_correct_detector_position_from_logs() {
    auto inter = loadRun("INTER00013460.nxs");
    double theta = 0.7;

    // Use theta from the logs to correct detector positions
    ReflectometryReductionOneAuto2 alg;
    alg.initialize();
    alg.setChild(true);
    alg.setProperty("InputWorkspace", inter);
    alg.setProperty("ThetaLogName", "theta");
    alg.setProperty("CorrectDetectors", "1");
    alg.setProperty("CorrectionAlgorithm", "None");
    alg.setProperty("OutputWorkspace", "IvsQ");
    alg.setProperty("OutputWorkspaceBinned", "IvsQ_binned");
    alg.setProperty("OutputWorkspaceWavelength", "IvsLam");
    alg.setProperty("ProcessingInstructions", "3");
    alg.execute();
    MatrixWorkspace_sptr corrected = alg.getProperty("OutputWorkspace");

    // Compare instrument components before and after
    auto instIn = inter->getInstrument();
    auto instOut = corrected->getInstrument();

    // The following components should not have been moved
    TS_ASSERT_EQUALS(instIn->getComponentByName("monitor1")->getPos(),
                     instOut->getComponentByName("monitor1")->getPos());
    TS_ASSERT_EQUALS(instIn->getComponentByName("monitor2")->getPos(),
                     instOut->getComponentByName("monitor2")->getPos());
    TS_ASSERT_EQUALS(instIn->getComponentByName("monitor3")->getPos(),
                     instOut->getComponentByName("monitor3")->getPos());
    TS_ASSERT_EQUALS(instIn->getComponentByName("linear-detector")->getPos(),
                     instOut->getComponentByName("linear-detector")->getPos());

    // Only 'point-detector' should have been moved
    // vertically (along Y)

    auto point1In = instIn->getComponentByName("point-detector")->getPos();
    auto point1Out = instOut->getComponentByName("point-detector")->getPos();

    TS_ASSERT_EQUALS(point1In.X(), point1Out.X());
    TS_ASSERT_EQUALS(point1In.Z(), point1Out.Z());
    TS_ASSERT_DIFFERS(point1In.Y(), point1Out.Y());
    TS_ASSERT_DELTA(point1Out.Y() /
                        (point1Out.Z() - instOut->getSample()->getPos().Z()),
                    std::tan(theta * 2 * M_PI / 180), 1e-4);
  }

  void test_override_ThetaIn_without_correcting_detectors() {
    auto inter = loadRun("INTER00013460.nxs");

    ReflectometryReductionOneAuto2 alg;
    alg.initialize();
    alg.setChild(true);
    alg.setProperty("InputWorkspace", inter);
    alg.setProperty("ThetaIn", 10.0);
    alg.setProperty("CorrectDetectors", "0");
    alg.setProperty("CorrectionAlgorithm", "None");
    alg.setProperty("OutputWorkspace", "IvsQ");
    alg.setProperty("OutputWorkspaceBinned", "IvsQ_binned");
    alg.setProperty("OutputWorkspaceWavelength", "IvsLam");
    alg.setProperty("ProcessingInstructions", "3");
    alg.execute();
    MatrixWorkspace_sptr corrected = alg.getProperty("OutputWorkspace");

    // Compare instrument components before and after
    auto instIn = inter->getInstrument();
    auto instOut = corrected->getInstrument();

    // the detectors should not have been moved

    auto point1In = instIn->getComponentByName("point-detector")->getPos();
    auto point1Out = instOut->getComponentByName("point-detector")->getPos();

    TS_ASSERT_EQUALS(point1In, point1Out);
  }

  void test_IvsQ_linear_binning() {

    ReflectometryReductionOneAuto2 alg;
    alg.setChild(true);
    alg.initialize();
    alg.setProperty("InputWorkspace", m_TOF);
    alg.setProperty("WavelengthMin", 1.5);
    alg.setProperty("WavelengthMax", 15.0);
    alg.setProperty("ProcessingInstructions", "1");
    alg.setProperty("MomentumTransferMin", 1.0);
    alg.setProperty("MomentumTransferMax", 10.0);
    alg.setProperty("MomentumTransferStep", -0.04);
    alg.setPropertyValue("OutputWorkspace", "IvsQ");
    alg.setPropertyValue("OutputWorkspaceBinned", "IvsQ_binned");
    alg.setPropertyValue("OutputWorkspaceWavelength", "IvsLam");
    alg.execute();
    MatrixWorkspace_sptr outQbinned = alg.getProperty("OutputWorkspaceBinned");

    // Check the rebin params have not changed
    const double qStep = alg.getProperty("MomentumTransferStep");
    const double qMin = alg.getProperty("MomentumTransferMin");
    const double qMax = alg.getProperty("MomentumTransferMax");
    TS_ASSERT_EQUALS(qStep, -0.04);
    TS_ASSERT_EQUALS(qMin, 1.0);
    TS_ASSERT_EQUALS(qMax, 10.0);

    TS_ASSERT_EQUALS(outQbinned->getNumberHistograms(), 1);
    // blocksize = (10.0 - 1.0) / 0.04
    TS_ASSERT_EQUALS(outQbinned->blocksize(), 225);
    TS_ASSERT_DELTA(outQbinned->x(0)[1] - outQbinned->x(0)[0], 0.04, 1e-6);
    TS_ASSERT_DELTA(outQbinned->x(0)[2] - outQbinned->x(0)[1], 0.04, 1e-6);
  }

  void test_IvsQ_logarithmic_binning() {

    ReflectometryReductionOneAuto2 alg;
    alg.setChild(true);
    alg.initialize();
    alg.setProperty("InputWorkspace", m_TOF);
    alg.setProperty("WavelengthMin", 1.5);
    alg.setProperty("WavelengthMax", 15.0);
    alg.setProperty("ProcessingInstructions", "1");
    alg.setProperty("MomentumTransferMin", 1.0);
    alg.setProperty("MomentumTransferMax", 10.0);
    alg.setProperty("MomentumTransferStep", 0.04);
    alg.setPropertyValue("OutputWorkspace", "IvsQ");
    alg.setPropertyValue("OutputWorkspaceBinned", "IvsQ_binned");
    alg.setPropertyValue("OutputWorkspaceWavelength", "IvsLam");
    alg.execute();
    MatrixWorkspace_sptr outQbinned = alg.getProperty("OutputWorkspaceBinned");

    TS_ASSERT_EQUALS(outQbinned->getNumberHistograms(), 1);
    TS_ASSERT_DIFFERS(outQbinned->blocksize(), 8);
    TS_ASSERT_DELTA(outQbinned->x(0)[1] - outQbinned->x(0)[0], 0.04, 1e-6);
    TS_ASSERT(outQbinned->x(0)[7] - outQbinned->x(0)[6] > 0.05);
  }

  void test_IvsQ_q_range() {

    ReflectometryReductionOneAuto2 alg;
    alg.setChild(true);
    alg.initialize();
    alg.setProperty("InputWorkspace", m_TOF);
    alg.setProperty("WavelengthMin", 1.5);
    alg.setProperty("WavelengthMax", 15.0);
    alg.setProperty("ProcessingInstructions", "2");
    alg.setProperty("MomentumTransferStep", 0.04);
    alg.setPropertyValue("OutputWorkspace", "IvsQ");
    alg.setPropertyValue("OutputWorkspaceBinned", "IvsQ_binned");
    alg.setPropertyValue("OutputWorkspaceWavelength", "IvsLam");
    alg.execute();
    MatrixWorkspace_sptr outQ = alg.getProperty("OutputWorkspace");
    MatrixWorkspace_sptr outLam = alg.getProperty("OutputWorkspaceWavelength");

    TS_ASSERT_EQUALS(outQ->getNumberHistograms(), 1);
    TS_ASSERT_EQUALS(outQ->blocksize(), 14);
    // X range in outLam
    TS_ASSERT_DELTA(outLam->x(0)[0], 1.7924, 0.0001);
    TS_ASSERT_DELTA(outLam->x(0)[7], 8.0658, 0.0001);
    // X range in outQ
    TS_ASSERT_DELTA(outQ->x(0)[0], 0.3353, 0.0001);
    TS_ASSERT_DELTA(outQ->x(0)[7], 0.5962, 0.0001);
  }

  void test_optional_outputs() {
    auto inter = loadRun("INTER00013460.nxs");
    const double theta = 0.7;

    // Use the default correction type, which is a vertical shift
    ReflectometryReductionOneAuto2 alg;
    alg.initialize();
    alg.setProperty("InputWorkspace", inter);
    alg.setProperty("ThetaIn", theta);
    alg.setProperty("CorrectionAlgorithm", "None");
    alg.setProperty("ProcessingInstructions", "3");
    alg.execute();

    TS_ASSERT(AnalysisDataService::Instance().doesExist("IvsQ_binned_13460"));
    TS_ASSERT(AnalysisDataService::Instance().doesExist("IvsQ_13460"));
    TS_ASSERT(!AnalysisDataService::Instance().doesExist("IvsLam_13460"));

    AnalysisDataService::Instance().clear();
  }

  void test_optional_outputs_binned() {
    auto inter = loadRun("INTER00013460.nxs");
    const double theta = 0.7;

    // Use the default correction type, which is a vertical shift
    ReflectometryReductionOneAuto2 alg;
    alg.initialize();
    alg.setProperty("InputWorkspace", inter);
    alg.setProperty("ThetaIn", theta);
    alg.setProperty("CorrectionAlgorithm", "None");
    alg.setProperty("ProcessingInstructions", "3");
    alg.setProperty("OutputWorkspaceBinned", "IvsQ_binned");
    alg.execute();

    TS_ASSERT(AnalysisDataService::Instance().doesExist("IvsQ_binned"));
    TS_ASSERT(!AnalysisDataService::Instance().doesExist("IvsQ_binned_13460"));
    TS_ASSERT(AnalysisDataService::Instance().doesExist("IvsQ_13460"));
    TS_ASSERT(!AnalysisDataService::Instance().doesExist("IvsLam_13460"));

    AnalysisDataService::Instance().clear();
  }

  void test_optional_outputs_set() {
    auto inter = loadRun("INTER00013460.nxs");
    const double theta = 0.7;

    // Use the default correction type, which is a vertical shift
    ReflectometryReductionOneAuto2 alg;
    alg.initialize();
    alg.setProperty("InputWorkspace", inter);
    alg.setProperty("ThetaIn", theta);
    alg.setProperty("CorrectionAlgorithm", "None");
    alg.setProperty("ProcessingInstructions", "3");
    alg.setProperty("OutputWorkspaceBinned", "IvsQ_binned");
    alg.setProperty("OutputWorkspace", "IvsQ");
    alg.setProperty("OutputWorkspaceWavelength", "IvsLam");
    alg.execute();

    TS_ASSERT(AnalysisDataService::Instance().doesExist("IvsQ_binned"));
    TS_ASSERT(AnalysisDataService::Instance().doesExist("IvsQ"));
    TS_ASSERT(!AnalysisDataService::Instance().doesExist("IvsLam"));

    AnalysisDataService::Instance().clear();
  }

  void test_default_outputs_debug() {
    auto inter = loadRun("INTER00013460.nxs");
    const double theta = 0.7;

    // Use the default correction type, which is a vertical shift
    ReflectometryReductionOneAuto2 alg;
    alg.initialize();
    alg.setProperty("InputWorkspace", inter);
    alg.setProperty("ThetaIn", theta);
    alg.setProperty("CorrectionAlgorithm", "None");
    alg.setProperty("ProcessingInstructions", "3");
    alg.setProperty("Debug", true);
    alg.execute();

    TS_ASSERT(AnalysisDataService::Instance().doesExist("IvsQ_binned_13460"));
    TS_ASSERT(AnalysisDataService::Instance().doesExist("IvsQ_13460"));
    TS_ASSERT(AnalysisDataService::Instance().doesExist("IvsLam_13460"));

    AnalysisDataService::Instance().clear();
  }

  void test_default_outputs_no_debug() {
    auto inter = loadRun("INTER00013460.nxs");
    const double theta = 0.7;

    // Use the default correction type, which is a vertical shift
    ReflectometryReductionOneAuto2 alg;
    alg.initialize();
    alg.setProperty("InputWorkspace", inter);
    alg.setProperty("ThetaIn", theta);
    alg.setProperty("CorrectionAlgorithm", "None");
    alg.setProperty("ProcessingInstructions", "3");
    alg.setProperty("Debug", false);
    alg.execute();

    TS_ASSERT(AnalysisDataService::Instance().doesExist("IvsQ_binned_13460"));
    TS_ASSERT(AnalysisDataService::Instance().doesExist("IvsQ_13460"));
    TS_ASSERT(!AnalysisDataService::Instance().doesExist("IvsLam_13460"));

    AnalysisDataService::Instance().clear();
  }

  void test_default_outputs_no_run_number() {
    auto inter = loadRun("INTER00013460.nxs");
    const double theta = 0.7;
    inter->mutableRun().removeProperty("run_number");

    // Use the default correction type, which is a vertical shift
    ReflectometryReductionOneAuto2 alg;
    alg.initialize();
    alg.setProperty("InputWorkspace", inter);
    alg.setProperty("ThetaIn", theta);
    alg.setProperty("CorrectionAlgorithm", "None");
    alg.setProperty("ProcessingInstructions", "3");
    alg.setProperty("Debug", true);
    alg.execute();

    TS_ASSERT(AnalysisDataService::Instance().doesExist("IvsQ_binned"));
    TS_ASSERT(AnalysisDataService::Instance().doesExist("IvsQ"));
    TS_ASSERT(AnalysisDataService::Instance().doesExist("IvsLam"));

    AnalysisDataService::Instance().clear();
  }

  void test_default_outputs_no_run_number_no_debug() {
    auto inter = loadRun("INTER00013460.nxs");
    const double theta = 0.7;
    inter->mutableRun().removeProperty("run_number");

    // Use the default correction type, which is a vertical shift
    ReflectometryReductionOneAuto2 alg;
    alg.initialize();
    alg.setProperty("InputWorkspace", inter);
    alg.setProperty("ThetaIn", theta);
    alg.setProperty("CorrectionAlgorithm", "None");
    alg.setProperty("ProcessingInstructions", "3");
    alg.setProperty("Debug", false);
    alg.execute();

    TS_ASSERT(AnalysisDataService::Instance().doesExist("IvsQ_binned"));
    TS_ASSERT(AnalysisDataService::Instance().doesExist("IvsQ"));
    TS_ASSERT(!AnalysisDataService::Instance().doesExist("IvsLam"));

    AnalysisDataService::Instance().clear();
  }

  void test_polarization_correction_PA() {
    std::string const name = "input";
    prepareInputGroup(name);
    applyPolarizationEfficiencies(name);

    ReflectometryReductionOneAuto2 alg;
    alg.initialize();
    alg.setPropertyValue("InputWorkspace", name);
    alg.setProperty("WavelengthMin", 1.0);
    alg.setProperty("WavelengthMax", 15.0);
    alg.setProperty("ThetaIn", 10.0);
    alg.setProperty("ProcessingInstructions", "1");
    alg.setProperty("MomentumTransferStep", 0.04);
    alg.setProperty("PolarizationAnalysis", "PA");
    alg.setProperty("Pp", "0.9,0,0");
    alg.setProperty("Ap", "0.8,0,0");
    alg.setProperty("Rho", "0.7778,0,0");
    alg.setProperty("Alpha", "0.75,0");
    alg.setPropertyValue("OutputWorkspace", "IvsQ");
    alg.setPropertyValue("OutputWorkspaceBinned", "IvsQ_binned");
    alg.setPropertyValue("OutputWorkspaceWavelength", "IvsLam");
    alg.execute();

    auto outQGroup = retrieveOutWS("IvsQ");
    auto outLamGroup = retrieveOutWS("IvsLam");

    TS_ASSERT_EQUALS(outQGroup.size(), 4);
    TS_ASSERT_EQUALS(outLamGroup.size(), 4);

    TS_ASSERT_EQUALS(outLamGroup[0]->blocksize(), 9);
    // X range in outLam
    TS_ASSERT_DELTA(outLamGroup[0]->x(0).front(), 2.0729661466, 0.0001);
    TS_ASSERT_DELTA(outLamGroup[0]->x(0).back(), 14.2963182408, 0.0001);

    TS_ASSERT_DELTA(outLamGroup[0]->y(0)[0], 0.9, 0.0001);
    TS_ASSERT_DELTA(outLamGroup[1]->y(0)[0], 0.8, 0.0001);
    TS_ASSERT_DELTA(outLamGroup[2]->y(0)[0], 0.7, 0.0001);
    TS_ASSERT_DELTA(outLamGroup[3]->y(0)[0], 0.6, 0.0001);

    TS_ASSERT_EQUALS(outQGroup[0]->blocksize(), 9);

    TS_ASSERT_DELTA(outQGroup[0]->y(0)[0], 0.9, 0.0001);
    TS_ASSERT_DELTA(outQGroup[1]->y(0)[0], 0.8, 0.0001);
    TS_ASSERT_DELTA(outQGroup[2]->y(0)[0], 0.7, 0.0001);
    TS_ASSERT_DELTA(outQGroup[3]->y(0)[0], 0.6, 0.0001);

    ADS.clear();
  }

  void test_polarization_correction_PNR_wrong_input() {
    std::string const name = "input";
    prepareInputGroup(name);

    ReflectometryReductionOneAuto2 alg;
    alg.initialize();
    alg.setPropertyValue("InputWorkspace", name);
    alg.setProperty("WavelengthMin", 1.0);
    alg.setProperty("WavelengthMax", 15.0);
    alg.setProperty("ThetaIn", 10.0);
    alg.setProperty("ProcessingInstructions", "1");
    alg.setProperty("MomentumTransferStep", 0.04);
    alg.setProperty("PolarizationAnalysis", "PNR");
    alg.setProperty("Pp", "1,1,2");
    alg.setProperty("Ap", "1,1,2");
    alg.setProperty("Rho", "1,1");
    alg.setProperty("Alpha", "1");
    alg.setPropertyValue("OutputWorkspace", "IvsQ");
    alg.setPropertyValue("OutputWorkspaceBinned", "IvsQ_binned");
    alg.setPropertyValue("OutputWorkspaceWavelength", "IvsLam");
    TS_ASSERT_THROWS_EQUALS(
        alg.execute(), std::invalid_argument & e, std::string(e.what()),
        "For PNR analysis, input group must have 2 periods.");
  }

  void test_polarization_correction_PNR() {
    std::string const name = "input";
    prepareInputGroup(name, "", 2);

    ReflectometryReductionOneAuto2 alg;
    alg.initialize();
    alg.setPropertyValue("InputWorkspace", name);
    alg.setProperty("WavelengthMin", 1.0);
    alg.setProperty("WavelengthMax", 15.0);
    alg.setProperty("ThetaIn", 10.0);
    alg.setProperty("ProcessingInstructions", "1");
    alg.setProperty("MomentumTransferStep", 0.04);
    alg.setProperty("PolarizationAnalysis", "PNR");
    alg.setProperty("Pp", "1,1,2");
    alg.setProperty("Rho", "1,1");
    alg.setPropertyValue("OutputWorkspace", "IvsQ");
    alg.setPropertyValue("OutputWorkspaceBinned", "IvsQ_binned");
    alg.setPropertyValue("OutputWorkspaceWavelength", "IvsLam");
    alg.execute();

    auto outQGroup = retrieveOutWS("IvsQ");
    auto outLamGroup = retrieveOutWS("IvsLam");

    TS_ASSERT_EQUALS(outQGroup.size(), 2);
    TS_ASSERT_EQUALS(outLamGroup.size(), 2);

    TS_ASSERT_EQUALS(outLamGroup[0]->blocksize(), 9);
    // X range in outLam
    TS_ASSERT_DELTA(outLamGroup[0]->x(0).front(), 2.0729661466, 0.0001);
    TS_ASSERT_DELTA(outLamGroup[0]->x(0).back(), 14.2963182408, 0.0001);

    TS_ASSERT_DELTA(outLamGroup[0]->y(0)[0], 0.8800698581, 0.0001);
    TS_ASSERT_DELTA(outLamGroup[1]->y(0)[0], 0.8778429658, 0.0001);

    TS_ASSERT_EQUALS(outQGroup[0]->blocksize(), 9);
    TS_ASSERT_DELTA(outQGroup[0]->y(0)[0], 0.8936134321, 0.0001);
    TS_ASSERT_DELTA(outQGroup[1]->y(0)[0], 0.8935802109, 0.0001);

    ADS.clear();
  }

  void test_polarization_correction_default() {

    std::string const name = "input";
    prepareInputGroup(name, "Fredrikze");
    applyPolarizationEfficiencies(name);

    ReflectometryReductionOneAuto2 alg;
    alg.initialize();
    alg.setPropertyValue("InputWorkspace", name);
    alg.setProperty("ThetaIn", 10.0);
    alg.setProperty("WavelengthMin", 1.0);
    alg.setProperty("WavelengthMax", 15.0);
    alg.setProperty("ProcessingInstructions", "1");
    alg.setProperty("MomentumTransferStep", 0.04);
    alg.setProperty("PolarizationAnalysis", "ParameterFile");
    alg.setPropertyValue("OutputWorkspace", "IvsQ");
    alg.setPropertyValue("OutputWorkspaceBinned", "IvsQ_binned");
    alg.setPropertyValue("OutputWorkspaceWavelength", "IvsLam");
    alg.execute();

    auto outQGroup = retrieveOutWS("IvsQ");
    auto outLamGroup = retrieveOutWS("IvsLam");

    TS_ASSERT_EQUALS(outQGroup.size(), 4);
    TS_ASSERT_EQUALS(outLamGroup.size(), 4);

    TS_ASSERT_EQUALS(outLamGroup[0]->blocksize(), 9);
    // X range in outLam
    TS_ASSERT_DELTA(outLamGroup[0]->x(0).front(), 2.0729661466, 0.0001);
    TS_ASSERT_DELTA(outLamGroup[0]->x(0).back(), 14.2963182408, 0.0001);

    TS_ASSERT_DELTA(outLamGroup[0]->y(0)[0], 0.9, 0.0001);
    TS_ASSERT_DELTA(outLamGroup[1]->y(0)[0], 0.8, 0.0001);
    TS_ASSERT_DELTA(outLamGroup[2]->y(0)[0], 0.7, 0.0001);
    TS_ASSERT_DELTA(outLamGroup[3]->y(0)[0], 0.6, 0.0001);

    TS_ASSERT_EQUALS(outQGroup[0]->blocksize(), 9);

    TS_ASSERT_DELTA(outQGroup[0]->y(0)[0], 0.9, 0.0001);
    TS_ASSERT_DELTA(outQGroup[1]->y(0)[0], 0.8, 0.0001);
    TS_ASSERT_DELTA(outQGroup[2]->y(0)[0], 0.7, 0.0001);
    TS_ASSERT_DELTA(outQGroup[3]->y(0)[0], 0.6, 0.0001);

    ADS.clear();
  }

<<<<<<< HEAD
  void test_one_transmissionrun() {
    const double startX = 1000;
    const int nBins = 3;
    const double deltaX = 1000;
    const std::vector<double> yValues1 = {1, 2, 3};
    const std::vector<double> yValues2 = {4, 5, 6};
    MatrixWorkspace_sptr input =
        createWorkspaceSingle(startX, nBins, deltaX, yValues1);
    ADS.addOrReplace("input", input);

    MatrixWorkspace_sptr first =
        createWorkspaceSingle(startX, nBins, deltaX, yValues1);
    ADS.addOrReplace("first", first);
    MatrixWorkspace_sptr second =
        createWorkspaceSingle(startX, nBins, deltaX, yValues2);
    ADS.addOrReplace("second", second);

    GroupWorkspaces mkGroup;
    mkGroup.initialize();
    mkGroup.setProperty("InputWorkspaces", "input");
    mkGroup.setProperty("OutputWorkspace", "inputWSGroup");
    mkGroup.execute();

    mkGroup.setProperty("InputWorkspaces", "first,second");
    mkGroup.setProperty("OutputWorkspace", "transWSGroup");
    mkGroup.execute();

    ReflectometryReductionOneAuto2 alg;
    alg.initialize();
    alg.setChild(true);
    alg.setPropertyValue("InputWorkspace", "inputWSGroup");
    alg.setProperty("WavelengthMin", 0.0000000001);
    alg.setProperty("WavelengthMax", 15.0);
    alg.setProperty("ThetaIn", 10.0);
    alg.setProperty("ProcessingInstructions", "1");
    alg.setProperty("MomentumTransferStep", 0.04);
    alg.setPropertyValue("OutputWorkspace", "IvsQ");
    alg.setPropertyValue("OutputWorkspaceBinned", "IvsQ_binned");
    alg.setPropertyValue("OutputWorkspaceWavelength", "IvsLam");
    alg.setPropertyValue("FirstTransmissionRun", "transWSGroup");
    TS_ASSERT_THROWS_NOTHING(alg.execute());

    auto outQGroup = retrieveOutWS("IvsQ");
    auto outLamGroup = retrieveOutWS("IvsLam");

    TS_ASSERT_DELTA(outQGroup[0]->x(0)[0], 2.8022, 0.0001);
    TS_ASSERT_DELTA(outQGroup[0]->x(0)[3], 11.2088, 0.0001);

    TS_ASSERT_DELTA(outQGroup[0]->y(0)[0], 1.3484, 0.0001);
    TS_ASSERT_DELTA(outQGroup[0]->y(0)[2], 0.9207, 0.0001);

    TS_ASSERT_DELTA(outLamGroup[0]->x(0)[0], 0.1946, 0.0001);
    TS_ASSERT_DELTA(outLamGroup[0]->x(0)[3], 0.7787, 0.0001);

    TS_ASSERT_DELTA(outLamGroup[0]->y(0)[0], 0.9207, 0.0001);
    TS_ASSERT_DELTA(outLamGroup[0]->y(0)[2], 1.3484, 0.0001);

    ADS.clear();
  }

  void test_polarization_with_transmissionrun() {
    const double startX = 1000;
    const int nBins = 3;
    const double deltaX = 1000;
    const std::vector<double> yValues1 = {1, 2, 3};
    const std::vector<double> yValues2 = {4, 5, 6};
    MatrixWorkspace_sptr input =
        createWorkspaceSingle(startX, nBins, deltaX, yValues1);
    ADS.addOrReplace("input", input);

    MatrixWorkspace_sptr input2 =
        createWorkspaceSingle(startX, nBins, deltaX, yValues1);
    ADS.addOrReplace("input2", input2);

    MatrixWorkspace_sptr first =
        createWorkspaceSingle(startX, nBins, deltaX, yValues1);
    ADS.addOrReplace("first", first);
    MatrixWorkspace_sptr second =
        createWorkspaceSingle(startX, nBins, deltaX, yValues2);
    ADS.addOrReplace("second", second);

    GroupWorkspaces mkGroup;
    mkGroup.initialize();
    mkGroup.setProperty("InputWorkspaces", "input,input2");
    mkGroup.setProperty("OutputWorkspace", "inputWSGroup");
    mkGroup.execute();

    mkGroup.setProperty("InputWorkspaces", "first,second");
    mkGroup.setProperty("OutputWorkspace", "transWSGroup");
    mkGroup.execute();

    ReflectometryReductionOneAuto2 alg;
    alg.initialize();
    alg.setChild(true);
    alg.setPropertyValue("InputWorkspace", "inputWSGroup");
    alg.setProperty("WavelengthMin", 0.0000000001);
    alg.setProperty("WavelengthMax", 15.0);
    alg.setProperty("ThetaIn", 10.0);
    alg.setProperty("ProcessingInstructions", "1");
    alg.setProperty("MomentumTransferStep", 0.04);
    alg.setProperty("PolarizationAnalysis", "PNR");
    alg.setProperty("Pp", "1");
    alg.setProperty("Rho", "1");
    alg.setPropertyValue("OutputWorkspace", "IvsQ");
    alg.setPropertyValue("OutputWorkspaceBinned", "IvsQ_binned");
    alg.setPropertyValue("OutputWorkspaceWavelength", "IvsLam");
    alg.setPropertyValue("FirstTransmissionRun", "transWSGroup");
    TS_ASSERT_THROWS_NOTHING(alg.execute());
=======
  void test_polarization_correction_default_Wildes() {

    std::string const name = "input";
    prepareInputGroup(name, "Wildes");
    applyPolarizationEfficiencies(name);

    ReflectometryReductionOneAuto2 alg;
    alg.initialize();
    alg.setPropertyValue("InputWorkspace", name);
    alg.setProperty("ThetaIn", 10.0);
    alg.setProperty("WavelengthMin", 1.0);
    alg.setProperty("WavelengthMax", 15.0);
    alg.setProperty("ProcessingInstructions", "1");
    alg.setProperty("MomentumTransferStep", 0.04);
    alg.setProperty("PolarizationAnalysis", "ParameterFile");
    alg.setPropertyValue("OutputWorkspace", "IvsQ");
    alg.setPropertyValue("OutputWorkspaceBinned", "IvsQ_binned");
    alg.setPropertyValue("OutputWorkspaceWavelength", "IvsLam");
    alg.execute();
>>>>>>> 60c79e28

    auto outQGroup = retrieveOutWS("IvsQ");
    auto outLamGroup = retrieveOutWS("IvsLam");

<<<<<<< HEAD
    TS_ASSERT_DELTA(outQGroup[0]->x(0)[0], 2.8022, 0.0001);
    TS_ASSERT_DELTA(outQGroup[0]->x(0)[3], 11.2088, 0.0001);

    TS_ASSERT_DELTA(outQGroup[0]->y(0)[0], 1.3484, 0.0001);
    TS_ASSERT_DELTA(outQGroup[0]->y(0)[2], 0.9207, 0.0001);

    TS_ASSERT_DELTA(outLamGroup[0]->x(0)[0], 0.1946, 0.0001);
    TS_ASSERT_DELTA(outLamGroup[0]->x(0)[3], 0.7787, 0.0001);

    TS_ASSERT_DELTA(outLamGroup[0]->y(0)[0], 0.9207, 0.0001);
    TS_ASSERT_DELTA(outLamGroup[0]->y(0)[2], 1.3484, 0.0001);

    ADS.clear();
  }

  void test_second_transmissionrun() {
    const double startX = 1000;
    const int nBins = 3;
    const double deltaX = 1000;
    const std::vector<double> yValues1 = {1, 2, 3};
    const std::vector<double> yValues2 = {4, 5, 6};
    MatrixWorkspace_sptr input =
        createWorkspaceSingle(startX, nBins, deltaX, yValues1);
    ADS.addOrReplace("input", input);

    MatrixWorkspace_sptr first =
        createWorkspaceSingle(startX, nBins, deltaX, yValues1);
    ADS.addOrReplace("first", first);
    MatrixWorkspace_sptr second =
        createWorkspaceSingle(startX, nBins, deltaX, yValues2);
    ADS.addOrReplace("second", second);

    MatrixWorkspace_sptr first2 =
        createWorkspaceSingle(startX, nBins, deltaX, yValues1);
    ADS.addOrReplace("first2", first2);
    MatrixWorkspace_sptr second2 =
        createWorkspaceSingle(startX, nBins, deltaX, yValues2);
    ADS.addOrReplace("second2", second2);

    GroupWorkspaces mkGroup;
    mkGroup.initialize();
    mkGroup.setProperty("InputWorkspaces", "input");
    mkGroup.setProperty("OutputWorkspace", "inputWSGroup");
    mkGroup.execute();

    mkGroup.setProperty("InputWorkspaces", "first,second");
    mkGroup.setProperty("OutputWorkspace", "transWSGroup");
    mkGroup.execute();

    mkGroup.setProperty("InputWorkspaces", "first2,second2");
    mkGroup.setProperty("OutputWorkspace", "transWSGroup2");
    mkGroup.execute();

    ReflectometryReductionOneAuto2 alg;
    alg.initialize();
    alg.setChild(true);
    alg.setPropertyValue("InputWorkspace", "inputWSGroup");
    alg.setProperty("WavelengthMin", 0.0000000001);
    alg.setProperty("WavelengthMax", 15.0);
    alg.setProperty("ThetaIn", 10.0);
    alg.setProperty("ProcessingInstructions", "1");
    alg.setProperty("MomentumTransferStep", 0.04);
    alg.setPropertyValue("OutputWorkspace", "IvsQ");
    alg.setPropertyValue("OutputWorkspaceBinned", "IvsQ_binned");
    alg.setPropertyValue("OutputWorkspaceWavelength", "IvsLam");
    alg.setPropertyValue("FirstTransmissionRun", "transWSGroup");
    alg.setPropertyValue("SecondTransmissionRun", "transWSGroup2");
    TS_ASSERT_THROWS_NOTHING(alg.execute());

    auto outQGroup = retrieveOutWS("IvsQ");
    auto outLamGroup = retrieveOutWS("IvsLam");

    TS_ASSERT_DELTA(outQGroup[0]->x(0)[0], 2.8022, 0.0001);
    TS_ASSERT_DELTA(outQGroup[0]->x(0)[3], 11.2088, 0.0001);

    TS_ASSERT_DELTA(outQGroup[0]->y(0)[0], 1.3484, 0.0001);
    TS_ASSERT_DELTA(outQGroup[0]->y(0)[2], 0.9207, 0.0001);

    TS_ASSERT_DELTA(outLamGroup[0]->x(0)[0], 0.1946, 0.0001);
    TS_ASSERT_DELTA(outLamGroup[0]->x(0)[3], 0.7787, 0.0001);

    TS_ASSERT_DELTA(outLamGroup[0]->y(0)[0], 0.9207, 0.0001);
    TS_ASSERT_DELTA(outLamGroup[0]->y(0)[2], 1.3484, 0.0001);
=======
    TS_ASSERT_EQUALS(outQGroup.size(), 4);
    TS_ASSERT_EQUALS(outLamGroup.size(), 4);

    TS_ASSERT_EQUALS(outLamGroup[0]->blocksize(), 9);
    // X range in outLam
    TS_ASSERT_DELTA(outLamGroup[0]->x(0).front(), 2.0729661466, 0.0001);
    TS_ASSERT_DELTA(outLamGroup[0]->x(0).back(), 14.2963182408, 0.0001);

    TS_ASSERT_DELTA(outLamGroup[0]->y(0)[0], 0.9368, 0.0001);
    TS_ASSERT_DELTA(outLamGroup[1]->y(0)[0], 0.7813, 0.0001);
    TS_ASSERT_DELTA(outLamGroup[2]->y(0)[0], 0.6797, 0.0001);
    TS_ASSERT_DELTA(outLamGroup[3]->y(0)[0], 0.5242, 0.0001);

    TS_ASSERT_EQUALS(outQGroup[0]->blocksize(), 9);

    TS_ASSERT_DELTA(outQGroup[0]->y(0)[0], 0.9368, 0.0001);
    TS_ASSERT_DELTA(outQGroup[1]->y(0)[0], 0.7813, 0.0001);
    TS_ASSERT_DELTA(outQGroup[2]->y(0)[0], 0.6797, 0.0001);
    TS_ASSERT_DELTA(outQGroup[3]->y(0)[0], 0.5242, 0.0001);
>>>>>>> 60c79e28

    ADS.clear();
  }

  void test_monitor_index_in_group() {
    std::string const name = "input";
    prepareInputGroup(name);

    ReflectometryReductionOneAuto2 alg;
    alg.setRethrows(true);
    alg.initialize();
    alg.setPropertyValue("InputWorkspace", name);
    alg.setProperty("WavelengthMin", 1.0);
    alg.setProperty("WavelengthMax", 5.0);
    alg.setProperty("ProcessingInstructions", "0");
    alg.setProperty("MomentumTransferStep", 0.04);
    alg.setProperty("PolarizationAnalysis", "ParameterFile");
    alg.setPropertyValue("OutputWorkspace", "IvsQ");
    alg.setPropertyValue("OutputWorkspaceBinned", "IvsQ_binned");
    alg.setPropertyValue("OutputWorkspaceWavelength", "IvsLam");
    TS_ASSERT_THROWS_EQUALS(
        alg.execute(), std::invalid_argument & e, std::string(e.what()),
        "A detector is expected at spectrum 0, found a monitor");
  }

  void test_I0MonitorIndex_is_detector() {
    std::string const name = "input";
    prepareInputGroup(name);

    ReflectometryReductionOneAuto2 alg;
    alg.setRethrows(true);
    alg.initialize();
    alg.setPropertyValue("InputWorkspace", name);
    alg.setProperty("WavelengthMin", 1.0);
    alg.setProperty("WavelengthMax", 5.0);
    alg.setProperty("MonitorBackgroundWavelengthMin", 1.0);
    alg.setProperty("MonitorBackgroundWavelengthMax", 5.0);
    alg.setPropertyValue("I0MonitorIndex", "1");
    alg.setProperty("ProcessingInstructions", "1");
    alg.setProperty("MomentumTransferStep", 0.04);
    alg.setPropertyValue("OutputWorkspace", "IvsQ");
    alg.setPropertyValue("OutputWorkspaceBinned", "IvsQ_binned");
    alg.setPropertyValue("OutputWorkspaceWavelength", "IvsLam");
    TS_ASSERT_THROWS_EQUALS(alg.execute(), std::invalid_argument & e,
                            std::string(e.what()),
                            "A monitor is expected at spectrum index 1");
  }
};

#endif /* MANTID_ALGORITHMS_REFLECTOMETRYREDUCTIONONEAUTO2TEST_H_ */<|MERGE_RESOLUTION|>--- conflicted
+++ resolved
@@ -857,7 +857,6 @@
     ADS.clear();
   }
 
-<<<<<<< HEAD
   void test_one_transmissionrun() {
     const double startX = 1000;
     const int nBins = 3;
@@ -966,32 +965,10 @@
     alg.setPropertyValue("OutputWorkspaceWavelength", "IvsLam");
     alg.setPropertyValue("FirstTransmissionRun", "transWSGroup");
     TS_ASSERT_THROWS_NOTHING(alg.execute());
-=======
-  void test_polarization_correction_default_Wildes() {
-
-    std::string const name = "input";
-    prepareInputGroup(name, "Wildes");
-    applyPolarizationEfficiencies(name);
-
-    ReflectometryReductionOneAuto2 alg;
-    alg.initialize();
-    alg.setPropertyValue("InputWorkspace", name);
-    alg.setProperty("ThetaIn", 10.0);
-    alg.setProperty("WavelengthMin", 1.0);
-    alg.setProperty("WavelengthMax", 15.0);
-    alg.setProperty("ProcessingInstructions", "1");
-    alg.setProperty("MomentumTransferStep", 0.04);
-    alg.setProperty("PolarizationAnalysis", "ParameterFile");
-    alg.setPropertyValue("OutputWorkspace", "IvsQ");
-    alg.setPropertyValue("OutputWorkspaceBinned", "IvsQ_binned");
-    alg.setPropertyValue("OutputWorkspaceWavelength", "IvsLam");
-    alg.execute();
->>>>>>> 60c79e28
 
     auto outQGroup = retrieveOutWS("IvsQ");
     auto outLamGroup = retrieveOutWS("IvsLam");
 
-<<<<<<< HEAD
     TS_ASSERT_DELTA(outQGroup[0]->x(0)[0], 2.8022, 0.0001);
     TS_ASSERT_DELTA(outQGroup[0]->x(0)[3], 11.2088, 0.0001);
 
@@ -1075,7 +1052,30 @@
 
     TS_ASSERT_DELTA(outLamGroup[0]->y(0)[0], 0.9207, 0.0001);
     TS_ASSERT_DELTA(outLamGroup[0]->y(0)[2], 1.3484, 0.0001);
-=======
+    
+    ADS.clear()
+  }    
+
+  void test_polarization_correction_default_Wildes() {
+
+    std::string const name = "input";
+    prepareInputGroup(name, "Wildes");
+    applyPolarizationEfficiencies(name);
+
+    ReflectometryReductionOneAuto2 alg;
+    alg.initialize();
+    alg.setPropertyValue("InputWorkspace", name);
+    alg.setProperty("ThetaIn", 10.0);
+    alg.setProperty("WavelengthMin", 1.0);
+    alg.setProperty("WavelengthMax", 15.0);
+    alg.setProperty("ProcessingInstructions", "1");
+    alg.setProperty("MomentumTransferStep", 0.04);
+    alg.setProperty("PolarizationAnalysis", "ParameterFile");
+    alg.setPropertyValue("OutputWorkspace", "IvsQ");
+    alg.setPropertyValue("OutputWorkspaceBinned", "IvsQ_binned");
+    alg.setPropertyValue("OutputWorkspaceWavelength", "IvsLam");
+    alg.execute();
+    
     TS_ASSERT_EQUALS(outQGroup.size(), 4);
     TS_ASSERT_EQUALS(outLamGroup.size(), 4);
 
@@ -1095,7 +1095,6 @@
     TS_ASSERT_DELTA(outQGroup[1]->y(0)[0], 0.7813, 0.0001);
     TS_ASSERT_DELTA(outQGroup[2]->y(0)[0], 0.6797, 0.0001);
     TS_ASSERT_DELTA(outQGroup[3]->y(0)[0], 0.5242, 0.0001);
->>>>>>> 60c79e28
 
     ADS.clear();
   }
