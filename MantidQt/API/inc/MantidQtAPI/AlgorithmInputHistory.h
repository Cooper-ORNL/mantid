#ifndef MANTIDQT_API_ALGORITHMINPUTHISTORY_H_
#define MANTIDQT_API_ALGORITHMINPUTHISTORY_H_

//----------------------------------
// Includes
//----------------------------------
#include "DllOption.h"
#include "MantidKernel/SingletonHolder.h"
#include <QHash>
#include <QString>

namespace MantidQt {
namespace API {

/** This abstract class deals with the loading and saving of previous algorithm
    property values to/from MantidPlot's QSettings.

    Copyright &copy; 2009-2012 ISIS Rutherford Appleton Laboratory, NScD Oak
   Ridge National Laboratory & European Spallation Source

    This file is part of Mantid.

    Mantid is free software; you can redistribute it and/or modify
    it under the terms of the GNU General Public License as published by
    the Free Software Foundation; either version 3 of the License, or
    (at your option) any later version.

    Mantid is distributed in the hope that it will be useful,
    but WITHOUT ANY WARRANTY; without even the implied warranty of
    MERCHANTABILITY or FITNESS FOR A PARTICULAR PURPOSE.  See the
    GNU General Public License for more details.

    You should have received a copy of the GNU General Public License
    along with this program.  If not, see <http://www.gnu.org/licenses/>.
*/
class EXPORT_OPT_MANTIDQT_API AbstractAlgorithmInputHistory {
public:
  AbstractAlgorithmInputHistory(const AbstractAlgorithmInputHistory &) = delete;
  AbstractAlgorithmInputHistory &
  operator=(const AbstractAlgorithmInputHistory &) = delete;
  /// Abstract destructor
  virtual ~AbstractAlgorithmInputHistory() = 0;

  /// Update the old values that are stored here. Only valid
  /// values are stored here
  void storeNewValue(const QString &algName,
                     const QPair<QString, QString> &property);

  /// Clear values for a particular algorithm
  void clearAlgorithmInput(const QString &algName);

  /// Retrieve an old parameter value
  QString previousInput(const QString &algName, const QString &propName) const;

  /// Set the directory that was accessed when the previous open file dialog was
  /// used
  void setPreviousDirectory(const QString &lastdir);

  /// Get the directory that was accessed when the previous open file dialog was
  /// used
  const QString &getPreviousDirectory() const;

  /// Save the values stored here to persistent storage
  void save() const;

protected:
  /// Constructor
  AbstractAlgorithmInputHistory(QString settingsGroup);

private:
  /// Load any values that are available from persistent storage
  void load();

  /// A map indexing the algorithm name and a list of property name:value pairs
  QHash<QString, QHash<QString, QString>> m_lastInput;

  /// The directory that last used by an open file dialog
  QString m_previousDirectory;

  /// The string denoting the group (in the QSettings) where the algorithm
  /// properties are stored
  QString m_algorithmsGroup;

  /// The string denoting the key for the previous dir storage
  QString m_dirKey;
};

class EXPORT_OPT_MANTIDQT_API AlgorithmInputHistoryImpl
    : public AbstractAlgorithmInputHistory {
private:
  AlgorithmInputHistoryImpl()
      : AbstractAlgorithmInputHistory("Mantid/Algorithms") {}
  ~AlgorithmInputHistoryImpl() override {}

private:
  friend struct Mantid::Kernel::CreateUsingNew<AlgorithmInputHistoryImpl>;
};

<<<<<<< HEAD
typedef Mantid::Kernel::SingletonHolder<AlgorithmInputHistoryImpl> AlgorithmInputHistory;
}
}

namespace Mantid {
namespace Kernel {
  EXTERN_MANTIDQT_API template class EXPORT_OPT_MANTIDQT_API Mantid::Kernel::SingletonHolder<MantidQt::API::AlgorithmInputHistoryImpl>;
=======
#ifdef _WIN32
// this breaks new namespace declaraion rules; need to find a better fix
template class EXPORT_OPT_MANTIDQT_API
    Mantid::Kernel::SingletonHolder<AlgorithmInputHistoryImpl>;
#endif /* _WIN32 */
/// The specific instantiation of the templated type
typedef EXPORT_OPT_MANTIDQT_API Mantid::Kernel::SingletonHolder<
    AlgorithmInputHistoryImpl> AlgorithmInputHistory;
>>>>>>> de6e4660
}
}

#endif // ALGORITHMINPUTHISTORY_H_<|MERGE_RESOLUTION|>--- conflicted
+++ resolved
@@ -96,24 +96,14 @@
   friend struct Mantid::Kernel::CreateUsingNew<AlgorithmInputHistoryImpl>;
 };
 
-<<<<<<< HEAD
 typedef Mantid::Kernel::SingletonHolder<AlgorithmInputHistoryImpl> AlgorithmInputHistory;
 }
 }
 
+    AlgorithmInputHistoryImpl> AlgorithmInputHistory;
 namespace Mantid {
 namespace Kernel {
   EXTERN_MANTIDQT_API template class EXPORT_OPT_MANTIDQT_API Mantid::Kernel::SingletonHolder<MantidQt::API::AlgorithmInputHistoryImpl>;
-=======
-#ifdef _WIN32
-// this breaks new namespace declaraion rules; need to find a better fix
-template class EXPORT_OPT_MANTIDQT_API
-    Mantid::Kernel::SingletonHolder<AlgorithmInputHistoryImpl>;
-#endif /* _WIN32 */
-/// The specific instantiation of the templated type
-typedef EXPORT_OPT_MANTIDQT_API Mantid::Kernel::SingletonHolder<
-    AlgorithmInputHistoryImpl> AlgorithmInputHistory;
->>>>>>> de6e4660
 }
 }
 
