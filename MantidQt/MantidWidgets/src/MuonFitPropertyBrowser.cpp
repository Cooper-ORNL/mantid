--- conflicted
+++ resolved
@@ -151,9 +151,7 @@
   settingsGroup->addSubProperty(m_startX);
   settingsGroup->addSubProperty(m_endX);
   settingsGroup->addSubProperty(m_normalization);
-<<<<<<< HEAD
-
-  
+ 
 
   // Disable "Browse" button - use case is that first run will always be the one
   // selected on front tab. User will type in the runs they want rather than
@@ -198,9 +196,6 @@
 
 
 	  /* Create editors and assign them to the managers */
-=======
-  /* Create editors and assign them to the managers */
->>>>>>> 9f7e1129
   createEditors(w);
 
   updateDecimals();
