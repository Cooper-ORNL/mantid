--- conflicted
+++ resolved
@@ -132,16 +132,9 @@
   // Accessor methods
   std::map<int, std::set<int>> getSelectedChildren() const override;
   std::set<int> getSelectedParents() const override;
-<<<<<<< HEAD
-  std::string getProcessInstrument() const override;
-  std::string getWorkspaceToOpen() const override;
-  std::string getClipboard() const override;
-=======
   QString getProcessInstrument() const override;
   QString getWorkspaceToOpen() const override;
   QString getClipboard() const override;
-
->>>>>>> 016b8a51
   DataProcessorPresenter *getPresenter() const override;
   QString getCurrentInstrument() const override;
 
