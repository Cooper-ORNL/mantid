--- conflicted
+++ resolved
@@ -90,20 +90,17 @@
   /// Update row with new data
   virtual void update(int parent, int child,
                       const std::vector<std::string> &data) = 0;
-<<<<<<< HEAD
+  /// Add a new data item to be highlighted
+  virtual void addHighlighted(int position) = 0;
+  virtual void addHighlighted(int position, int parent) = 0;
+  /// Clear all highlighted data items
+  void clearHighlighted() { getModel()->clearHighlighted(); }
   virtual void setCell(int row, int column, int parentRow, int parentColumn,
                        const std::string &value) = 0;
   virtual std::string getCell(int row, int column, int parentRow,
                               int parentColumn) = 0;
 
   virtual int getNumberOfRows() = 0;
-=======
-  /// Add a new data item to be highlighted
-  virtual void addHighlighted(int position) = 0;
-  virtual void addHighlighted(int position, int parent) = 0;
-  /// Clear all highlighted data items
-  void clearHighlighted() { getModel()->clearHighlighted(); }
->>>>>>> e5c17b78
 
   /// Validate a table workspace
   virtual bool isValidModel(Mantid::API::Workspace_sptr ws,
