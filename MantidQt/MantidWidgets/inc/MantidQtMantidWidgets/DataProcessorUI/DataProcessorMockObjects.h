--- conflicted
+++ resolved
@@ -92,15 +92,9 @@
   MOCK_CONST_METHOD0(getProcessingOptions, std::string());
   MOCK_CONST_METHOD0(getPostprocessingOptions, std::string());
 
-<<<<<<< HEAD
-  // Methods we don't care about
-  std::string getTimeSlicingValues() const override { return std::string(); };
-  std::string getTimeSlicingType() const override { return std::string(); };
-=======
   // Event handling
   MOCK_CONST_METHOD0(getTimeSlicingValues, std::string());
   MOCK_CONST_METHOD0(getTimeSlicingType, std::string());
->>>>>>> 34fa627a
 };
 
 class MockDataProcessorPresenter : public DataProcessorPresenter {
