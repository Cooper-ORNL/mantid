#ifndef MUONFITPROPERTYBROWSER_H_
#define MUONFITPROPERTYBROWSER_H_

#include "MantidQtMantidWidgets/FitPropertyBrowser.h"
#include "MantidQtMantidWidgets/IMuonFitDataModel.h"
#include "MantidQtMantidWidgets/IMuonFitFunctionModel.h"

#include "MantidQtAPI/MWRunFiles.h"
#include <QMap>
#include <QCheckBox>
/* Forward declarations */
class QDockWidget;
class QLabel;
class QPushButton;
class QMenu;
class QSignalMapper;
class QtTreePropertyBrowser;
class QtGroupPropertyManager;
class QtDoublePropertyManager;
class QtIntPropertyManager;
class QtBoolPropertyManager;
class QtStringPropertyManager;
class QtEnumPropertyManager;
class QtProperty;
class QtBrowserItem;
class QVBoxLayout;
class QGroupBox;
class QSplitter;
class QWidget;



namespace Mantid {
namespace API {
class IFitFunction;
class IPeakFunction;
class CompositeFunction;
}
}

namespace MantidQt {
namespace MantidWidgets {
class PropertyHandler;

class EXPORT_OPT_MANTIDQT_MANTIDWIDGETS MuonFitPropertyBrowser
    : public MantidQt::MantidWidgets::FitPropertyBrowser,
      public MantidQt::MantidWidgets::IMuonFitFunctionModel,
      public IMuonFitDataModel {
  Q_OBJECT

public:
  /// Constructor.
  MuonFitPropertyBrowser(QWidget *parent = NULL, QObject *mantidui = NULL);
  /// Initialise the layout.
  void init() override;
  /// Set the input workspace name
  void setWorkspaceName(const QString &wsName) override;
  /// Called when the fit is finished
  void finishHandle(const Mantid::API::IAlgorithm *alg) override;
  /// Add an extra widget into the browser
  void addExtraWidget(QWidget *widget);
  /// Set function externally
  void setFunction(const Mantid::API::IFunction_sptr func) override;
  /// Run a non-sequential fit
  void runFit() override;
  /// Run a sequential fit
  void runSequentialFit() override;
  /// Get the fitting function
  Mantid::API::IFunction_sptr getFunction() const override {
    return getFittingFunction();
  }
  /// Set list of workspaces to fit
  void setWorkspaceNames(const QStringList &wsNames) override;
  /// Get output name
  std::string outputName() const override;
  /// Prefix for simultaneous fit results
  static const std::string SIMULTANEOUS_PREFIX;
  /// Set label for simultaneous fit results
  void setSimultaneousLabel(const std::string &label) override {
    m_simultaneousLabel = label;
  }
  /// Get names of workspaces that are set to be fitted
  std::vector<std::string> getWorkspaceNamesToFit() const override {
    return m_workspacesToFit;
  }
  /// User changed dataset index to fit
  void userChangedDataset(int index) override {
    emit userChangedDatasetIndex(index);
  }
  /// Set multiple fitting mode on or off
  void setMultiFittingMode(bool enabled) override;
  void setTFAsymmMode(bool enabled) override;

  /// After fit checks done, continue
  void continueAfterChecks(bool sequential) override;
  /// Remove a plotted guess
  void doRemoveGuess() override { emit removeGuess(); }
  /// Plot a guess function
  void doPlotGuess() override { emit plotGuess(); }
  /// Whether a guess is plotted or not
  bool hasGuess() const override;

  /// Enable/disable the Fit button;
  virtual void setFitEnabled(bool yes) override;

<<<<<<< HEAD
  void TFAsymmFit(int maxIterations);
  void setAvailableGroups(const QStringList &groups);
  void setAvailablePeriods(const QStringList &periods);

  QStringList getChosenGroups() const;
  QStringList getChosenPeriods() const;

  /// Clear list of selected groups
  void clearChosenGroups() const;
  void setAllGroups();
  void setAllPairs();
  void clearChosenPeriods() const;
=======
  void doTFAsymmFit(int maxIterations);
>>>>>>> 9f7e1129

public slots:
  /// Perform the fit algorithm
  void fit() override;
  /// Open sequential fit dialog
  void sequentialFit() override;
<<<<<<< HEAD
  void executeMuonFitMenu(const QString &item);
  void groupBtnPressed();
  void periodBtnPressed();
  void generateBtnPressed();
  void combineBtnPressed();
  //void positiveCombo(QString value) { m_positiveCombo->setText(value); };
  void setNumPeriods(size_t numPeriods);
=======
  void executeFitMenu(const QString &item) override;
>>>>>>> 9f7e1129
signals:
  /// Emitted when sequential fit is requested by user
  void sequentialFitRequested();
  /// Emitted when function should be updated
  void functionUpdateRequested() override;
  /// Emitted when a fit or sequential fit is requested
  void functionUpdateAndFitRequested(bool sequential) override;
  /// Emitted when number of workspaces to fit is changed
  void workspacesToFitChanged(int n) override;
  /// Emitted when dataset index to fit is changed
  void userChangedDatasetIndex(int index) override;
  /// Emitted when "fit to raw data" is changed
  void fitRawDataClicked(bool enabled) override;
  void groupBoxClicked(bool enabled);
  void periodBoxClicked(bool enabled);
  void reselctGroupClicked(bool enabled);
  /// Emitted when fit is about to be run
  void preFitChecksRequested(bool sequential) override;

protected:
  void showEvent(QShowEvent *e) override;
  double normalization() const;
  void setNormalization();
  void groupToFitChanged();
private slots:
  void doubleChanged(QtProperty *prop) override;
  void boolChanged(QtProperty *prop) override;
  void enumChanged(QtProperty *prop) override;
private:
  /// new menu option
<<<<<<< HEAD
  QAction *m_fitActiontest;
  /// Create new fit menu
  QPushButton *createMuonFitMenuButton(QWidget *w);

=======
  QAction *m_fitActionTFAsymm;
  /// override populating fit menu
  void populateFitMenuButton(QSignalMapper *fitMapper, QMenu *fitMenu) override;
>>>>>>> 9f7e1129
  /// Get the registered function names
  void populateFunctionNames() override;
  /// Check if the workspace can be used in the fit
  bool isWorkspaceValid(Mantid::API::Workspace_sptr) const override;
  /// After a simultaneous fit, add information to results table and group
  /// workspaces
  void finishAfterSimultaneousFit(const Mantid::API::IAlgorithm *fitAlg,
                                  const int nWorkspaces) const;
  void clearGroupCheckboxes();
  void addGroupCheckbox(const QString &name);
  void genGroupWindow();
  void genPeriodWindow();
  void genCombinePeriodWindow();
  void updateGroupDisplay();
  void updatePeriodDisplay();
  void setChosenPeriods(const QStringList &chosenPeriods);
  void clearPeriodCheckboxes();
  void addPeriodCheckbox(const QString &name);


  /// Splitter for additional widgets and splitter between this and browser
  QSplitter *m_widgetSplitter, *m_mainSplitter;
  /// Names of workspaces to fit
  std::vector<std::string> m_workspacesToFit;
  /// Label to use for simultaneous fits
  std::string m_simultaneousLabel;
  QtProperty *m_normalization;
  mutable QStringList m_normalizationValue;

  QtBrowserItem *m_groupWindow;

  QtBrowserItem *m_multiFitSettingsGroup;
  QtProperty *m_groupsToFit;
  mutable QStringList m_groupsToFitOptions;
  /// Map of group names to checkboxes
  QMap<QString,QtProperty *> m_groupBoxes;
  //QtTreePropertyBrowser *m_groupBrowser; 
  QtProperty *m_showGroup;
  mutable QStringList m_showGroupValue; 

  QtProperty *m_periodsToFit;
  mutable QStringList m_periodsToFitOptions;
  /// Map of group names to checkboxes
  QMap<QString, QtProperty *> m_periodBoxes;
  QtProperty *m_showPeriods;
  mutable QStringList m_showPeriodValue;
  QLineEdit *m_positiveCombo;
  QLineEdit *m_negativeCombo;

  QPushButton *m_reselectGroupBtn;
  QPushButton *m_reselectPeriodBtn;
  QPushButton *m_generateBtn;
  QGroupBox *m_btnGroup;


  std::vector<std::string> m_groupsList = { "fwd","bkwd","top","bottom","bwd"};
};

std::vector<double> readNormalization();

} // MantidQt
} // API

#endif /*MUONFITPROPERTYBROWSER_H_*/<|MERGE_RESOLUTION|>--- conflicted
+++ resolved
@@ -103,8 +103,7 @@
   /// Enable/disable the Fit button;
   virtual void setFitEnabled(bool yes) override;
 
-<<<<<<< HEAD
-  void TFAsymmFit(int maxIterations);
+  void doTFAsymmFit(int maxIterations);
   void setAvailableGroups(const QStringList &groups);
   void setAvailablePeriods(const QStringList &periods);
 
@@ -116,26 +115,21 @@
   void setAllGroups();
   void setAllPairs();
   void clearChosenPeriods() const;
-=======
-  void doTFAsymmFit(int maxIterations);
->>>>>>> 9f7e1129
 
 public slots:
   /// Perform the fit algorithm
   void fit() override;
   /// Open sequential fit dialog
   void sequentialFit() override;
-<<<<<<< HEAD
-  void executeMuonFitMenu(const QString &item);
+
+  void executeFitMenu(const QString &item) override;
   void groupBtnPressed();
   void periodBtnPressed();
   void generateBtnPressed();
   void combineBtnPressed();
   //void positiveCombo(QString value) { m_positiveCombo->setText(value); };
   void setNumPeriods(size_t numPeriods);
-=======
-  void executeFitMenu(const QString &item) override;
->>>>>>> 9f7e1129
+
 signals:
   /// Emitted when sequential fit is requested by user
   void sequentialFitRequested();
@@ -166,16 +160,10 @@
   void enumChanged(QtProperty *prop) override;
 private:
   /// new menu option
-<<<<<<< HEAD
-  QAction *m_fitActiontest;
-  /// Create new fit menu
-  QPushButton *createMuonFitMenuButton(QWidget *w);
-
-=======
   QAction *m_fitActionTFAsymm;
   /// override populating fit menu
   void populateFitMenuButton(QSignalMapper *fitMapper, QMenu *fitMenu) override;
->>>>>>> 9f7e1129
+
   /// Get the registered function names
   void populateFunctionNames() override;
   /// Check if the workspace can be used in the fit
