--- conflicted
+++ resolved
@@ -1,132 +1,4 @@
 set ( SRC_FILES
-<<<<<<< HEAD
-        src/AlgorithmSelectorWidget.cpp
-        src/CatalogHelper.cpp
-        src/CatalogSearch.cpp
-        src/CatalogSelector.cpp
-        src/CheckboxHeader.cpp
-        src/ColorBarWidget.cpp
-        src/DataProcessorUI/DataProcessorGenerateNotebook.cpp
-        src/DataProcessorUI/DataProcessorOneLevelTreeManager.cpp
-        src/DataProcessorUI/DataProcessorPostprocessingAlgorithm.cpp
-        src/DataProcessorUI/DataProcessorPreprocessingAlgorithm.cpp
-        src/DataProcessorUI/DataProcessorProcessingAlgorithm.cpp
-        src/DataProcessorUI/DataProcessorProcessingAlgorithmBase.cpp
-        src/DataProcessorUI/DataProcessorTwoLevelTreeManager.cpp
-        src/DataProcessorUI/DataProcessorWhiteList.cpp
-        src/DataProcessorUI/GenericDataProcessorPresenter.cpp
-        src/DataProcessorUI/ParseKeyValueString.cpp
-        src/DataProcessorUI/QDataProcessorOneLevelTreeModel.cpp
-        src/DataProcessorUI/QDataProcessorTwoLevelTreeModel.cpp
-        src/DataProcessorUI/QDataProcessorWidget.cpp
-        src/DataProcessorUI/QtDataProcessorOptionsDialog.cpp
-        src/DataSelector.cpp
-        src/DiagResults.cpp
-        src/DisplayCurveFit.cpp
-        src/DoubleDialogEditor.cpp
-        src/DoubleSpinBox.cpp
-        src/ErrorCurve.cpp
-        src/FilenameDialogEditor.cpp
-        src/FindDialog.cpp
-        src/FindReplaceDialog.cpp
-        src/FitOptionsBrowser.cpp
-        src/FitPropertyBrowser.cpp
-        src/FormulaDialogEditor.cpp
-        src/FunctionBrowser.cpp
-        src/HintingLineEdit.cpp
-        src/IndirectInstrumentConfig.cpp
-        src/InputController.cpp
-        src/InstrumentSelector.cpp
-        src/InstrumentView/BinDialog.cpp
-        src/InstrumentView/CollapsiblePanel.cpp
-        src/InstrumentView/ColorMapWidget.cpp
-        src/InstrumentView/CompAssemblyActor.cpp
-        src/InstrumentView/ComponentActor.cpp
-        src/InstrumentView/DetXMLFile.cpp
-        src/InstrumentView/GLActor.cpp
-        src/InstrumentView/GLActorCollection.cpp
-        src/InstrumentView/GLActorVisitor.cpp
-        src/InstrumentView/GLColor.cpp
-        src/InstrumentView/GLObject.cpp
-        src/InstrumentView/ICompAssemblyActor.cpp
-        src/InstrumentView/InstrumentActor.cpp
-        src/InstrumentView/InstrumentTreeModel.cpp
-        src/InstrumentView/InstrumentTreeWidget.cpp
-        src/InstrumentView/InstrumentWidget.cpp
-        src/InstrumentView/InstrumentWidgetMaskTab.cpp
-        src/InstrumentView/InstrumentWidgetPickTab.cpp
-        src/InstrumentView/InstrumentWidgetRenderTab.cpp
-        src/InstrumentView/InstrumentWidgetTab.cpp
-        src/InstrumentView/InstrumentWidgetTreeTab.cpp
-        src/InstrumentView/MantidGLWidget.cpp
-        src/InstrumentView/MaskBinsData.cpp
-        src/InstrumentView/ObjCompAssemblyActor.cpp
-        src/InstrumentView/ObjComponentActor.cpp
-        src/InstrumentView/OneCurvePlot.cpp
-        src/InstrumentView/OpenGLError.cpp
-        src/InstrumentView/PanelsSurface.cpp
-        src/InstrumentView/PeakMarker2D.cpp
-        src/InstrumentView/PeakOverlay.cpp
-        src/InstrumentView/Projection3D.cpp
-        src/InstrumentView/ProjectionSurface.cpp
-        src/InstrumentView/RectF.cpp
-        src/InstrumentView/RectangularDetectorActor.cpp
-        src/InstrumentView/RotationSurface.cpp
-        src/InstrumentView/SampleActor.cpp
-        src/InstrumentView/Shape2D.cpp
-        src/InstrumentView/Shape2DCollection.cpp
-        src/InstrumentView/SimpleWidget.cpp
-        src/InstrumentView/StructuredDetectorActor.cpp
-        src/InstrumentView/UCorrectionDialog.cpp
-        src/InstrumentView/UnwrappedCylinder.cpp
-        src/InstrumentView/UnwrappedSphere.cpp
-        src/InstrumentView/UnwrappedSurface.cpp
-        src/InstrumentView/Viewport.cpp
-        src/InstrumentView/XIntegrationControl.cpp
-        src/LineEditWithClear.cpp
-        src/LogValueSelector.cpp
-        src/MWDiag.cpp
-        src/MWRunFiles.cpp
-        src/MWView.cpp
-        src/MantidHelpWindow.cpp
-        src/MantidSurfacePlotDialog.cpp
-        src/MantidTreeWidget.cpp
-        src/MantidTreeWidgetItem.cpp
-        src/MantidWSIndexDialog.cpp
-        src/MessageDisplay.cpp
-        src/MultifitSetupDialog.cpp
-        src/MuonFitDataSelector.cpp
-        src/MuonFitPropertyBrowser.cpp
-        src/MuonFunctionBrowser.cpp
-        src/PeakPicker.cpp
-        src/PeriodicTableWidget.cpp
-        src/PreviewPlot.cpp
-        src/ProcessingAlgoWidget.cpp
-        src/ProjectSavePresenter.cpp
-        src/ProjectSaveModel.cpp
-        src/PropertyHandler.cpp
-        src/RangeSelector.cpp
-        src/RenameParDialog.cpp
-        src/SafeQwtPlot.cpp
-        src/SaveWorkspaces.cpp
-        src/ScriptEditor.cpp
-        src/SelectFunctionDialog.cpp
-        src/SelectWorkspacesDialog.cpp
-        src/SequentialFitDialog.cpp
-        src/SlicingAlgorithmDialog.cpp
-        src/SlitCalculator.cpp
-        src/StringDialogEditor.cpp
-        src/StringEditorFactory.cpp
-        src/TrackedAction.cpp
-        src/UserFunctionDialog.cpp
-        src/WorkspaceEditorFactory.cpp
-        src/WorkspacePresenter/ADSAdapter.cpp
-        src/WorkspacePresenter/QWorkspaceDockView.cpp
-        src/WorkspacePresenter/WorkspacePresenter.cpp
-        src/WorkspaceSelector.cpp
-        src/pqHelpWindow.cxx
-        src/pythonCalc.cpp
-=======
 	src/AlgorithmSelectorWidget.cpp
 	src/CatalogHelper.cpp
 	src/CatalogSearch.cpp
@@ -228,6 +100,8 @@
 	src/PeriodicTableWidget.cpp
 	src/PreviewPlot.cpp
 	src/ProcessingAlgoWidget.cpp
+        src/ProjectSavePresenter.cpp
+        src/ProjectSaveModel.cpp
 	src/PropertyHandler.cpp
 	src/RangeSelector.cpp
 	src/RenameParDialog.cpp
@@ -250,7 +124,6 @@
 	src/WorkspaceSelector.cpp
 	src/pqHelpWindow.cxx
 	src/pythonCalc.cpp
->>>>>>> e24c4d92
 )
 
 # Header files with Q_OBJECT that qmake will "moc"
