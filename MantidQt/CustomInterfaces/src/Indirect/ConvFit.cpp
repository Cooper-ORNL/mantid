--- conflicted
+++ resolved
@@ -41,21 +41,9 @@
   m_runMax = 0;
 
   // Initialise fitTypeStrings
-<<<<<<< HEAD
   m_fitStrings = {"", "1L", "2L", "IDS", "IDC", "EDS", "EDC", "SFT"};
   // All Parameters in tree that should be defaulting to 1
   QMap<QString, double> m_defaultParams;
-=======
-  m_fitAbbreviation = QStringList() << ""
-                                    << "1L"
-                                    << "2L"
-                                    << "IDS"
-                                    << "IDC"
-                                    << "EDS"
-                                    << "EDC"
-                                    << "SFT";
-  // All Parameters in tree that should be defaulting to 1
->>>>>>> 59f6a5b8
   m_defaultParams = createDefaultParamsMap(m_defaultParams);
 
   // Create TreeProperty Widget
@@ -239,12 +227,7 @@
 */
 void ConvFit::run() {
   // Get input from interface
-<<<<<<< HEAD
   const auto func = createFunction(m_uiForm.ckTieCentres->isChecked());
-=======
-  const auto useTies = m_uiForm.ckTieCentres->isChecked();
-  const auto func = createFunction(useTies);
->>>>>>> 59f6a5b8
   const auto function = std::string(func->asString());
   m_runMin = m_uiForm.spSpectraMin->value();
   m_runMax = m_uiForm.spSpectraMax->value();
@@ -284,12 +267,9 @@
                    minimizerString("$outputname_$wsindex").toStdString());
   cfs->setProperty("MaxIterations", static_cast<int>(m_dblManager->value(
                                         m_properties["MaxIterations"])));
-<<<<<<< HEAD
   cfs->setProperty("OutputWorkspace", (m_baseName.toStdString() + "_Result"));
-=======
 
   // Add to batch alg runner and execute
->>>>>>> 59f6a5b8
   m_batchAlgoRunner->addAlgorithm(cfs);
   connect(m_batchAlgoRunner, SIGNAL(batchComplete(bool)), this,
           SLOT(algorithmComplete(bool)));
@@ -386,7 +366,6 @@
   MatrixWorkspace_sptr resultWs =
       AnalysisDataService::Instance().retrieveWS<MatrixWorkspace>(resultName);
 
-<<<<<<< HEAD
   // Name for GroupWorkspace
   const auto groupName = m_baseName.toStdString() + "_Workspaces";
   // Add Sample logs for ResolutionFiles
@@ -399,65 +378,12 @@
   if (m_uiForm.ckTempCorrection->isChecked()) {
     const QString temperature = m_uiForm.leTempCorrection->text();
     double temp = 0.0;
-=======
-  const bool save = m_uiForm.ckSave->isChecked();
-
-  // Handle Save file
-  if (save) {
-    auto saveDir = QString::fromStdString(
-        Mantid::Kernel::ConfigService::Instance().getString(
-            "defaultsave.directory"));
-    // Check validity of save path
-    const auto QresultWsName = QString::fromStdString(resultWs->getName());
-    const auto fullPath = saveDir.append(QresultWsName).append(".nxs");
-    addSaveWorkspaceToQueue(QresultWsName, fullPath);
-  }
-
-  const auto plot = m_uiForm.cbPlotType->currentText().toStdString();
-
-  // Handle plot result
-  if (!(plot.compare("None") == 0)) {
-    if (plot.compare("All") == 0) {
-      const int specEnd =
-          (int)resultWs
-              ->getNumberHistograms(); // Cast to int for use in plotSpectrum
-      for (int i = 0; i < specEnd; i++) {
-        IndirectTab::plotSpectrum(QString::fromStdString(resultWs->getName()),
-                                  i, i);
-      }
-    } else {
-      // -1 to account for None in dropDown
-      const auto specNumber = m_uiForm.cbPlotType->currentIndex() - 1;
-      IndirectTab::plotSpectrum(QString::fromStdString(resultWs->getName()),
-                                specNumber, specNumber);
-    }
-  }
-
-  // Name for GroupWorkspace
-  const auto groupName = m_baseName.toStdString() + "_Workspaces";
-
-  // Add Sample logs for ResolutionFiles
-  const auto resFile = m_uiForm.dsResInput->getCurrentDataName().toStdString();
-  addSampleLogsToWorkspace(resultName, "resolution_filename", resFile,
-                           "String");
-  addSampleLogsToWorkspace(groupName, "resolution_filename", resFile, "String");
-
-  // Check if temperature is used and is valid
-  if (m_uiForm.ckTempCorrection->isChecked()) {
-    const QString temperature = m_uiForm.leTempCorrection->text();
-    double temperature_dbl = 0.0;
->>>>>>> 59f6a5b8
     if (temperature.toStdString().compare("") != 0) {
-      temperature_dbl = temperature.toDouble();
-    }
-
-<<<<<<< HEAD
+      temp = temperature.toDouble();
+    }
+
     if (temp != 0.0) {
       // Add sample logs for temperature
-=======
-    if (temperature_dbl != 0.0) {
-      // Add Sample logs for temperature
->>>>>>> 59f6a5b8
       const auto temperatureStr = temperature.toStdString();
       addSampleLogsToWorkspace(resultName, "temperature_correction", "true",
                                "String");
@@ -465,11 +391,8 @@
                                "String");
       addSampleLogsToWorkspace(resultName, "temperature_value", temperatureStr,
                                "Number");
-<<<<<<< HEAD
+
       addSampleLogsToWorkspace(resultName, "temperature_value", temperatureStr,
-=======
-      addSampleLogsToWorkspace(groupName, "temperature_value", temperatureStr,
->>>>>>> 59f6a5b8
                                "Number");
     }
   }
@@ -477,27 +400,6 @@
   updatePlot();
   m_uiForm.pbSave->setEnabled(true);
   m_uiForm.pbPlot->setEnabled(true);
-}
-
-/**
-* Sets up and adds an instance of the AddSampleLog algorithm to the batch
-* algorithm runner
-* @param workspaceName	:: The name of the workspace to add the log to
-* @param logName		:: The title of the log input
-* @param logText		:: The information to match the title
-* @param logType		:: The type of information (String, Number)
-*/
-void ConvFit::addSampleLogsToWorkspace(const std::string workspaceName,
-                                       const std::string logName,
-                                       const std::string logText,
-                                       const std::string logType) {
-
-  auto addSampleLog = AlgorithmManager::Instance().create("AddSampleLog");
-  addSampleLog->setProperty("Workspace", workspaceName);
-  addSampleLog->setProperty("LogName", logName);
-  addSampleLog->setProperty("LogText", logText);
-  addSampleLog->setProperty("LogType", logType);
-  m_batchAlgoRunner->addAlgorithm(addSampleLog);
 }
 
 /**
@@ -581,12 +483,8 @@
   m_cfInputWS = AnalysisDataService::Instance().retrieveWS<MatrixWorkspace>(
       m_cfInputWSName.toStdString());
 
-<<<<<<< HEAD
   const int maxWsIndex =
       static_cast<int>(m_cfInputWS->getNumberHistograms()) - 1;
-=======
-  const int maxSpecIndex = static_cast<int>(m_cfInputWS->getNumberHistograms()) - 1;
->>>>>>> 59f6a5b8
 
   m_uiForm.spPlotSpectrum->setMaximum(maxWsIndex);
   m_uiForm.spPlotSpectrum->setMinimum(0);
@@ -1012,7 +910,7 @@
   if (m_blnManager->value(m_properties["UseDeltaFunc"]))
     fitType += "Delta";
 
-  fitType += m_fitAbbreviation.at(m_uiForm.cbFitType->currentIndex());
+  fitType += m_fitStrings.at(m_uiForm.cbFitType->currentIndex());
 
   return fitType;
 }
@@ -1336,13 +1234,9 @@
   const std::vector<std::string> parNames = outputFunc->getParameterNames();
   std::vector<double> parVals;
 
-<<<<<<< HEAD
   QStringList params = getFunctionParameters(functionName);
   params.reserve(static_cast<int>(parNames.size()));
-=======
-  const QStringList params = getFunctionParameters(functionName);
-
->>>>>>> 59f6a5b8
+
   for (size_t i = 0; i < parNames.size(); ++i)
     parVals.push_back(outputFunc->getParameter(parNames[i]));
 
@@ -1646,7 +1540,6 @@
       parameters << QString::fromStdString(func->parameterName(i));
     }
   }
-<<<<<<< HEAD
   // Add another Lorentzian function parameter for two Lorentzian fit
   if (functionName.compare("Two Lorentzian") == 0) {
     currentFitFunction = "Lorentzian";
@@ -1656,18 +1549,6 @@
   } else {
     IFunction_sptr func = FunctionFactory::Instance().createFunction(
         currentFitFunction.toStdString());
-=======
-
-  // Add another lorentzian function parameters for 2 lorentzian fit
-  if (functionName.compare("Two Lorentzians") == 0) {
-    functionName = "Lorentzian";
-    IFunction_sptr func =
-        FunctionFactory::Instance().createFunction(functionName.toStdString());
-
-    for (size_t i = 0; i < func->nParams(); i++) {
-      parameters << QString::fromStdString(func->parameterName(i));
-    }
->>>>>>> 59f6a5b8
   }
   return parameters;
 }
@@ -1689,7 +1570,6 @@
   if (m_previousFit.compare("One Lorentzian") == 0 &&
       currentFitFunction.compare("Two Lorentzians") == 0) {
     const double amplitude =
-<<<<<<< HEAD
         m_dblManager->value(m_properties["Lorentzian 1.Amplitude"]);
     const double peakCentre =
         m_dblManager->value(m_properties["Lorentzian 1.PeakCentre"]);
@@ -1697,44 +1577,34 @@
     m_defaultParams.insert("PeakCentre", peakCentre);
     m_defaultParams.insert("FWHM", fwhm);
     m_defaultParams.insert("Amplitude", amplitude);
-=======
-        m_dblManager->value(m_properties["One Lorentzian.Amplitude"]);
-    const double peakCentre =
-        m_dblManager->value(m_properties["One Lorentzian.PeakCentre"]);
-    const double fwhm =
-        m_dblManager->value(m_properties["One Lorentzian.FWHM"]);
-    m_defaultParams = addLorentzianFitToDeafultQMap(m_defaultParams, amplitude,
-                                                    peakCentre, fwhm);
->>>>>>> 59f6a5b8
-  }
-
-  // Remove previous parameters from tree
-  m_cfTree->removeProperty(m_properties["FitFunction1"]);
-  m_cfTree->removeProperty(m_properties["FitFunction2"]);
-
-  m_uiForm.ckPlotGuess->setChecked(false);
-  m_uiForm.ckTieCentres->setChecked(false);
-
-  updatePlotOptions();
-
-  // Two Lorentzians Fit
-  if (currentFitFunction.compare("Two Lorentzians") == 0) {
-    m_properties["FitFunction1"] = m_grpManager->addProperty("Lorentzian 1");
-    m_cfTree->addProperty(m_properties["FitFunction1"]);
-    m_properties["FitFunction2"] = m_grpManager->addProperty("Lorentzian 2");
-    m_cfTree->addProperty(m_properties["FitFunction2"]);
-  } else {
-    m_properties["FitFunction1"] = m_grpManager->addProperty(functionName);
-    m_cfTree->addProperty(m_properties["FitFunction1"]);
-  }
-
-  // If there are parameters in the list, add them
-  const QStringList parameters = getFunctionParameters(functionName);
-  if (parameters.isEmpty() != true) {
-    addParametersToTree(parameters, currentFitFunction);
-  }
-<<<<<<< HEAD
-  m_previousFit = m_uiForm.cbFitType->currentText();
+
+    // Remove previous parameters from tree
+    m_cfTree->removeProperty(m_properties["FitFunction1"]);
+    m_cfTree->removeProperty(m_properties["FitFunction2"]);
+
+    m_uiForm.ckPlotGuess->setChecked(false);
+    m_uiForm.ckTieCentres->setChecked(false);
+
+    updatePlotOptions();
+
+    // Two Lorentzians Fit
+    if (currentFitFunction.compare("Two Lorentzians") == 0) {
+      m_properties["FitFunction1"] = m_grpManager->addProperty("Lorentzian 1");
+      m_cfTree->addProperty(m_properties["FitFunction1"]);
+      m_properties["FitFunction2"] = m_grpManager->addProperty("Lorentzian 2");
+      m_cfTree->addProperty(m_properties["FitFunction2"]);
+    } else {
+      m_properties["FitFunction1"] = m_grpManager->addProperty(functionName);
+      m_cfTree->addProperty(m_properties["FitFunction1"]);
+    }
+
+    // If there are parameters in the list, add them
+    const QStringList parameters = getFunctionParameters(functionName);
+    if (parameters.isEmpty() != true) {
+      addParametersToTree(parameters, currentFitFunction);
+    }
+    m_previousFit = m_uiForm.cbFitType->currentText();
+  }
 }
 
 /**
@@ -1763,38 +1633,6 @@
     if (propName.compare("Lorentzian 2") == 0) {
       m_properties["FitFunction2"]->addSubProperty(
           m_properties[fullPropertyName]);
-
-=======
-
-  m_previousFit = m_uiForm.cbFitType->currentText();
-}
-
-/**
- * Adds all the parameters that are required for the currentFitFunction to the
- * parameter tree
- * @param parameters			:: A QStringList of all the parameters for
- * the current fit function
- * @param currentFitFunction	:: The name of the current fit function
- */
-void ConvFit::addParametersToTree(const QStringList &parameters,
-                                  const QString &currentFitFunction) {
-  const QMap<QString, double> fullPropertyMap =
-      constructFullPropertyMap(m_defaultParams, parameters, currentFitFunction);
-  const QStringList keys = fullPropertyMap.keys();
-  for (auto i = keys.begin(); i != keys.end(); ++i) {
-    const auto fullPropertyName = QString(*i);
-    const auto paramName = fullPropertyName.right(
-        fullPropertyName.size() - fullPropertyName.lastIndexOf(".") - 1);
-    const auto propName =
-        fullPropertyName.left(fullPropertyName.lastIndexOf("."));
-    m_properties[fullPropertyName] = m_dblManager->addProperty(paramName);
-    m_dblManager->setValue(m_properties[fullPropertyName],
-                           fullPropertyMap[fullPropertyName]);
-    m_dblManager->setDecimals(m_properties[fullPropertyName], NUM_DECIMALS);
-    if (propName.compare("Lorentzian 2") == 0) {
-      m_properties["FitFunction2"]->addSubProperty(
-          m_properties[fullPropertyName]);
->>>>>>> 59f6a5b8
     } else {
       m_properties["FitFunction1"]->addSubProperty(
           m_properties[fullPropertyName]);
@@ -1842,11 +1680,7 @@
 */
 QMap<QString, double>
 ConvFit::createDefaultParamsMap(QMap<QString, double> map) {
-<<<<<<< HEAD
   // If the parameters from a One Lorentzian fit are present
-=======
-  // If the parameters from a One lorentzian fit are present
->>>>>>> 59f6a5b8
   if (map.contains("PeakCentre")) {
     map.remove("PeakCentre");
     map.remove("FWHM");
@@ -1864,26 +1698,6 @@
   map.insert("tau", 1.0);
   map.insert("default_Amplitude", 1.0); // Used in the case of 2L fit
   return map;
-<<<<<<< HEAD
-=======
-}
-
-/**
-* Adds the One Lorentzian fit informtion to the list of default parameters
-* @param map			:: The default value QMap to populate
-* @param amplitude		:: One lorentzian amplitude
-* @param peakCentre		:: One lorentzian peakCentre
-* @param fwhm			:: One lorentzian fwhm
-* @return The QMap populated with default values
-*/
-QMap<QString, double> ConvFit::addLorentzianFitToDeafultQMap(
-    QMap<QString, double> map, const double &amplitude,
-    const double &peakCentre, const double &fwhm) {
-  map.insert("PeakCentre", peakCentre);
-  map.insert("FWHM", fwhm);
-  map.replace("Amplitude", amplitude);
-  return map;
->>>>>>> 59f6a5b8
 }
 
 /**
@@ -1896,22 +1710,15 @@
 * @return a QMap populated with name, value pairs for parameters where name =
 * fitFunction.parametername and value is either from the default map or 0
 */
-<<<<<<< HEAD
-
-=======
->>>>>>> 59f6a5b8
 QMap<QString, double>
 ConvFit::constructFullPropertyMap(const QMap<QString, double> defaultMap,
                                   const QStringList parameters,
                                   const QString &fitFunction) {
   QMap<QString, double> fullMap;
   QString fitFuncName = fitFunction;
-<<<<<<< HEAD
+
   // Special case for Two Lorentzian - as it is comprised of 2 single
-=======
-  // Special case for Two lorentzian - as it is comprised of 2 single
->>>>>>> 59f6a5b8
-  // lorentzians
+  // Lorentzians
   if (fitFunction.compare("Two Lorentzians") == 0) {
     fitFuncName = "Lorentzian 1";
     for (auto param = parameters.begin(); param != parameters.end(); ++param) {
