#include "MantidQtCustomInterfaces/Tomography/TomographyIfaceModel.h"
#include "MantidAPI/AlgorithmManager.h"
#include "MantidAPI/MatrixWorkspace.h"
#include "MantidKernel/FacilityInfo.h"
#include "MantidQtAPI/AlgorithmRunner.h"

#include <Poco/Path.h>
#include <Poco/Process.h>

#include <QMutex>

#ifndef _WIN32
// This is exclusively for kill/waitpid (interim solution, see below)
#include <signal.h>
#include <sys/wait.h>
#endif

using namespace Mantid::API;
using namespace MantidQt::CustomInterfaces;

namespace MantidQt {
namespace CustomInterfaces {

namespace {
Mantid::Kernel::Logger g_log("TomographyGUI");
}

// names by which we know compute resourcess
const std::string TomographyIfaceModel::g_SCARFName = "SCARF@STFC";
const std::string TomographyIfaceModel::g_LocalResourceName = "Local";

const std::string TomographyIfaceModel::g_mainReconstructionScript =
    "/Imaging/IMAT/tomo_reconstruct.py";

const std::string TomographyIfaceModel::g_tomoScriptFolderPath = "/scripts";

// names by which we know image/tomography reconstruction tools (3rd party)
const std::string TomographyIfaceModel::g_TomoPyTool = "TomoPy";
const std::string TomographyIfaceModel::g_AstraTool = "Astra";
const std::string TomographyIfaceModel::g_CCPiTool = "CCPi CGLS";
const std::string TomographyIfaceModel::g_SavuTool = "Savu";
const std::string TomographyIfaceModel::g_customCmdTool = "Custom command";

/**
 * Default constructor, but note that this currently relies on the
 * SCARF cluster (only in ISIS facility) as the only supported remote
 * compute resource.
 */
TomographyIfaceModel::TomographyIfaceModel()
    : m_facility("ISIS"), m_experimentRef("RB000000"), m_loggedInUser(""),
      m_loggedInComp(""), m_computeResStatus(), m_reconTools(),
      m_reconToolsStatus(), m_jobsStatus(), m_toolsSettings(),
      m_prePostProcSettings(), m_imageStackPreParams(), m_statusMutex(NULL) {

  m_computeRes = {g_SCARFName, g_LocalResourceName};

  m_SCARFtools = {g_TomoPyTool, g_AstraTool, g_CCPiTool, g_SavuTool,
                  g_customCmdTool};

  m_currentToolName = m_SCARFtools.front();

  m_statusMutex = new QMutex();
}

TomographyIfaceModel::~TomographyIfaceModel() {
  if (m_statusMutex)
    delete m_statusMutex;
}

void TomographyIfaceModel::cleanup() {
  const std::string user = loggedIn();
  if (!user.empty()) {
    doLogout(m_loggedInComp, user);
    m_loggedInUser = "";
  }
}

void TomographyIfaceModel::setCurrentToolMethod(std::string toolMethod) {
  m_currentToolMethod = toolMethod;
}

/**
 * Check that the selected compute resource is listed as supported and
 * usable for the remote manager (if it is not local). Local jobs are
 * not supported for the time being, so this currently raises an
 * exception if the local resource has been selected.
 *
 * This should never throw an exception if the
 * construction/initialization and setup steps went fine and the rest
 * of the code is kept consistent with those steps.
 *
 * @param res Name of the compute resource selected in the interface
 *
 * @return Name of a compute resource (which can be the 'Local' one)
 *
 * @throws std::runtime_error on inconsistent selection of compute
 * resource
 */
std::string
TomographyIfaceModel::validateCompResource(const std::string &res) const {
  if (res == g_LocalResourceName) {
    return g_LocalResourceName;
  }

  if (m_computeRes.size() <= 0) {
    throw std::runtime_error("No compute resource registered in the list "
                             "of supported resources. This graphical interface "
                             "is in an inconsistent status.");
  }

  const std::string supported = m_computeRes.front();
  if (supported.empty()) {
    throw std::runtime_error("The first compute resource registered in this "
                             "interface has an empty name.");
  }

  if (res != supported) {
    throw std::runtime_error("The compute resource selected (" + res +
                             ") is not the one in principle supported by this "
                             "interface: " +
                             supported);
  }

  return supported;
}

/**
 * Sets the compute resource that will be used to run reconstruction
 * or other types of jobs. It checks that the facility and compute
 * resource are fine (the one expected). Otherwise, shows an error
 * and not much can be done.
 */
void TomographyIfaceModel::setupComputeResource() {
  // m_computeRes is initialized in the constructor and doesn't change
  m_computeResStatus.clear();

  if (!facilitySupported()) {
    const std::string facName =
        Mantid::Kernel::ConfigService::Instance().getFacility().name();
    throw std::runtime_error(
        "Failed to initialize because the facility is  " + facName +
        " (and not " + m_facility +
        "). "
        "Facility not supported. This interface is designed "
        "to be used at " +
        m_facility +
        ". You will probably not be able to use it in a useful way "
        "because your facility is " +
        facName +
        ". If you have set that facility by mistake in your settings, "
        "please update it.");
  }

  // this implies a nearly empty / no functionality interface
  if (m_computeRes.size() < 1) {
    return;
  }

  // assume the present reality: just SCARF
  const std::string &required = m_computeRes.front();
  std::vector<std::string> res = Mantid::Kernel::ConfigService::Instance()
                                     .getFacility()
                                     .computeResources();
  if (res.end() == std::find(res.begin(), res.end(), required)) {
    throw std::runtime_error(
        "Required compute resource: '" + required +
        "' not found. "
        "This interface requires the " +
        required + " compute resource. Even though your current facility is " +
        "in principle supported, the compute resource was not found. "
        "In principle the compute resource should have been "
        "defined in the facilities file for you facility. "
        "Please check your settings.");
  }
  m_computeResStatus.push_back(true);

  // finally, put local as last compute resource, and enable it by default
  // TODO: as in validateCompResource() some basic sanity checks could
  // be done before enabling it, including availability of the
  // necessaryy external tools
  m_computeResStatus.push_back(true);
}

/**
 * Sets the tools that can be run once we know the compute resource
 * where they're going to run. This is very dependent on how the
 * facility and compute resource is adminstered and what the resource
 * provides.
 *
 * @param compRes compute resource for which the tools have to be set
 * up. If empty, the default resource is assumed
 */
void TomographyIfaceModel::setupRunTool(const std::string &compRes) {
  m_reconToolsStatus.clear();

  // catch all the useable/relevant tools for the compute
  // resources. For the time being this is rather simple (just
  // SCARF) and will probably stay like this for a while.
  if (g_LocalResourceName == compRes ||
      ("ISIS" == m_facility && (compRes.empty() || g_SCARFName == compRes))) {
    m_reconTools = m_SCARFtools;
  } else {
    throw std::runtime_error("Cannot setup this interface for the facility: " +
                             m_facility +
                             ". There is no information about tools for it. ");
  }
  // others would/could come here

  for (size_t i = 0; i < m_reconTools.size(); i++) {
    // put CCPi but disable it, as it's not yet sorted out how it is
    // configured / run
    if (g_CCPiTool == m_reconTools[i] ||
        // also, we cannot run Savu at present, and CCPi is not available
        g_SavuTool == m_reconTools[i]) {
      m_reconToolsStatus.push_back(false);
    } else {
      m_reconToolsStatus.push_back(true);
    }
  }
}

bool TomographyIfaceModel::facilitySupported() {
  const Mantid::Kernel::FacilityInfo &fac =
      Mantid::Kernel::ConfigService::Instance().getFacility();

  return (fac.name() == m_facility);
}

/**
 * Ping the compute resource / server to check if it's alive and
 * responding.
 *
 * @return True if ping succeeded
 */
bool TomographyIfaceModel::doPing(const std::string &compRes) {
  // This actually does more than a simple ping. Ping and check that a
  // transaction can be created succesfully
  try {
    auto alg = Mantid::API::AlgorithmManager::Instance().createUnmanaged(
        "StartRemoteTransaction");
    alg->initialize();
    alg->setProperty("ComputeResource", compRes);
    std::string tid;
    alg->execute();
    tid = alg->getPropertyValue("TransactionID");
    g_log.information() << "Pinged '" << compRes
                        << "'succesfully. Checked that a transaction could "
                           "be created, with ID: " << tid << '\n';
  } catch (std::runtime_error &e) {
    throw std::runtime_error("Error. Failed to ping and start a transaction on "
                             "the remote resource." +
                             std::string(e.what()));
  }

  return true;
}

/**
 * Log into remote compute resource.
 *
 * @param compRes Name of the compute resource where to login
 * @param user Username
 * @param pw Password/authentication credentials as a string
 */
void TomographyIfaceModel::doLogin(const std::string &compRes,
                                   const std::string &user,
                                   const std::string &pw) {
  auto alg =
      Mantid::API::AlgorithmManager::Instance().createUnmanaged("Authenticate");
  try {
    alg->initialize();
    alg->setPropertyValue("UserName", user);
    alg->setPropertyValue("ComputeResource", compRes);
    alg->setPropertyValue("Password", pw);
    alg->execute();
  } catch (std::runtime_error &e) {
    throw std::runtime_error("Unexpected error when trying to log into the "
                             "remote compute resource " +
                             compRes + " with username " + user + ": " +
                             e.what());
  }

  // Status: logged in
  if (alg->isExecuted()) {
    m_loggedInUser = user;
    m_loggedInComp = compRes;
  }
}

void TomographyIfaceModel::doLogout(const std::string &compRes,
                                    const std::string &username) {
  try {
    auto alg =
        Mantid::API::AlgorithmManager::Instance().createUnmanaged("Logout");
    alg->initialize();
    alg->setProperty("ComputeResource", compRes);
    alg->setProperty("UserName", username);
    alg->execute();
  } catch (std::runtime_error &e) {
    throw std::runtime_error(
        "Error when trying to log out from the remote compute resource " +
        compRes + " with username " + username + ": " + e.what());
  }

  m_loggedInUser = "";
}

void TomographyIfaceModel::doQueryJobStatus(const std::string &compRes,
                                            std::vector<std::string> &ids,
                                            std::vector<std::string> &names,
                                            std::vector<std::string> &status,
                                            std::vector<std::string> &cmds) {
  auto alg = Mantid::API::AlgorithmManager::Instance().createUnmanaged(
      "QueryAllRemoteJobs");
  try {
    alg->initialize();
    alg->setPropertyValue("ComputeResource", compRes);
    alg->execute();
  } catch (std::runtime_error &e) {
    throw std::runtime_error(
        "Error when trying to query the status of jobs in " + compRes + ": " +
        e.what());
  }
  ids = alg->getProperty("JobId");
  names = alg->getProperty("JobName");
  status = alg->getProperty("JobStatusString");
  cmds = alg->getProperty("CommandLine");
}

/**
 * Build the components of the command line to run on the remote or local
 * compute resource. Produces a (normally full) path to a runnable, and
 * the options (quite like $0 and $* in scripts).
 *
 * @param comp Compute resource for which the command line is being prepared
 * @param run Path to a runnable application (script, python module, etc.)
 * @param opt Command line options to the application
 */
void TomographyIfaceModel::makeRunnableWithOptions(
    const std::string &comp, std::string &run,
    std::vector<std::string> &opt) const {

  if (!m_currentToolSettings) {
    throw std::invalid_argument("Settings for tool not set up");
  }

  const std::string tool = usingTool();

  const std::string cmd = m_currentToolSettings->toCommand();

  // Special case. Just pass on user inputs.
  if (tool == g_customCmdTool) {
    opt.resize(1);
    splitCmdLine(cmd, run, opt[0]);
    return;
  }
  const bool local = ("Local" == comp) ? true : false;

  std::string longOpt;
  splitCmdLine(cmd, run, longOpt);
  checkIfToolIsSetupProperly(tool, cmd);

  opt = makeTomoRecScriptOptions(local);
}

/**
 * Build the command line options string in the way the tomorec
 * scripts (remote and local) expect it.
 *
 * @param local whether to adapt the options for a local run (as
 * opposed to a remote compute resource)
 *
 * @return command options ready for the tomorec script
 */
std::vector<std::string>
TomographyIfaceModel::makeTomoRecScriptOptions(const bool local) const {

  // options with all the info from filters and regions
  std::vector<std::string> opts;
  opts.reserve(9);

  const std::string currentTool = usingTool();
  const std::string toolNameArg = prepareToolNameForArgs(currentTool);

  const std::string toolArgument = "--tool=" + toolNameArg;

  opts.emplace_back(toolArgument);

  opts.emplace_back("--algorithm=" + m_currentToolMethod);

  // TODO fix proper iterations reading from the interface
  opts.emplace_back("--num-iter=5");

  filtersCfgToCmdOpts(m_prePostProcSettings, m_imageStackPreParams, local,
                      opts);

  return opts;
}

/** Processes the tool name so that it is appropriate for the command line when
 * executed
 */
std::string TomographyIfaceModel::prepareToolNameForArgs(
    const std::string &toolName) const {

  // the only processing we have for now is converting it to lower case
  std::string outputString = toolName; // copy over the string
  std::transform(toolName.cbegin(), toolName.cend(), outputString.begin(),
                 ::tolower);
  return outputString;
}

std::string TomographyIfaceModel::constructSingleStringFromVector(
    const std::vector<std::string> args) const {
  std::string allOpts = "";
  for (const auto &arg : args) {
    allOpts += arg + " ";
  }
  return allOpts;
}

/** Handling the job submission request relies on a submit algorithm.
 * @param compRes The resource to which the request will be made
 */
void TomographyIfaceModel::doSubmitReconstructionJob(
    const std::string &compRes) {
  std::string run;
  std::vector<std::string> args;
  try {
    makeRunnableWithOptions(compRes, run, args);
  } catch (std::exception &e) {
    g_log.error() << "Could not prepare the requested reconstruction job "
                     "submission. There was an error: " +
                         std::string(e.what());
    throw;
  }

  if (run.empty()) {
    throw std::runtime_error(
        "The script or executable to run is not defined "
        "(empty string). You need to setup the reconstruction tool.");
  }

  std::string allOpts = constructSingleStringFromVector(args);

  logMsg("Running " + usingTool() + ", with binary: " + run +
         ", with parameters: " + allOpts);

  if ("Local" == compRes) {
    doRunReconstructionJobLocal(run, allOpts, args);
  } else {
    doRunReconstructionJobRemote(compRes, run, allOpts);
  }
}

void TomographyIfaceModel::doRunReconstructionJobRemote(
    const std::string &compRes, const std::string &run,
    const std::string &allOpts) {
  // with SCARF we use one (pseudo)-transaction for every submission
  auto transAlg = Mantid::API::AlgorithmManager::Instance().createUnmanaged(
      "StartRemoteTransaction");
  transAlg->initialize();
  transAlg->setProperty("ComputeResource", compRes);
  std::string tid;
  try {
    transAlg->execute();
    tid = transAlg->getPropertyValue("TransactionID");
  } catch (std::runtime_error &e) {
    throw std::runtime_error("Error when trying to start a transaction right "
                             "before submitting a reconstruction job: " +
                             std::string(e.what()));
  }

  auto submitAlg = Mantid::API::AlgorithmManager::Instance().createUnmanaged(
      "SubmitRemoteJob");
  submitAlg->initialize();
  submitAlg->setProperty("ComputeResource", compRes);
  submitAlg->setProperty("TaskName", "Mantid tomographic reconstruction job");
  submitAlg->setProperty("TransactionID", tid);
  submitAlg->setProperty("ScriptName", run);
  submitAlg->setProperty("ScriptParams", allOpts);
  try {
    submitAlg->execute();
  } catch (std::runtime_error &e) {
    throw std::runtime_error(
        "Error when trying to submit a reconstruction job: " +
        std::string(e.what()));
  }
}

void TomographyIfaceModel::doRunReconstructionJobLocal(
    const std::string &run, const std::string &allOpts,
    const std::vector<std::string> &args) {

  // initialise to 0, if the launch fails then the id will not be changed
  Poco::Process::PID pid = 0;
  try {
    Poco::ProcessHandle handle = Poco::Process::launch(run, args);
    pid = handle.id();
  } catch (Poco::SystemException &sexc) {
    g_log.error() << "Execution failed. Could not run the tool. Error details: "
                  << std::string(sexc.what());
  }

  Mantid::API::IRemoteJobManager::RemoteJobInfo info;
  info.id = boost::lexical_cast<std::string>(pid);
  info.name = "Mantid_Local";
  info.status = pid > 0 ? "Starting" : "Exit";
  info.cmdLine = run + " " + allOpts;
  m_jobsStatusLocal.emplace_back(info);

  doRefreshJobsInfo("Local");
}

void TomographyIfaceModel::doCancelJobs(const std::string &compRes,
                                        const std::vector<std::string> &ids) {
  for (size_t i = 0; i < ids.size(); i++) {
    const std::string id = ids[i];
    auto algJob = Mantid::API::AlgorithmManager::Instance().createUnmanaged(
        "AbortRemoteJob");
    algJob->initialize();
    algJob->setPropertyValue("ComputeResource", compRes);
    algJob->setPropertyValue("JobID", id);
    try {
      algJob->execute();
    } catch (std::runtime_error &e) {
      throw std::runtime_error(
          "Error when trying to cancel a reconstruction job: " +
          std::string(e.what()));
    }
  }
  // doesn't do StopRemoteTransaction. If there are multiple jobs per
  // transaction there could be others that are still running.
}

void TomographyIfaceModel::doRefreshJobsInfo(const std::string &compRes) {

  if ("Local" == compRes) {
    refreshLocalJobsInfo();
    return;
  }

  // get the info from the server into data members. This operation is subject
  // to delays in the connection, etc.
  try {
    getJobStatusInfo(compRes);
  } catch (std::runtime_error &e) {
    g_log.warning() << "There was an issue while trying to retrieve job status "
                       "information from the remote compute resource ("
                    << compRes
                    << "). Stopping periodic (automatic) status update to "
                       "prevent more failures. You can start the automatic "
                       "update mechanism again by logging in, as apparently "
                       "there is some problem with the last session: "
                    << e.what() << '\n';
  }
}

void TomographyIfaceModel::refreshLocalJobsInfo() {
  for (auto &job : m_jobsStatusLocal) {
    if ("Exit" == job.status || "Done" == job.status)
      continue;

    if (processIsRunning(boost::lexical_cast<int>(job.id))) {
      job.status = "Running";
    } else {
      job.status = "Done";
    }
  }
}

void TomographyIfaceModel::getJobStatusInfo(const std::string &compRes) {
  if (m_loggedInUser.empty())
    return;

  std::vector<std::string> ids, names, status, cmds;
  doQueryJobStatus(compRes, ids, names, status, cmds);

  size_t jobMax = ids.size();
  if (ids.size() != names.size() || ids.size() != status.size() ||
      ids.size() != cmds.size()) {
    // this should not really happen
    jobMax = std::min(ids.size(), names.size());
    jobMax = std::min(jobMax, status.size());
    jobMax = std::min(jobMax, cmds.size());
    g_log.warning()
        << "Problem retrieving job status information. "
           "The response from the compute resource did not seem "
           "correct. The table of jobs may not be fully up to date.";
  }

  {
    QMutexLocker lockit(m_statusMutex);
    m_jobsStatus.clear();
    // TODO: udate when we update to remote algorithms v2 and more
    // info might become available from SCARF.
    // As SCARF doesn't provide all the info at the moment, the
    // IRemoteJobManager::RemoteJobInfo struct is for now used only
    // partially (cmds out). So this loop feels both incomplete and an
    // unecessary second step that could be avoided.
    for (size_t i = 0; i < ids.size(); ++i) {
      IRemoteJobManager::RemoteJobInfo ji;
      ji.id = ids[i];
      ji.name = names[i];
      ji.status = status[i];
      ji.cmdLine = cmds[i];
      m_jobsStatus.push_back(ji);
    }
  }
}

/**
 * Make sure that the data paths (sample, dark, open beam) make
 * sense. Otherwise, warn the user and log error.
 *
 * @throw std::runtime_error if the required fields are not set
 * properly
 */
void TomographyIfaceModel::checkDataPathsSet() const {
  if (!m_pathsConfig.validate()) {
    const std::string detail =
        "Please define the paths to your dataset images. "
        "You have not defined some of the following paths: sample, "
        "dark, or open beam images. "
        "They are all required to run reconstruction jobs. Please "
        "define these paths in the settings of the interface. ";
    throw std::runtime_error(
        "Cannot run any reconstruction job without the "
        "paths to the sample, dark and open beam images. " +
        detail);
  }
}

/**
 * Whether a process (identified by pid) is running.
 *
 * This should use Poco::Process, but only more recent Poco versions
 * than what we currently support across platforms have the required
 * Poco::Process::isRunning. Allternatively, it could use QProcess,
 * but that would require Qt 5.
 *
 * @param pid ID of the process
 *
 * @return running status
 */
bool TomographyIfaceModel::processIsRunning(int pid) {
#ifdef _WIN32
  HANDLE handle = OpenProcess(PROCESS_ALL_ACCESS, FALSE, pid);
  DWORD code;
  BOOL rc = GetExitCodeProcess(handle, &code);
  CloseHandle(handle);
  return (rc && code == STILL_ACTIVE);
#else
  // zombie/defunct processes
  while (waitpid(-1, 0, WNOHANG) > 0) {
  }
  return (0 == kill(pid, 0));
#endif
}

/**
 * This can produce a tool-specific warning that can be shown for
 * different tools when they are not fully setup (any required
 * parameter is missing).
 *
 * @param tool Name of the tool this warning applies to
 * @param cmd command/script/executable derived from the settings
 */
bool TomographyIfaceModel::checkIfToolIsSetupProperly(
    const std::string &tool, const std::string &cmd) const {
  if (tool.empty() || cmd.empty()) {
    const std::string detail =
        "Please define the settings of this tool. "
        "You have not defined any settings for this tool: " +
        tool +
        ". Before running it you need to define its settings "
        "(method, parameters, etc.). You can do so by clicking on the setup "
        "button.";
    throw std::runtime_error("Cannot run the tool " + tool +
                             " without setting it up." + detail);
  }
  return true;
}

/**
 * Temporary helper to do an operation that shouldn't be needed any longer
 * when the code is reorganized to use the tool settings objects better.
 */
void TomographyIfaceModel::splitCmdLine(const std::string &cmd,
                                        std::string &run,
                                        std::string &opts) const {
  if (cmd.empty())
    return;

  // look for the first -- as this is the first cmd line separator and signifies
  // where the command line starts
  const auto pos = cmd.find("--");
  if (std::string::npos == pos)
    return;

  // pos - 1 to separate on the whitespace between the run info and the cmd line
  // opts
  run = cmd.substr(0, pos - 1);
  opts = cmd.substr(pos);
}

/**
* Helper to get a FITS image into a workspace. Uses the LoadFITS
* algorithm. If the algorithm throws, this method shows user (pop-up)
* warning/error messages but does not throw.
*
* This method returns a workspace group which most probably you want
* to delete after using the image to draw it.
*
* @param path Path to a FITS image
*
* @return Group Workspace containing a Matrix workspace with a FITS
* image, one pixel per histogram, as loaded by LoadFITS (can be empty
* if the load goes wrong and the workspace is not available from the
* ADS).
*/
WorkspaceGroup_sptr
TomographyIfaceModel::loadFITSImage(const std::string &path) {
  // get fits file into workspace and retrieve it from the ADS
  auto alg = AlgorithmManager::Instance().createUnmanaged("LoadFITS");
  alg->initialize();
  alg->setPropertyValue("Filename", path);
  std::string wsName = "__fits_ws_tomography_gui";
  alg->setProperty("OutputWorkspace", wsName);
  // this is way faster when loading into a MatrixWorkspace
  alg->setProperty("LoadAsRectImg", true);
  try {
    alg->execute();
  } catch (std::exception &e) {
    throw std::runtime_error(
        "Failed to load image. Could not load this file as a "
        "FITS image: " +
        std::string(e.what()));
  }
  if (!alg->isExecuted()) {
    throw std::runtime_error(
        "Failed to load image correctly. Note that even though "
        "the image file has been loaded it seems to contain errors.");
  }
  WorkspaceGroup_sptr wsg;
  MatrixWorkspace_sptr ws;
  try {
    wsg = AnalysisDataService::Instance().retrieveWS<WorkspaceGroup>(wsName);
    ws = AnalysisDataService::Instance().retrieveWS<MatrixWorkspace>(
        wsg->getNames()[0]);
  } catch (std::exception &e) {
    throw std::runtime_error(
        "Could not load image contents. An unrecoverable error "
        "happened when trying to load the image contents. Cannot "
        "display it. Error details: " +
        std::string(e.what()));
  }

  // draw image from workspace
  if (wsg && ws &&
      Mantid::API::AnalysisDataService::Instance().doesExist(ws->name())) {
    return wsg;
  } else {
    return WorkspaceGroup_sptr();
  }
}

void TomographyIfaceModel::logMsg(const std::string &msg) {
  g_log.notice() << msg << '\n';
}

/**
 * Produces a comma separated list of coordinates as a string of real values
 *
 * @param coords Coordinates given as point 1 (x,y), point 2 (x,y)
 *
 * @returns A string like "x1, y1, x2, y2"
 */
std::string boxCoordinatesToCSV(const ImageStackPreParams::Box2D &coords) {
  std::string x1 = std::to_string(coords.first.X());
  std::string y1 = std::to_string(coords.first.Y());
  std::string x2 = std::to_string(coords.second.X());
  std::string y2 = std::to_string(coords.second.Y());

  return x1 + ", " + y1 + ", " + x2 + ", " + y2;
}

/**
 * Build options string to send them to the tomographic reconstruction
 * scripts command line.
 *
 * @param filters Settings for the pre-post processing steps/filters
 *
 * @param corRegions center and regions selected by the user (region
 * of intererst/analysis area and normalization or air region).
 *
 * @param local whether to adapt the options for a local run (as
 * opposed to a remote compute resource)
 *
 * @param opts array where to add the options (one element will be
 * added for every option).
 *
 * This doesn't belong here and should be moved to more appropriate
 * place when the settings settle.
 */
void TomographyIfaceModel::filtersCfgToCmdOpts(
    const TomoReconFiltersSettings &filters,
    const ImageStackPreParams &corRegions, bool local,
    std::vector<std::string> &opts) const {

  opts.emplace_back("--input-path=" + adaptInputPathForExecution(
                                          m_pathsConfig.pathSamples(), local));

<<<<<<< HEAD
  // TODO i think this is where we check which tool is used
  std::string alg = "alg";
  if (g_TomoPyTool == usingTool())
    alg = m_tomopyMethod;
  else if (g_AstraTool == usingTool())
    alg = m_astraMethod;
=======
  const std::string alg = getCurrentToolMethod();
>>>>>>> cc5382a9

  // check the general enable option and the dataset specific enable
  if (filters.prep.normalizeByFlats && m_pathsConfig.m_pathOpenBeamEnabled) {
    const std::string flat = m_pathsConfig.pathOpenBeam();
    if (!flat.empty())
      opts.emplace_back("--input-path-flat=" +
                        adaptInputPathForExecution(flat, local));
  }

  if (filters.prep.normalizeByDarks && m_pathsConfig.m_pathDarkEnabled) {
    const std::string dark = m_pathsConfig.pathDarks();
    if (!dark.empty())
      opts.emplace_back("--input-path-dark=" +
                        adaptInputPathForExecution(dark, local));
  }

  std::string openList;
  std::string closeList;
  // TODOMODL how to handle this? we still need to know what the resource is,
  // because local is windows and remote is linux
  if (local) {
    openList = "[";
    closeList = "]";
  } else {
    openList = "'[";
    closeList = "]'";
  }
  if ((corRegions.roi.first.X() > 0 || corRegions.roi.second.X() > 0) &&
      (corRegions.roi.first.Y() > 0 || corRegions.roi.second.Y() > 0)) {
    opts.emplace_back("--region-of-interest=" + openList +
                      boxCoordinatesToCSV(corRegions.roi) + closeList);
  }

  if (filters.prep.normalizeByAirRegion) {
    if (0 != corRegions.normalizationRegion.first.X() ||
        0 != corRegions.normalizationRegion.second.X())
      opts.emplace_back("--air-region=" + openList +
                        boxCoordinatesToCSV(corRegions.normalizationRegion) +
                        closeList);
  }

  const std::string outBase =
      buildOutReconstructionDir(m_pathsConfig.pathSamples(), local);

  // append a 'now' string
  auto now = Mantid::Kernel::DateAndTime::getCurrentTime();
  const std::string timeAppendix = now.toFormattedString("%Y%B%d_%H%M%S") +
                                   "_" + std::to_string(now.nanoseconds());

  // one name for this particular reconstruction, like:
  // out_reconstruction_TomoPy_gridrec_
  const std::string reconName =
      "reconstruction_" + m_currentToolName + "_" + alg + "_" + timeAppendix;

  const std::string outOpt = outBase + "/" + reconName;

  if (local) {
    // doesn't go through the shell so it should not have quotes
    opts.emplace_back("--output=" + adaptInputPathForExecution(outOpt, local));
  } else {
    opts.emplace_back("--output=\"" +
                      adaptInputPathForExecution(outOpt, local) + "\"");
  }

  // TODO: will/should use m_systemSettings.m_outputPathCompPreProcessed to
  // set an option like --output-pre_processed. For now the pre_processed
  // files go inside the directory of the reconstructed files.

  opts.emplace_back("--median-filter-size=" +
                    std::to_string(filters.prep.medianFilterWidth));

  // Filters:

  // TODO: (we'd require here IMAT specific headers to become available soon)
  // if (filters.prep.normalizeByProtonCharge)

  double cor = 0;
  cor = corRegions.cor.X();
  opts.emplace_back("--cor=" + std::to_string(cor));

  int rotationIdx = static_cast<int>(corRegions.rotation / 90);
  // filters.prep.rotation
  opts.emplace_back("--rotation=" + std::to_string(rotationIdx));

  // filters.prep.maxAngle
  opts.emplace_back("--max-angle=" + std::to_string(filters.prep.maxAngle));

  // prep.scaleDownFactor
  if (filters.prep.scaleDownFactor > 1)
    opts.emplace_back("--scale-down=" +
                      std::to_string(filters.prep.scaleDownFactor));

  // postp.circMaskRadius
  opts.emplace_back("--circular-mask=" +
                    std::to_string(filters.postp.circMaskRadius));

  // postp.cutOffLevel
  if (filters.postp.cutOffLevel > 0.0)
    opts.emplace_back("--cut-off=" + std::to_string(filters.postp.cutOffLevel));

  // TODO: this should take the several possible alternatives from the user
  // interface
  opts.emplace_back("--out-img-format=png");
}

/**
 * Converts paths to paths that will work for the reconstruction
 * scripts on the local or remote machine.
 *
 * @param path path to a directory (samples/flats/darks)
 * @param local adapt the path to local or remote execution
 *
 * @return path string ready to be used by the reconstruction scripts
 */
std::string
TomographyIfaceModel::adaptInputPathForExecution(const std::string &path,
                                                 bool local) const {
  if (local)
    return path;

  std::string result;
  // For example, request /media/scarf/data/RB0000/...
  // which needs to be translated into: /work/scarf/data/RB0000/...
  if (std::string::npos !=
      path.find(m_systemSettings.m_local.m_remoteDriveOrMountPoint)) {
    result = path;
    boost::replace_all(result,
                       m_systemSettings.m_local.m_remoteDriveOrMountPoint,
                       m_systemSettings.m_remote.m_basePathTomoData);
    boost::replace_all(result, "\\", "/");
  } else {
    result = path;
    // Remote (to UNIX), assuming SCARF or similar
    boost::replace_all(result, "\\", "/");
    if (result.length() >= 2 && ':' == result[1]) {
      if (2 == result.length())
        result = ""; // don't accept '/'
      else
        result = result.substr(2);
    }

    // this appends the base path for the instrument data space on the
    // remote (like '/work/imat' or similar)
    result = m_systemSettings.m_remote.m_basePathTomoData + result;
  }

  return result;
}

/**
 * Builds a base path for the output directory and files (which go in
 * a subdirectory usually called 'processed' next to the
 * samples/flats/darks directories).
 *
 * @param samplesDir full path to samples
 *
 * @return path to which an output directory name can be appended, to
 * output the reconstructed volume to.
 */
std::string
TomographyIfaceModel::buildOutReconstructionDir(const std::string &samplesDir,
                                                bool) const {
  // TODO: guessing from sample dir always at the moment.
  // We might want to distinguish local/remote runs at some point
  // (second parameter)
  // Remote runs would ideally use buildOutReconstructionDirFromSystemRoot()
  return buildOutReconstructionDirFromSamplesDir(samplesDir);
}

/**
 * This method enforces the proper
 * path following current IMAT rules, regardless of where the samples
 * path was located.
 *
 * @param samplesDir full path to sample images
 *
 * @param local whether to adapt the path rules options for a local
 * run (as opposed to a remote compute resource)
 *
 * @return path to which an output directory name can be appended, to
 * output the reconstructed volume to.
 */
std::string TomographyIfaceModel::buildOutReconstructionDirFromSystemRoot(
    const std::string &samplesDir, bool local) const {
  // Like /work/imat/data/RB00XYZTUV/sampleA/processed/
  // Split in components like: /work/imat + / + data + / + RB00XYZTUV + / +
  // sampleA + / + processed
  std::string rootBase;
  if (local) {
    rootBase = m_systemSettings.m_local.m_basePathTomoData;
  } else {
    rootBase = m_systemSettings.m_remote.m_basePathTomoData;
  }

  // Guess sample name (example: 'sampleA') from the input data path
  Poco::Path pathToSample(samplesDir);
  pathToSample = pathToSample.parent();
  std::string sampleName = pathToSample.directory(pathToSample.depth() - 1);
  // safe fallback for pathological cases (samples in a root directory, etc.)
  if (sampleName.empty())
    sampleName = "sample";

  const std::string outBase = rootBase + "/" +
                              m_systemSettings.m_pathComponents[0] + "/" +
                              m_experimentRef + "/" + sampleName + "/" +
                              m_systemSettings.m_outputPathCompReconst;

  return outBase;
}

/**
 * Builds a base path for the output directory and files by looking
 * for the parent of the samples directory. This method will work
 * regardless of whether the samples directory location follows the
 * proper IMAT conventions.
 *
 * @param samplesDir full path to samples
 *
 * @return path to which an output directory name can be appended, to
 * output the reconstructed volume to.
 */
std::string TomographyIfaceModel::buildOutReconstructionDirFromSamplesDir(
    const std::string &samplesDir) const {
  // Guess sample name (example 'sampleA') from the input data/sample
  // images path
  Poco::Path path(samplesDir);

  path = path.parent();
  path.append(m_systemSettings.m_outputPathCompReconst);

  return path.toString();
}
} // namespace CustomInterfaces
} // namespace MantidQt<|MERGE_RESOLUTION|>--- conflicted
+++ resolved
@@ -73,10 +73,6 @@
     doLogout(m_loggedInComp, user);
     m_loggedInUser = "";
   }
-}
-
-void TomographyIfaceModel::setCurrentToolMethod(std::string toolMethod) {
-  m_currentToolMethod = toolMethod;
 }
 
 /**
@@ -811,16 +807,7 @@
   opts.emplace_back("--input-path=" + adaptInputPathForExecution(
                                           m_pathsConfig.pathSamples(), local));
 
-<<<<<<< HEAD
-  // TODO i think this is where we check which tool is used
-  std::string alg = "alg";
-  if (g_TomoPyTool == usingTool())
-    alg = m_tomopyMethod;
-  else if (g_AstraTool == usingTool())
-    alg = m_astraMethod;
-=======
   const std::string alg = getCurrentToolMethod();
->>>>>>> cc5382a9
 
   // check the general enable option and the dataset specific enable
   if (filters.prep.normalizeByFlats && m_pathsConfig.m_pathOpenBeamEnabled) {
