#pylint: disable=invalid-name,relative-import,W0611,R0921,R0902,R0904,R0921,C0302,R0912
################################################################################
#
# MainWindow application for reducing HFIR 4-circle
#
################################################################################
import os
import sys
import csv
import time
import datetime
import random
import numpy

from PyQt4 import QtCore, QtGui
try:
    _fromUtf8 = QtCore.QString.fromUtf8
except AttributeError:
    def _fromUtf8(s):
        return s

try:
    from mantidqtpython import MantidQt
except ImportError as e:
    NO_SCROLL = True
else:
    NO_SCROLL = False

import guiutility as gutil
import peakprocesshelper as peak_util
import fourcircle_utility as hb3a_util
import plot3dwindow
from multi_threads_helpers import *
import optimizelatticewindow as ol_window
import viewspicedialog
import peak_integration_utility
import FindUBUtility

# import line for the UI python class
from ui_MainWindow import Ui_MainWindow

# define constants
IndexFromSpice = 'From Spice (pre-defined)'
IndexFromUB = 'From Calculation By UB'
MAGNETIC_TOL = 0.2


class MainWindow(QtGui.QMainWindow):
    """ Class of Main Window (top)
    """
    TabPage = {'View Raw Data': 2,
               'Calculate UB': 3,
               'UB Matrix': 4,
               'Peak Integration': 6,
               'Scans Processing': 5}

    def __init__(self, parent=None):
        """ Initialization and set up
        """
        # Base class
        QtGui.QMainWindow.__init__(self,parent)

        # UI Window (from Qt Designer)
        self.ui = Ui_MainWindow()
        self.ui.setupUi(self)

        # children windows
        self._my3DWindow = None
        self._refineConfigWindow = None
        self._peakIntegrationInfoWindow = None
        self._addUBPeaksDialog = None
        self._spiceViewer = None

        # Make UI scrollable
        if NO_SCROLL is False:
            self._scrollbars = MantidQt.API.WidgetScrollbarDecorator(self)
            self._scrollbars.setEnabled(True)  # Must follow after setupUi(self)!

        self._init_widgets()

        # thread
        self._myIntegratePeaksThread = None
        self._addUBPeaksThread = None

        # Mantid configuration
        self._instrument = str(self.ui.comboBox_instrument.currentText())
        # config = ConfigService.Instance()
        # self._instrument = config["default.instrument"]

        # Event handling definitions
        # Top
        self.connect(self.ui.pushButton_setExp, QtCore.SIGNAL('clicked()'),
                     self.do_set_experiment)

        # Tab 'Data Access'
        self.connect(self.ui.pushButton_applySetup, QtCore.SIGNAL('clicked()'),
                     self.do_apply_setup)
        self.connect(self.ui.pushButton_browseLocalDataDir, QtCore.SIGNAL('clicked()'),
                     self.do_browse_local_spice_data)
        self.connect(self.ui.pushButton_testURLs, QtCore.SIGNAL('clicked()'),
                     self.do_test_url)
        self.connect(self.ui.pushButton_ListScans, QtCore.SIGNAL('clicked()'),
                     self.do_list_scans)
        self.connect(self.ui.pushButton_downloadExpData, QtCore.SIGNAL('clicked()'),
                     self.do_download_spice_data)
        self.connect(self.ui.comboBox_mode, QtCore.SIGNAL('currentIndexChanged(int)'),
                     self.do_change_data_access_mode)
        self.connect(self.ui.pushButton_applyCalibratedSampleDistance, QtCore.SIGNAL('clicked()'),
                     self.do_set_user_detector_distance)
        self.connect(self.ui.pushButton_applyUserDetCenter, QtCore.SIGNAL('clicked()'),
                     self.do_set_user_detector_center)
        self.connect(self.ui.pushButton_applyUserWavelength, QtCore.SIGNAL('clicked()'),
                     self.do_set_user_wave_length)
        self.connect(self.ui.pushButton_applyDetectorSize, QtCore.SIGNAL('clicked()'),
                     self.do_set_detector_size)

        # Tab survey
        self.connect(self.ui.pushButton_survey, QtCore.SIGNAL('clicked()'),
                     self.do_survey)
        self.connect(self.ui.pushButton_saveSurvey, QtCore.SIGNAL('clicked()'),
                     self.do_save_survey)
        self.connect(self.ui.pushButton_loadSurvey, QtCore.SIGNAL('clicked()'),
                     self.do_load_survey)
        self.connect(self.ui.pushButton_viewSurveyPeak, QtCore.SIGNAL('clicked()'),
                     self.do_view_survey_peak)
        self.connect(self.ui.pushButton_addPeaksToRefine, QtCore.SIGNAL('clicked()'),
                     self.do_add_peaks_for_ub)
        self.connect(self.ui.pushButton_mergeScansSurvey, QtCore.SIGNAL('clicked()'),
                     self.do_merge_scans_survey)
        self.connect(self.ui.pushButton_selectAllSurveyPeaks, QtCore.SIGNAL('clicked()'),
                     self.do_select_all_survey)
        self.connect(self.ui.pushButton_sortInfoTable, QtCore.SIGNAL('clicked()'),
                     self.do_filter_sort_survey_table)
        self.connect(self.ui.pushButton_clearSurvey, QtCore.SIGNAL('clicked()'),
                     self.do_clear_survey)
        self.connect(self.ui.pushButton_viewRawSpice, QtCore.SIGNAL('clicked()'),
                     self.do_show_spice_file)

        self.connect(self.ui.lineEdit_numSurveyOutput, QtCore.SIGNAL('editingFinished()'),
                     self.evt_show_survey)
        self.connect(self.ui.lineEdit_numSurveyOutput, QtCore.SIGNAL('returnPressed()'),
                     self.evt_show_survey)
        self.connect(self.ui.lineEdit_numSurveyOutput, QtCore.SIGNAL('textEdited(const QString&)'),
                     self.evt_show_survey)

        # Tab 'View Raw Data'
        self.connect(self.ui.pushButton_setScanInfo, QtCore.SIGNAL('clicked()'),
                     self.do_load_scan_info)
        self.connect(self.ui.pushButton_plotRawPt, QtCore.SIGNAL('clicked()'),
                     self.do_plot_pt_raw)
        self.connect(self.ui.pushButton_prevPtNumber, QtCore.SIGNAL('clicked()'),
                     self.do_plot_prev_pt_raw)
        self.connect(self.ui.pushButton_nextPtNumber, QtCore.SIGNAL('clicked()'),
                     self.do_plot_next_pt_raw)
        self.connect(self.ui.pushButton_showPtList, QtCore.SIGNAL('clicked()'),
                     self.show_scan_pt_list)
        self.connect(self.ui.pushButton_showSPICEinRaw, QtCore.SIGNAL('clicked()'),
                     self.do_show_spice_file_raw)
        self.connect(self.ui.pushButton_addROI, QtCore.SIGNAL('clicked()'),
                     self.do_add_roi)
        self.connect(self.ui.pushButton_cancelROI, QtCore.SIGNAL('clicked()'),
                     self.do_del_roi)
        self.connect(self.ui.pushButton_nextScanNumber, QtCore.SIGNAL('clicked()'),
                     self.do_plot_next_scan)
        self.connect(self.ui.pushButton_prevScanNumber, QtCore.SIGNAL('clicked()'),
                     self.do_plot_prev_scan)
        self.connect(self.ui.pushButton_maskScanPt, QtCore.SIGNAL('clicked()'),
                     self.do_mask_pt_2d)
        self.connect(self.ui.pushButton_saveMask, QtCore.SIGNAL('clicked()'),
                     self.do_save_roi)

        # Tab 'calculate ub matrix'
        self.connect(self.ui.pushButton_addUBScans, QtCore.SIGNAL('clicked()'),
                     self.do_add_ub_peaks)
        # self.connect(self.ui.pushButton_addPeakToCalUB, QtCore.SIGNAL('clicked()'),
        #              self.do_add_ub_peak)
        self.connect(self.ui.pushButton_calUB, QtCore.SIGNAL('clicked()'),
                     self.do_cal_ub_matrix)
        self.connect(self.ui.pushButton_acceptUB, QtCore.SIGNAL('clicked()'),
                     self.do_accept_ub)
        self.connect(self.ui.pushButton_indexUBPeaks, QtCore.SIGNAL('clicked()'),
                     self.do_index_ub_peaks)
        self.connect(self.ui.pushButton_deleteUBPeak, QtCore.SIGNAL('clicked()'),
                     self.do_del_ub_peaks)
        self.connect(self.ui.pushButton_clearUBPeakTable, QtCore.SIGNAL('clicked()'),
                     self.do_clear_ub_peaks)
        self.connect(self.ui.pushButton_resetPeakHKLs, QtCore.SIGNAL('clicked()'),
                     self.do_reset_ub_peaks_hkl)
        # self.connect(self.ui.pushButton_selectAllPeaks, QtCore.SIGNAL('clicked()'),
        #              self.do_select_all_peaks)
        self.connect(self.ui.pushButton_viewScan3D, QtCore.SIGNAL('clicked()'),
                     self.do_view_data_3d)
        self.connect(self.ui.pushButton_plotSelectedData, QtCore.SIGNAL('clicked()'),
                     self.do_view_data_set_3d)
        self.connect(self.ui.pushButton_setHKL2Int, QtCore.SIGNAL('clicked()'),
                     self.do_set_ub_tab_hkl_to_integers)
        self.connect(self.ui.pushButton_undoSetToInteger, QtCore.SIGNAL('clicked()'),
                     self.do_undo_ub_tab_hkl_to_integers)
        self.connect(self.ui.pushButton_clearIndexing, QtCore.SIGNAL('clicked()'),
                     self.do_clear_all_peaks_index_ub)

        self.connect(self.ui.pushButton_refineUB, QtCore.SIGNAL('clicked()'),
                     self.do_refine_ub_indexed_peaks)
        self.connect(self.ui.pushButton_refineUBCalIndex, QtCore.SIGNAL('clicked()'),
                     self.do_refine_ub_cal_indexed_peaks)

        self.connect(self.ui.pushButton_refineUBFFT, QtCore.SIGNAL('clicked()'),
                     self.do_refine_ub_fft)
        self.connect(self.ui.pushButton_findUBLattice, QtCore.SIGNAL('clicked()'),
                     self.do_refine_ub_lattice)

        self.connect(self.ui.radioButton_ubAdvancedSelection, QtCore.SIGNAL('toggled(bool)'),
                     self.do_select_all_peaks)
        self.connect(self.ui.radioButton_ubSelectAllScans, QtCore.SIGNAL('toggled(bool)'),
                     self.do_select_all_peaks)
        self.connect(self.ui.radioButton_ubSelectNoScan, QtCore.SIGNAL('toggled(bool)'),
                     self.do_select_all_peaks)

        # Tab 'Setup'
        self.connect(self.ui.pushButton_useDefaultDir, QtCore.SIGNAL('clicked()'),
                     self.do_setup_dir_default)
        self.connect(self.ui.pushButton_browseLocalCache, QtCore.SIGNAL('clicked()'),
                     self.do_browse_local_cache_dir)
        self.connect(self.ui.pushButton_browseWorkDir, QtCore.SIGNAL('clicked()'),
                     self.do_browse_working_dir)
        self.connect(self.ui.comboBox_instrument, QtCore.SIGNAL('currentIndexChanged(int)'),
                     self.do_change_instrument_name)

        # Tab 'UB Matrix'
        self.connect(self.ui.pushButton_showUB2Edit, QtCore.SIGNAL('clicked()'),
                     self.do_show_ub_in_box)
        self.connect(self.ui.pushButton_syncUB, QtCore.SIGNAL('clicked()'),
                     self.do_sync_ub)
        self.connect(self.ui.pushButton_saveUB, QtCore.SIGNAL('clicked()'),
                     self.do_save_ub)

        # Tab 'Scans Processing'
        self.connect(self.ui.pushButton_addScanSliceView, QtCore.SIGNAL('clicked()'),
                     self.do_add_scans_merge)
        self.connect(self.ui.pushButton_mergeScans, QtCore.SIGNAL('clicked()'),
                     self.do_merge_scans)
        self.connect(self.ui.pushButton_integratePeaks, QtCore.SIGNAL('clicked()'),
                     self.do_integrate_peaks)
        self.connect(self.ui.pushButton_setupPeakIntegration, QtCore.SIGNAL('clicked()'),
                     self.do_switch_tab_peak_int)
        self.connect(self.ui.pushButton_refreshMerged, QtCore.SIGNAL('clicked()'),
                     self.do_refresh_merged_scans_table)
        self.connect(self.ui.pushButton_plotMergedScans, QtCore.SIGNAL('clicked()'),
                     self.do_view_merged_scans_3d)
        self.connect(self.ui.pushButton_showUB, QtCore.SIGNAL('clicked()'),
                     self.do_view_ub)
        self.connect(self.ui.pushButton_exportPeaks, QtCore.SIGNAL('clicked()'),
                     self.do_export_to_fp)
        self.connect(self.ui.pushButton_selectAllScans2Merge, QtCore.SIGNAL('clicked()'),
                     self.do_select_merged_scans)
        self.connect(self.ui.pushButton_indexMergedScans, QtCore.SIGNAL('clicked()'),
                     self.do_index_merged_scans_peaks)
        self.connect(self.ui.pushButton_applyKShift, QtCore.SIGNAL('clicked()'),
                     self.do_apply_k_shift)
        self.connect(self.ui.pushButton_clearMergeScanTable, QtCore.SIGNAL('clicked()'),
                     self.do_clear_merge_table)
        self.connect(self.ui.pushButton_multipleScans, QtCore.SIGNAL('clicked()'),
                     self.do_merge_multi_scans)
        self.connect(self.ui.pushButton_convertMerged2HKL, QtCore.SIGNAL('clicked()'),
                     self.do_convert_merged_to_hkl)
        self.connect(self.ui.pushButton_showScanWSInfo, QtCore.SIGNAL('clicked()'),
                     self.do_show_workspaces)
        self.connect(self.ui.pushButton_showIntegrateDetails, QtCore.SIGNAL('clicked()'),
                     self.do_show_integration_details)
        self.connect(self.ui.pushButton_toggleIntegrateType, QtCore.SIGNAL('clicked()'),
                     self.do_toggle_table_integration)
        self.connect(self.ui.pushButton_exportSelectedPeaks, QtCore.SIGNAL('clicked()'),
                     self.do_export_selected_peaks_to_integrate)

        # Tab 'Integrate (single) Peaks'
        self.connect(self.ui.pushButton_integratePt, QtCore.SIGNAL('clicked()'),
                     self.do_integrate_single_scan)
        self.connect(self.ui.comboBox_ptCountType, QtCore.SIGNAL('currentIndexChanged(int)'),
                     self.evt_change_normalization)  # calculate the normalized data again
        # TODO/FIXME/NOW - Need to find out why I want this!
        # self.connect(self.ui.pushButton_showIntegrateDetails, QtCore.SIGNAL('clicked()'),
        #              self.do_show_single_peak_integration)
        self.connect(self.ui.pushButton_clearPeakIntFigure, QtCore.SIGNAL('clicked()'),
                     self.do_clear_peak_integration_canvas)

        # Tab k-shift vector
        self.connect(self.ui.pushButton_addKShift, QtCore.SIGNAL('clicked()'),
                     self.do_add_k_shift_vector)

        # Menu and advanced tab
        self.connect(self.ui.actionExit, QtCore.SIGNAL('triggered()'),
                     self.menu_quit)

        self.connect(self.ui.actionSave_Session, QtCore.SIGNAL('triggered()'),
                     self.save_current_session)
        self.connect(self.ui.actionLoad_Session, QtCore.SIGNAL('triggered()'),
                     self.load_session)

        self.connect(self.ui.actionSave_Project, QtCore.SIGNAL('triggered()'),
                     self.action_save_project)
        self.connect(self.ui.actionOpen_Project, QtCore.SIGNAL('triggered()'),
                     self.action_load_project)
        self.connect(self.ui.actionOpen_Last_Project, QtCore.SIGNAL('triggered()'),
                     self.action_load_last_project)

        self.connect(self.ui.pushButton_loadLastNthProject, QtCore.SIGNAL('clicked()'),
                     self.do_load_nth_project)

        # Validator ... (NEXT)

        # Declaration of class variable
        # IPTS number
        self._iptsNumber = None

        # some configuration
        self._homeSrcDir = os.getcwd()
        self._homeDir = os.getcwd()

        # Control
        self._myControl = r4c.CWSCDReductionControl(self._instrument)
        self._allowDownload = True
        self._dataAccessMode = 'Download'
        self._surveyTableFlag = True
        self._ubPeakTableFlag = True

        # set the detector geometry
        self.do_set_detector_size()

        # Sub window
        self._baseTitle = 'Title is not initialized'

        # Timing and thread 'global'
        self._startMeringScans = time.clock()
        self._errorMessageEnsemble = ''

        # QSettings
        self.load_settings()

        return

    @property
    def controller(self):
        """ Parameter controller
        """
        assert self._myControl is not None, 'Controller cannot be None.'
        assert isinstance(self._myControl, r4c.CWSCDReductionControl), \
            'My controller must be of type %s, but not %s.' % ('CWSCDReductionControl',
                                                               self._myControl.__class__.__name__)

        return self._myControl

    def _init_widgets(self):
        """ Initialize the table widgets
        :return:
        """
        self._baseTitle = str(self.windowTitle())
        self.setWindowTitle('No Experiment Is Set')

        # detector geometry (set to 256 x 256)
        self.ui.comboBox_detectorSize.setCurrentIndex(0)

        # Table widgets
        self.ui.tableWidget_peaksCalUB.setup()
        self.ui.tableWidget_ubMatrix.setup()
        self.ui.tableWidget_surveyTable.setup()
        self.ui.tableWidget_mergeScans.setup()
        self.ui.tableWidget_ubInUse.setup()
        self.ui.tableWidget_kShift.setup()

        # Radio buttons
        self.ui.radioButton_ubFromTab1.setChecked(True)
        # group for the source of UB matrix to import
        ub_source_group = QtGui.QButtonGroup(self)
        ub_source_group.addButton(self.ui.radioButton_ubFromList)
        ub_source_group.addButton(self.ui.radioButton_ubFromTab1)
        # group for the UB matrix's style
        ub_style_group = QtGui.QButtonGroup(self)
        ub_style_group.addButton(self.ui.radioButton_ubMantidStyle)
        ub_style_group.addButton(self.ui.radioButton_ubSpiceStyle)

        self.ui.radioButton_qsample.setChecked(True)

        # combo-box
        self.ui.comboBox_kVectors.clear()
        self.ui.comboBox_kVectors.addItem('0: (0, 0, 0)')

        self.ui.comboBox_indexFrom.clear()
        self.ui.comboBox_indexFrom.addItem('By calculation')
        self.ui.comboBox_indexFrom.addItem('From SPICE')

        self.ui.comboBox_hklType.clear()
        self.ui.comboBox_hklType.addItem('SPICE')
        self.ui.comboBox_hklType.addItem('Calculated')

        # normalization to peak
        self.ui.comboBox_ptCountType.clear()
        self.ui.comboBox_ptCountType.addItem('Time')
        self.ui.comboBox_ptCountType.addItem('Monitor')
        self.ui.comboBox_ptCountType.addItem('Absolute')

        # tab
        self.ui.tabWidget.setCurrentIndex(0)

        self.ui.radioButton_ubMantidStyle.setChecked(True)
        self.ui.lineEdit_numSurveyOutput.setText('50')
        self.ui.checkBox_sortDescending.setChecked(False)
        self.ui.radioButton_sortByCounts.setChecked(True)
        self.ui.radioButton_ubSelectNoScan.setChecked(True)

        # Tab 'Access'
        self.ui.lineEdit_url.setText('http://neutron.ornl.gov/user_data/hb3a/')
        self.ui.comboBox_mode.setCurrentIndex(0)
        self.ui.lineEdit_localSpiceDir.setEnabled(True)
        self.ui.pushButton_browseLocalDataDir.setEnabled(True)

        # progress bars
        self.ui.progressBar_mergeScans.setRange(0, 20)
        self.ui.progressBar_mergeScans.setValue(0)

        # check boxes
        self.ui.graphicsView_detector2dPlot.set_parent_window(self)

        # background points
        self.ui.lineEdit_backgroundPts.setText('1, 1')

        return

    def _build_peak_info_list(self, zero_hkl, is_spice=True):
        """ Build a list of PeakInfo to build peak workspace
        peak HKL can be set to zero or from table
        :return: list of peak information, which is a PeakProcessRecord instance
        """
        # Collecting all peaks that will be used to refine UB matrix
        row_index_list = self.ui.tableWidget_peaksCalUB.get_selected_rows(True)
        if len(row_index_list) < 3:
            err_msg = 'At least 3 peaks must be selected to refine UB matrix.' \
                      'Now it is only %d selected.' % len(row_index_list)
            self.pop_one_button_dialog(err_msg)
            return

        # loop over all peaks for peak information
        peak_info_list = list()
        status, exp_number = gutil.parse_integers_editors(self.ui.lineEdit_exp)
        assert status
        for i_row in row_index_list:
            scan_num, pt_num = self.ui.tableWidget_peaksCalUB.get_exp_info(i_row)
            if pt_num < 0:
                pt_num = None
            peak_info = self._myControl.get_peak_info(exp_number, scan_num, pt_num)
            assert isinstance(peak_info, r4c.PeakProcessRecord)

            if zero_hkl:
                # set HKL to zero
                peak_info.set_hkl(0., 0., 0.)
            elif is_spice:
                # set from table
                spice_hkl = self.ui.tableWidget_peaksCalUB.get_hkl(i_row, True)
                peak_info.set_hkl_np_array(numpy.array(spice_hkl))
            else:
                calculated_hkl = self.ui.tableWidget_peaksCalUB.get_hkl(i_row, False)
                peak_info.set_hkl_np_array(numpy.array(calculated_hkl))
            # END-IF-ELSE

            peak_info_list.append(peak_info)
        # END-FOR

        return peak_info_list

    def _show_refined_ub_result(self):
        """
        Show the result from refined UB matrix
        :return:
        """
        # Deal with result
        ub_matrix, lattice, lattice_error = self._myControl.get_refined_ub_matrix()
        # ub matrix
        self.ui.tableWidget_ubMatrix.set_from_matrix(ub_matrix)

        # lattice parameter
        assert isinstance(lattice, list)
        assert len(lattice) == 6
        self.ui.lineEdit_aUnitCell.setText('%.5f' % lattice[0])
        self.ui.lineEdit_bUnitCell.setText('%.5f' % lattice[1])
        self.ui.lineEdit_cUnitCell.setText('%.5f' % lattice[2])
        self.ui.lineEdit_alphaUnitCell.setText('%.5f' % lattice[3])
        self.ui.lineEdit_betaUnitCell.setText('%.5f' % lattice[4])
        self.ui.lineEdit_gammaUnitCell.setText('%.5f' % lattice[5])

        assert isinstance(lattice_error, list)
        assert len(lattice_error) == 6
        self.ui.lineEdit_aError.setText('%.5f' % lattice_error[0])
        self.ui.lineEdit_bError.setText('%.5f' % lattice_error[1])
        self.ui.lineEdit_cError.setText('%.5f' % lattice_error[2])
        self.ui.lineEdit_alphaError.setText('%.5f' % lattice_error[3])
        self.ui.lineEdit_betaError.setText('%.5f' % lattice_error[4])
        self.ui.lineEdit_gammaError.setText('%.5f' % lattice_error[5])

        return

    def action_save_project(self):
        """
        Save project
        :return:
        """
        # read project file name
        project_file_name = str(QtGui.QFileDialog.getSaveFileName(self, 'Specify Project File', os.getcwd()))
        # NEXT ISSUE - consider to allow incremental project saving technique
        if os.path.exists(project_file_name):
            yes = gutil.show_message(self, 'Project file %s does exist. This is supposed to be '
                                           'an incremental save.' % project_file_name)
            if yes:
                print '[INFO] Save project in incremental way.'
            else:
                print '[INFO] Saving activity is cancelled.'
        else:
            print '[INFO] Saving current project to %s.' % project_file_name

        # gather some useful information
        ui_dict = dict()
        ui_dict['exp number'] = str(self.ui.lineEdit_exp.text())
        ui_dict['local spice dir'] = str(self.ui.lineEdit_localSpiceDir.text())
        ui_dict['work dir'] = str(self.ui.lineEdit_workDir.text())
        ui_dict['survey start'] = str(self.ui.lineEdit_surveyStartPt.text())
        ui_dict['survey stop'] = str(self.ui.lineEdit_surveyEndPt.text())

        # detector-sample distance
        det_distance_str = str(self.ui.lineEdit_infoDetSampleDistance.text()).strip()
        if len(det_distance_str) > 0:
            ui_dict['det_sample_distance'] = det_distance_str

        # wave length
        wave_length_str = str(self.ui.lineEdit_infoWavelength.text()).strip()
        if len(wave_length_str) > 0:
            ui_dict['wave_length'] = wave_length_str

        # calibrated detector center
        det_center_str = str(self.ui.lineEdit_infoDetCenter.text())
        if len(det_center_str) > 0:
            ui_dict['det_center'] = det_center_str

        # register and make it as a queue for last n opened/saved project
        last_1_path = str(self.ui.label_last1Path.text())
        if last_1_path != project_file_name:
            self.ui.label_last3Path.setText(self.ui.label_last2Path.text())
            self.ui.label_last2Path.setText(self.ui.label_last1Path.text())
            self.ui.label_last1Path.setText(project_file_name)
        # END-IF

        self._myControl.save_project(project_file_name, ui_dict)

        # TODO/NOW/TODAY - Implement a pop-up dialog for this
        print '[DB] Project has been saved to {0}'.format(project_file_name)
        print '[DB...BAT] UI dict keys: {0}'.format(ui_dict)

        return

    def action_load_project(self):
        """
        Load project
        :return:
        """
        project_file_name = str(QtGui.QFileDialog.getOpenFileName(self, 'Choose Project File', os.getcwd()))
        if len(project_file_name) == 0:
            # return if cancelled
            return

        # make it as a queue for last n opened/saved project
        last_1_path = str(self.ui.label_last1Path.text())
        if last_1_path != project_file_name:
            self.ui.label_last3Path.setText(self.ui.label_last2Path.text())
            self.ui.label_last2Path.setText(self.ui.label_last1Path.text())
            self.ui.label_last1Path.setText(last_1_path)
        # END-IF

        self.load_project(project_file_name)

        return

    def action_load_last_project(self):
        """
        Load last project
        :return:
        """
        project_file_name = str(self.ui.label_last1Path.text())
        if os.path.exists(project_file_name) is False:
            self.pop_one_button_dialog('Last saved project %s cannot be located.' % project_file_name)
        else:
            ui_dict = self._myControl.load_project(project_file_name)

            # set the UI parameters to GUI
            try:
                self.ui.lineEdit_localSpiceDir.setText(ui_dict['local spice dir'])
                self.ui.lineEdit_workDir.setText(ui_dict['work dir'])
                self.ui.lineEdit_surveyStartPt.setText(ui_dict['survey start'])
                self.ui.lineEdit_surveyEndPt.setText(ui_dict['survey stop'])

                # now try to call some actions
                self.do_apply_setup()
                self.do_set_experiment()
            except KeyError:
                print '[Error] Some field cannot be found.'

        return

    def closeEvent(self, QCloseEvent):
        """
        Close event
        :param QCloseEvent:
        :return:
        """
        self.menu_quit()

        return

    def do_accept_ub(self):
        """ Accept the calculated UB matrix and thus put to controller
        """
        # get the experiment number
        exp_number = int(str(self.ui.lineEdit_exp.text()))

        # get matrix
        curr_ub = self.ui.tableWidget_ubMatrix.get_matrix()

        # synchronize UB matrix to tableWidget_ubInUse
        self.ui.tableWidget_ubInUse.set_from_matrix(curr_ub)

        # set UB matrix to system
        self._myControl.set_ub_matrix(exp_number, curr_ub)

        return

    def do_add_peaks_for_ub(self):
        """ In tab-survey, merge selected scans, find peaks in merged data and
         switch to UB matrix calculation tab and add to table
        :return:
        """
        # get selected scans
        selected_row_index_list = self.ui.tableWidget_surveyTable.get_selected_rows(True)
        scan_number_list = self.ui.tableWidget_surveyTable.get_scan_numbers(selected_row_index_list)
        if len(scan_number_list) == 0:
            self.pop_one_button_dialog('No scan is selected.')
            return

        # get experiment number
        status, exp_number = gutil.parse_integers_editors(self.ui.lineEdit_exp)
        if not status:
            self.pop_one_button_dialog('Unable to get experiment number\n  due to %s.' % str(exp_number))
            return

        # switch to tab-3
        self.ui.tabWidget.setCurrentIndex(MainWindow.TabPage['Calculate UB'])

        # prototype for a new thread
        self.ui.progressBar_add_ub_peaks.setRange(0, len(scan_number_list))
        self._addUBPeaksThread = AddPeaksThread(self, exp_number, scan_number_list)
        self._addUBPeaksThread.start()

        # set the flag/notification where the indexing (HKL) from
        self.ui.lineEdit_peaksIndexedBy.setText(IndexFromSpice)

        return

    def add_scans_ub_table(self, scan_list):
        """

        :param scan_list:
        :return:
        """
        # TODO/FIXME/ISSUE/NOW - consider to refactor with do_add_peaks_for_ub() and
        # get experiment number
        status, exp_number = gutil.parse_integers_editors(self.ui.lineEdit_exp)
        if not status:
            self.pop_one_button_dialog('Unable to get experiment number\n  due to %s.' % str(exp_number))
            return

        # switch to tab-3
        # self.ui.tabWidget.setCurrentIndex(MainWindow.TabPage['Calculate UB'])

        # prototype for a new thread
        self.ui.progressBar_add_ub_peaks.setRange(0, len(scan_list))
        self._addUBPeaksThread = AddPeaksThread(self, exp_number, scan_list)
        self._addUBPeaksThread.start()

        # set the flag/notification where the indexing (HKL) from
        self.ui.lineEdit_peaksIndexedBy.setText(IndexFromSpice)

        return

    def do_add_roi(self):
        """ Add region of interest to 2D image
        :return:
        """
        # set the button to next mode
        if str(self.ui.pushButton_addROI.text()) == 'Edit ROI':
            # enter adding ROI mode
            self.ui.graphicsView_detector2dPlot.enter_roi_mode(state=True)
            # rename the button
            self.ui.pushButton_addROI.setText('Quit ROI')
        else:
            # quit editing ROI mode
            self.ui.graphicsView_detector2dPlot.enter_roi_mode(state=False)
            # rename the button
            self.ui.pushButton_addROI.setText('Edit ROI')
        # END-IF-ELSE

        return

    def do_add_scans_merge(self):
        """ Add scans to merge
        :return:
        """
        # Get list of scans
        scan_list = gutil.parse_integer_list(str(self.ui.lineEdit_listScansSliceView.text()))
        if len(scan_list) == 0:
            self.pop_one_button_dialog('Scan list is empty.')

        # Set table
        self.ui.tableWidget_mergeScans.append_scans(scans=scan_list, allow_duplicate_scans=False)

        return

    def do_add_ub_peaks(self):
        """
        Launch dialog to add UB peaks
        :return:
        """
        if self._addUBPeaksDialog is None:
            self._addUBPeaksDialog = FindUBUtility.AddScansForUBDialog(self)

        self._addUBPeaksDialog.show()

        return

    # def do_add_ub_peak(self):
    #     """ Add current to ub peaks
    #     :return:
    #     """
    #     # TODO/FIXME/ISSUE/NOW - Find out whether this method is still needed
    #     # Add peak
    #     status, int_list = gutil.parse_integers_editors([self.ui.lineEdit_exp,
    #                                                      self.ui.lineEdit_scanNumber])
    #     if status is False:
    #         self.pop_one_button_dialog(int_list)
    #         return
    #     exp_no, scan_no = int_list
    #
    #     # Get HKL from GUI
    #     status, float_list = gutil.parse_float_editors([self.ui.lineEdit_H,
    #                                                     self.ui.lineEdit_K,
    #                                                     self.ui.lineEdit_L])
    #     if status is False:
    #         err_msg = float_list
    #         self.pop_one_button_dialog(err_msg)
    #         return
    #     h, k, l = float_list
    #
    #     try:
    #         peak_info_obj = self._myControl.get_peak_info(exp_no, scan_no)
    #     except AssertionError as ass_err:
    #         self.pop_one_button_dialog(str(ass_err))
    #         return
    #
    #     assert isinstance(peak_info_obj, r4c.PeakProcessRecord)
    #     peak_info_obj.set_hkl(h, k, l)
    #     self.set_ub_peak_table(peak_info_obj)
    #
    #     # Clear
    #     self.ui.lineEdit_scanNumber.setText('')
    #
    #     self.ui.lineEdit_sampleQx.setText('')
    #     self.ui.lineEdit_sampleQy.setText('')
    #     self.ui.lineEdit_sampleQz.setText('')
    #
    #     self.ui.lineEdit_H.setText('')
    #     self.ui.lineEdit_K.setText('')
    #     self.ui.lineEdit_L.setText('')
    #
    #     # set the flag/notification where the indexing (HKL) from
    #     self.ui.lineEdit_peaksIndexedBy.setText(IndexFromSpice)
    #
    #     return

    def do_add_k_shift_vector(self):
        """ Add a k-shift vector
        :return:
        """
        # parse the k-vector
        status, ret_obj = gutil.parse_float_editors([self.ui.lineEdit_kX, self.ui.lineEdit_kY, self.ui.lineEdit_kZ],
                                                    allow_blank=False)
        if status is False:
            error_message = ret_obj
            self.pop_one_button_dialog(error_message)
            return
        else:
            k_x, k_y, k_z = ret_obj

        # add to controller
        k_index = self._myControl.add_k_shift_vector(k_x, k_y, k_z)

        # add to table and combo-box
        self.ui.tableWidget_kShift.add_k_vector(k_index, k_x, k_y, k_z)

        combo_message = '%d: (%.5f, %.5f, %.5f)' % (k_index, k_x, k_y, k_z)
        self.ui.comboBox_kVectors.addItem(combo_message)

        return

    def do_apply_k_shift(self):
        """ Apply k-shift to selected reflections
        :return:
        """
        # get the selected scans
        scan_list = list()
        selected_row_numbers = self.ui.tableWidget_mergeScans.get_selected_rows(True)
        for row_index in selected_row_numbers:
            scan_number = self.ui.tableWidget_mergeScans.get_scan_number(row_index)
            scan_list.append(scan_number)

        # get the k-vector
        k_shift_message = str(self.ui.comboBox_kVectors.currentText())
        k_index = int(k_shift_message.split(':')[0])

        # set to controller
        self._myControl.set_k_shift(scan_list, k_index)

        # set k-shift to table
        # exp_number = int(self.ui.lineEdit_exp.text())
        for row_index in selected_row_numbers:
            self.ui.tableWidget_mergeScans.set_k_shift_index(row_index, k_index)
            # scan_number = self.ui.tableWidget_mergeScans.get_scan_number(row_index)

        return

    def do_apply_roi(self):
        """ Save current selection of region of interest
        :return:
        """
        lower_left_c, upper_right_c = self.ui.graphicsView_detector2dPlot.get_roi()
        # at the very beginning, the lower left and upper right are same
        if lower_left_c[0] == upper_right_c[0] or lower_left_c[1] == upper_right_c[1]:
            return

        status, par_val_list = gutil.parse_integers_editors([self.ui.lineEdit_exp, self.ui.lineEdit_run])
        assert status, str(par_val_list)
        exp_number = par_val_list[0]
        scan_number = par_val_list[1]

        self._myControl.set_roi(exp_number, scan_number, lower_left_c, upper_right_c)

        return

    def do_apply_setup(self):
        """
        Purpose:
         - Apply the setup to controller.
        Requirements:
         - data directory, working directory must be given; but not necessarily correct
         - URL must be given; but not necessary to be correct
        :return:
        """
        # get data directory, working directory and data server URL from GUI
        local_data_dir = str(self.ui.lineEdit_localSpiceDir.text()).strip()
        working_dir = str(self.ui.lineEdit_workDir.text()).strip()
        data_server = str(self.ui.lineEdit_url.text()).strip()

        # set to my controller
        status, err_msg = self._myControl.set_local_data_dir(local_data_dir)
        if not status:
            raise RuntimeError(err_msg)
        self._myControl.set_working_directory(working_dir)
        self._myControl.set_server_url(data_server, check_link=False)

        # check
        error_message = ''

        # local data dir
        if local_data_dir == '':
            error_message += 'Local data directory is not specified!\n'
        elif os.path.exists(local_data_dir) is False:
            try:
                os.mkdir(local_data_dir)
            except OSError as os_error:
                error_message += 'Unable to create local data directory %s due to %s.\n' % (
                    local_data_dir, str(os_error))
                self.ui.lineEdit_localSpiceDir.setStyleSheet("color: red;")
            else:
                self.ui.lineEdit_localSpiceDir.setStyleSheet("color: green;")
        else:
            self.ui.lineEdit_localSpiceDir.setStyleSheet("color: green;")
        # END-IF-ELSE

        # working directory
        if working_dir == '':
            error_message += 'Working directory is not specified!\n'
        elif os.path.exists(working_dir) is False:
            try:
                os.mkdir(working_dir)
                self.ui.lineEdit_workDir.setStyleSheet("color: green;")
            except OSError as os_error:
                error_message += 'Unable to create working directory %s due to %s.\n' % (
                    working_dir, str(os_error))
                self.ui.lineEdit_workDir.setStyleSheet("color: red;")
        else:
            self.ui.lineEdit_workDir.setStyleSheet("color: green;")
        # END-IF-ELSE

        # Set the URL red as it is better not check at this stage. Leave it to user
        self.ui.lineEdit_url.setStyleSheet("color: black;")

        if len(error_message) > 0:
            self.pop_one_button_dialog(error_message)

        return

    def do_browse_local_cache_dir(self):
        """ Browse local cache directory
        :return:
        """
        local_cache_dir = str(QtGui.QFileDialog.getExistingDirectory(self,
                                                                     'Get Local Cache Directory',
                                                                     self._homeSrcDir))

        # Set local directory to control
        status, error_message = self._myControl.set_local_data_dir(local_cache_dir)
        if status is False:
            self.pop_one_button_dialog(error_message)
            return

        # Synchronize to local data/spice directory and local cache directory
        if str(self.ui.lineEdit_localSpiceDir.text()) != '':
            prev_dir = str(self.ui.lineEdit_localSrcDir.text())
            self.pop_one_button_dialog('Local data directory was set up as %s' %
                                       prev_dir)
        self.ui.lineEdit_localSrcDir.setText(local_cache_dir)
        self.ui.lineEdit_localSpiceDir.setText(local_cache_dir)

        return

    def do_browse_local_spice_data(self):
        """ Browse local source SPICE data directory
        """
        src_spice_dir = str(QtGui.QFileDialog.getExistingDirectory(self, 'Get Directory',
                                                                   self._homeSrcDir))
        # Set local data directory to controller
        status, error_message = self._myControl.set_local_data_dir(src_spice_dir)
        if status is False:
            self.pop_one_button_dialog(error_message)
            return

        self._homeSrcDir = src_spice_dir
        self.ui.lineEdit_localSpiceDir.setText(src_spice_dir)

        return

    def do_browse_working_dir(self):
        """
        Browse and set up working directory
        :return:
        """
        work_dir = str(QtGui.QFileDialog.getExistingDirectory(self, 'Get Working Directory', self._homeDir))
        status, error_message = self._myControl.set_working_directory(work_dir)
        if status is False:
            self.pop_one_button_dialog(error_message)
        else:
            self.ui.lineEdit_workDir.setText(work_dir)

        return

    def do_cal_ub_matrix(self):
        """ Calculate UB matrix by 2 or 3 reflections
        """
        # Get reflections selected to calculate UB matrix
        num_rows = self.ui.tableWidget_peaksCalUB.rowCount()
        peak_info_list = list()
        status, exp_number = gutil.parse_integers_editors(self.ui.lineEdit_exp)
        assert status
        for i_row in xrange(num_rows):
            if self.ui.tableWidget_peaksCalUB.is_selected(i_row) is True:
                scan_num, pt_num = self.ui.tableWidget_peaksCalUB.get_exp_info(i_row)
                if pt_num < 0:
                    pt_num = None
                peak_info = self._myControl.get_peak_info(exp_number, scan_num, pt_num)
                assert isinstance(peak_info, r4c.PeakProcessRecord)
                peak_info_list.append(peak_info)
        # END-FOR

        # Get lattice
        status, ret_obj = self._get_lattice_parameters()
        if status is True:
            a, b, c, alpha, beta, gamma = ret_obj
        else:
            err_msg = ret_obj
            self.pop_one_button_dialog(err_msg)
            return

        # Calculate UB matrix
        status, ub_matrix = self._myControl.calculate_ub_matrix(peak_info_list, a, b, c,
                                                                alpha, beta, gamma)

        # Deal with result
        if status is True:
            self.ui.tableWidget_ubMatrix.set_from_matrix(ub_matrix)

        else:
            err_msg = ub_matrix
            self.pop_one_button_dialog(err_msg)

        return

    def do_change_data_access_mode(self):
        """ Change data access mode between downloading from server and local
        Event handling methods
        :return:
        """
        new_mode = str(self.ui.comboBox_mode.currentText())
        self._dataAccessMode = new_mode

        if new_mode.startswith('Local') is True:
            self.ui.lineEdit_localSpiceDir.setEnabled(True)
            self.ui.pushButton_browseLocalDataDir.setEnabled(True)
            self.ui.lineEdit_url.setEnabled(False)
            self.ui.lineEdit_localSrcDir.setEnabled(False)
            self.ui.pushButton_browseLocalCache.setEnabled(False)
            self._allowDownload = False
        else:
            self.ui.lineEdit_localSpiceDir.setEnabled(False)
            self.ui.pushButton_browseLocalDataDir.setEnabled(False)
            self.ui.lineEdit_url.setEnabled(True)
            self.ui.lineEdit_localSrcDir.setEnabled(True)
            self.ui.pushButton_browseLocalCache.setEnabled(True)
            self._allowDownload = True

        return

    def do_change_instrument_name(self):
        """ Handing the event as the instrument name is changed
        :return:
        """
        new_instrument = str(self.ui.comboBox_instrument.currentText())
        self.pop_one_button_dialog('Change of instrument during data processing is dangerous.')
        status, error_message = self._myControl.set_instrument_name(new_instrument)
        if status is False:
            self.pop_one_button_dialog(error_message)

        return

    def do_clear_all_peaks_index_ub(self):
        """
        Set all peaks' indexes in UB matrix calculation tab to zero
        :return:
        """
        num_rows = self.ui.tableWidget_peaksCalUB.rowCount()
        for i_row in range(num_rows):
            self.ui.tableWidget_peaksCalUB.set_hkl(i_row, [0., 0., 0.], is_spice_hkl=False)

        return

    def do_clear_merge_table(self):
        """
        Clear the merge/peak-integration table
        :return:
        """
        # clear
        self.ui.tableWidget_mergeScans.remove_all_rows()

    def do_clear_peak_integration_canvas(self):
        """
        clear the peak integration canvas and the integrated values
        :return:
        """
        self.ui.graphicsView_integratedPeakView.clear_all_lines()

        self.ui.lineEdit_rawSinglePeakIntensity.setText('')
        self.ui.lineEdit_intensity2.setText('')
        self.ui.lineEdit_gaussianPeakIntensity.setText('')
        self.ui.lineEdit_errorIntensity1.setText('')
        self.ui.lineEdit_errorIntensity2.setText('')
        self.ui.lineEdit_errorIntensity3.setText('')

        return

    def do_clear_survey(self):
        """
        Clear survey and survey table.
        As myController does not store any survey information,
        there is no need to clear any data structure in myController
        :return:
        """
        # Clear table
        self.ui.tableWidget_surveyTable.remove_all_rows()
        self.ui.tableWidget_surveyTable.reset()

        return

    def do_clear_ub_peaks(self):
        """
        Clear all peaks in UB-Peak table
        :return:
        """
        num_rows = self.ui.tableWidget_peaksCalUB.rowCount()
        row_number_list = range(num_rows)
        self.ui.tableWidget_peaksCalUB.delete_rows(row_number_list)

        return

    def do_convert_merged_to_hkl(self):
        """
        convert merged workspace in Q-sample frame to HKL frame
        :return:
        """
        # get experiment number
        exp_number = int(str(self.ui.lineEdit_exp.text()))

        # get the lines that are selected
        selected_row_number_list = self.ui.tableWidget_mergeScans.get_selected_rows(True)

        for row_number in selected_row_number_list:
            scan_number = self.ui.tableWidget_mergeScans.get_scan_number(row_number)
            status, ret_obj = self._myControl.get_pt_numbers(exp_number, scan_number)
            if not status:
                raise RuntimeError('It is not possible to fail to get Pt number list at this stage.'
                                   'Error is due to %s.' % str(ret_obj))
            pt_number_list = ret_obj

            # set intensity to zero and error message if fails to get Pt.
            self._myControl.convert_merged_ws_to_hkl(exp_number, scan_number, pt_number_list)

        return

    def do_del_roi(self):
        """ Delete ROI
        :return:
        """
        self.ui.graphicsView_detector2dPlot.remove_roi()

        return

    def do_del_ub_peaks(self):
        """
        Delete a peak in UB-Peak table
        :return:
        """
        # Find out the lines to get deleted
        row_num_list = self.ui.tableWidget_peaksCalUB.get_selected_rows()

        # Delete
        self.ui.tableWidget_peaksCalUB.delete_rows(row_num_list)

        return

    def do_download_spice_data(self):
        """ Download SPICE data
        :return:
        """
        # Check scans to download
        scan_list_str = str(self.ui.lineEdit_downloadScans.text())
        if len(scan_list_str) > 0:
            # user specifies scans to download
            valid, scan_list = hb3a_util.parse_int_array(scan_list_str)
            if valid is False:
                error_message = scan_list
                self.pop_one_button_dialog(error_message)
        else:
            # Get all scans
            status, ret_obj = gutil.parse_integers_editors([self.ui.lineEdit_exp])
            if status is False:
                self.pop_one_button_dialog(ret_obj)
                return
            exp_no = ret_obj
            assert isinstance(exp_no, int)
            server_url = str(self.ui.lineEdit_url.text())
            scan_list = hb3a_util.get_scans_list(server_url, exp_no, return_list=True)
        self.pop_one_button_dialog('Going to download scans %s.' % str(scan_list))

        # Check location
        destination_dir = str(self.ui.lineEdit_localSrcDir.text())
        status, error_message = self._myControl.set_local_data_dir(destination_dir)
        if status is False:
            self.pop_one_button_dialog(error_message)
        else:
            self.pop_one_button_dialog('Spice files will be downloaded to %s.' % destination_dir)

        # Set up myControl for downloading data
        exp_no = int(self.ui.lineEdit_exp.text())
        self._myControl.set_exp_number(exp_no)

        server_url = str(self.ui.lineEdit_url.text())
        status, error_message = self._myControl.set_server_url(server_url)
        if status is False:
            self.pop_one_button_dialog(error_message)
            return

        # Download
        self._myControl.download_data_set(scan_list)

        return

    def find_peak_in_scan(self , scan_number, load_spice_hkl):
        """ Find peak in a given scan and record it
        """
        # Get experiment, scan and pt
        status, ret_obj = gutil.parse_integers_editors([self.ui.lineEdit_exp])
        if status is True:
            exp_no = ret_obj
        else:
            self.pop_one_button_dialog(ret_obj)
            return

        # merge peak if necessary
        if self._myControl.has_merged_data(exp_no, scan_number) is False:
            status, err_msg = self._myControl.merge_pts_in_scan(exp_no, scan_number, [])
            if status is False:
                self.pop_one_button_dialog(err_msg)

        # Find peak
        status, err_msg = self._myControl.find_peak(exp_no, scan_number)
        if status is False:
            self.pop_one_button_dialog(ret_obj)
            return

        # Get information from the latest (integrated) peak
        # if load_spice_hkl:
        #     # This is the first time that in the workflow to get HKL from MD workspace
        #     peak_info = self._myControl.get_peak_info(exp_no, scan_number)
        #     assert peak_info is not None, 'Unable to locate PeakProcessRecord (peak info).'
        # # END-IF

        # Set up correct values to table tableWidget_peaksCalUB
        peak_info = self._myControl.get_peak_info(exp_no, scan_number)
        assert peak_info is not None, 'Unable to locate PeakProcessRecord (peak info).'

        if load_spice_hkl:
            h, k, l = peak_info.get_hkl()
            hkl = (h, k, l)
        else:
            hkl = ()

        q_x, q_y, q_z = peak_info.get_peak_centre()
        vec_q = (q_x, q_y, q_z)

        return hkl, vec_q

    def do_export_selected_peaks_to_integrate(self):
        """
        export (to file or just print out) the scans that are selected for integration
        :param self:
        :return:
        """
        # get selected rows' scan numbers
        scan_tuple_list = self.ui.tableWidget_mergeScans.get_selected_scans()
        scan_number_list = list()
        for tup in scan_tuple_list:
            scan_number_list.append(tup[0])
        scan_number_list.sort()

        info_str = '# Selected scans: \n'
        info_str += '{0}'.format(scan_number_list)

        print '[TEMP] Selected scans:\n{0}'.format(info_str)

        return

    def do_export_to_fp(self):
        """ Export selected reflections to Fullprof single crystal data file for analysis
        :return:
        """
        # get selected lines
        selected_rows = self.ui.tableWidget_mergeScans.get_selected_rows(True)
        if len(selected_rows) == 0:
            self.pop_one_button_dialog('There isn\'t any peak selected.')
            return

        # get the file name
        fp_name = str(QtGui.QFileDialog.getSaveFileName(self, 'Save to Fullprof File'))

        # return due to cancel
        if len(fp_name) == 0:
            return

        # collect information
        exp_number = int(self.ui.lineEdit_exp.text())
        scan_number_list = list()
        for i_row in selected_rows:
            scan_number_list.append(self.ui.tableWidget_mergeScans.get_scan_number(i_row))

        # write
        user_header = str(self.ui.lineEdit_fpHeader.text())
        try:
            export_absorption = self.ui.checkBox_exportAbsorptionToFP.isChecked()

            status, file_content = self._myControl.export_to_fullprof(exp_number, scan_number_list,
                                                                      user_header, export_absorption, fp_name)
            self.ui.plainTextEdit_fpContent.setPlainText(file_content)
            if status is False:
                error_msg = file_content
                if error_msg.startswith('Peak index error'):
                    error_msg = 'You may forget to index peak\n' + error_msg
                self.pop_one_button_dialog(error_msg)
        except AssertionError as a_err:
            self.pop_one_button_dialog(str(a_err))
            return
        except KeyError as key_err:
            self.pop_one_button_dialog(str(key_err))

        return

    def do_filter_sort_survey_table(self):
        """
        Sort and filter survey table by specified field
        Requirements:
        Guarantees: the original table is cleared and a new list is appended
        :return:
        """
        # Get column name
        if self.ui.radioButton_sortByScan.isChecked():
            column_name = 'Scan'
        elif self.ui.radioButton_sortByCounts.isChecked():
            column_name = 'Max Counts'
        elif self.ui.radioButton_sortByTemp.isChecked():
            column_name = 'Sample Temp'
        else:
            self.pop_one_button_dialog('No column is selected to sort.')
            return

        # Get filters
        status, ret_obj = gutil.parse_integers_editors([self.ui.lineEdit_filterScanLower,
                                                        self.ui.lineEdit_filterScanUpper],
                                                       allow_blank=True)

        # return with error
        if status is False:
            self.pop_one_button_dialog(ret_obj)
            return

        # set up default with return as None
        start_scan_number = ret_obj[0]
        if start_scan_number is None:
            start_scan_number = 0
        end_scan_number = ret_obj[1]
        if end_scan_number is None:
            end_scan_number = sys.maxint

        status, ret_obj = gutil.parse_float_editors([self.ui.lineEdit_filterCountsLower,
                                                     self.ui.lineEdit_filterCountsUpper],
                                                    allow_blank=True)
        if status is False:
            # return with error message
            self.pop_one_button_dialog(ret_obj)
            return

        # set up default with return as None
        min_counts = ret_obj[0]
        if min_counts is None:
            min_counts = -0.0
        max_counts = ret_obj[1]
        if max_counts is None:
            max_counts = sys.float_info.max

        # filter and sort
        ascending_order = not self.ui.checkBox_sortDescending.isChecked()
        if ascending_order:
            sort_order = 0
        else:
            sort_order = 1
        self.ui.tableWidget_surveyTable.filter_and_sort(start_scan_number, end_scan_number,
                                                        min_counts, max_counts,
                                                        column_name, sort_order)

        return

    def do_integrate_single_scan(self):
        """
        integrate a single scan in 'Peak Integration' tab
        Note: this is an experimenntal replacement for do_integrate_per_pt
        :return:
        """
        # parse experiment and scan number
        status, ret_obj = gutil.parse_integers_editors([self.ui.lineEdit_exp,
                                                        self.ui.lineEdit_scanIntegratePeak])
        if not status:
            self.pop_one_button_dialog('Unable to integrate peak due to %s.' % ret_obj)
            return
        else:
            exp_number, scan_number = ret_obj

        # parse normalization type
        normalization = str(self.ui.comboBox_ptCountType.currentText())
        if normalization.count('Time') > 0:
            norm_type = 'time'
        elif normalization.count('Monitor') > 0:
            norm_type = 'monitor'
        else:
            norm_type = ''

        # parse scale factor
        try:
            intensity_scale_factor = float(self.ui.lineEdit_scaleFactorScan.text())
        except ValueError:
            intensity_scale_factor = 1.

        # calculate peak center (weighted)
        status, ret_obj = self._myControl.find_peak(exp_number, scan_number)
        if status is False:
            error_message = ret_obj
            self.pop_one_button_dialog(error_message)
            return
        else:
            this_peak_centre = ret_obj

        # mask workspace
        mask_name = str(self.ui.comboBox_maskNames2.currentText())
        if mask_name.lower() == 'no mask':
            mask_name = ''

        # ui.lineEdit_backgroundPts and set default in init_widgets
        bkgd_pt_tuple = gutil.parse_integer_list(str(self.ui.lineEdit_backgroundPts.text()), 2)

        # integrate peak
        try:
            int_peak_dict = self._myControl.integrate_scan_peak(exp_number=exp_number,
                                                                scan_number=scan_number,
                                                                peak_centre=this_peak_centre,
                                                                mask_name=mask_name,
                                                                normalization=norm_type,
                                                                scale_factor=intensity_scale_factor,
                                                                background_pt_tuple=bkgd_pt_tuple)
        except RuntimeError as run_error:
            self.pop_one_button_dialog('Unable to integrate peak for scan {0} due to {1}.'
                                       ''.format(scan_number, run_error))
            return

        # plot calculated motor position (or Pt.) - integrated intensity per Pts.
        motor_pos_vec = int_peak_dict['motor positions']
        pt_intensity_vec = int_peak_dict['pt intensities']
        self.ui.graphicsView_integratedPeakView.plot_raw_data(motor_pos_vec, pt_intensity_vec)

        # set calculated values
        try:
            self.ui.lineEdit_rawSinglePeakIntensity.setText('{0:.7f}'.format(int_peak_dict['simple intensity']))
            self.ui.lineEdit_errorIntensity1.setText('{0:.7f}'.format(int_peak_dict['simple error']))
            self.ui.lineEdit_avgBackground.setText('{0:.7f}'.format(int_peak_dict['simple background']))
            self.ui.lineEdit_intensity2.setText('{0:.7f}'.format(int_peak_dict['intensity 2']))
            if int_peak_dict['error 2'] is None:
                self.ui.lineEdit_errorIntensity2.setText('inf')
            else:
                self.ui.lineEdit_errorIntensity2.setText('{0:.7f}'.format(int_peak_dict['error 2']))
            self.ui.lineEdit_ptRange.setText('{0}'.format(int_peak_dict['pt_range']))
            self.ui.lineEdit_gaussianPeakIntensity.setText('{0:.7f}'.format(int_peak_dict['gauss intensity']))
            if int_peak_dict['gauss error'] is None:
                self.ui.lineEdit_errorIntensity3.setText('inf')
            else:
                self.ui.lineEdit_errorIntensity3.setText('{0:.7f}'.format(int_peak_dict['gauss error']))
            self.ui.tableWidget_covariance.set_matrix(int_peak_dict['covariance matrix'])

            fit_param_dict = int_peak_dict['gauss parameters']
            # {'A': 1208.4097237325959, 'x0': 32.175524426773507, 'B': 23.296505385975976, 's': 0.47196665622701633}
            self.ui.lineEdit_peakBackground.setText('{0:.4f}'.format(fit_param_dict['B']))
            self.ui.lineEdit_gaussA.setText('{0:.4f}'.format(fit_param_dict['A']))
            self.ui.lineEdit_gaussSigma.setText('{0:.4f}'.format(fit_param_dict['s']))
            self.ui.lineEdit_gaussB.setText('{0:.4f}'.format(fit_param_dict['B']))

            # plot fitted Gaussian
            fit_gauss_dict = int_peak_dict['gauss parameters']
        except KeyError as key_err:
            raise RuntimeError('Peak integration result dictionary has keys {0}. Error is caused by {1}.'
                               ''.format(int_peak_dict.keys(), key_err))

        self.plot_model_data(motor_pos_vec, fit_gauss_dict)

        return

    def plot_model_data(self, vec_x, params):
        """
        calculate the Y value by the model and plot them.
        the sparse X values will be expanded
        :return:
        """
        # check inputs
        assert isinstance(vec_x, numpy.ndarray), 'vec X {0} must be a numpy.ndarray but not a {1}.' \
                                                 ''.format(vec_x, type(vec_x))
        assert isinstance(params, dict), 'Model parameters {0} must be given by a dictionary but not by a {1}.' \
                                         ''.format(params, type(params))

        # get parameters
        x0 = params['x0']
        gauss_sigma = params['s']
        gauss_a = params['A']
        background = params['B']
        info_str = 'Gaussian fit'

        # plot the data
        # make modelX and modelY for more fine grids
        model_x = peak_integration_utility.get_finer_grid(vec_x, 10)
        model_y = peak_integration_utility.gaussian_linear_background(model_x, x0, gauss_sigma,
                                                                      gauss_a, background)

        # plot the model
        self.ui.graphicsView_integratedPeakView.plot_model(model_x, model_y, title=info_str)

        return

    def do_integrate_peaks(self):
        """ Integrate selected peaks tab-'scan processing'.
        If any scan is not merged, then it will merge the scan first.
        Integrate peaks from the table of merged peak.
        It will so the simple cuboid integration with region of interest and background subtraction.
        :return:
        """
        # get rows to merge
        row_number_list = self.ui.tableWidget_mergeScans.get_selected_rows(True)
        if len(row_number_list) == 0:
            self.pop_one_button_dialog('No scan is selected for scan')
            return

        # get experiment number
        status, ret_obj = gutil.parse_integers_editors(self.ui.lineEdit_exp, allow_blank=False)
        if status:
            exp_number = ret_obj
        else:
            self.pop_one_button_dialog('Unable to get valid experiment number due to %s.' % ret_obj)
            return

        # mask workspace
        selected_mask = str(self.ui.comboBox_maskNames1.currentText())
        if selected_mask.lower().startswith('no mask'):
            selected_mask = ''
            mask_det = False
        else:
            mask_det = True

        # normalization
        norm_str = str(self.ui.comboBox_mergePeakNormType.currentText())
        if norm_str.lower().count('time') > 0:
            norm_type = 'time'
        elif norm_str.lower().count('monitor') > 0:
            norm_type = 'monitor'
        else:
            norm_type = ''

        # background Pt.
        status, num_bg_pt = gutil.parse_integers_editors(self.ui.lineEdit_numPt4Background, allow_blank=False)
        if not status or num_bg_pt == 0:
            self.pop_one_button_dialog('Number of Pt number for background must be larger than 0: %s!' % str(num_bg_pt))
            return

        # get the merging information: each item should be a tuple as (scan number, pt number list, merged)
        scan_number_list = list()
        for row_number in row_number_list:
            # get scan number and pt numbers
            scan_number = self.ui.tableWidget_mergeScans.get_scan_number(row_number)
            status, pt_number_list = self._myControl.get_pt_numbers(exp_number, scan_number)

            # set intensity to zero and error message if fails to get Pt.
            if status is False:
                error_msg = 'Unable to get Pt. of experiment %d scan %d due to %s.' % (exp_number, scan_number,
                                                                                       str(pt_number_list))
                self.controller.set_zero_peak_intensity(exp_number, scan_number)
                self.ui.tableWidget_mergeScans.set_peak_intensity(row_number, scan_number, 0., False,
                                                                  integrate_method='')
                self.ui.tableWidget_mergeScans.set_status(scan_number, error_msg)
                continue

            # merge all Pt. of the scan if they are not merged.
            merged = self.ui.tableWidget_mergeScans.get_merged_status(row_number)

            # add to list
            scan_number_list.append((scan_number, pt_number_list, merged))
            self.ui.tableWidget_mergeScans.set_status(row_number, 'Waiting')
        # END-FOR

        # set the progress bar
        self.ui.progressBar_mergeScans.setRange(0, len(scan_number_list))
        self.ui.progressBar_mergeScans.setValue(0)
        self.ui.progressBar_mergeScans.setTextVisible(True)
        self.ui.progressBar_mergeScans.setStatusTip('Hello')

        # process background setup
        status, ret_obj = gutil.parse_integers_editors([self.ui.lineEdit_numPt4Background,
                                                        self.ui.lineEdit_numPt4BackgroundRight],
                                                       allow_blank=False)
        if not status:
            error_msg = str(ret_obj)
            self.pop_one_button_dialog(error_msg)
            return
        num_pt_bg_left = ret_obj[0]
        num_pt_bg_right = ret_obj[1]

        self._myIntegratePeaksThread = IntegratePeaksThread(self, exp_number, scan_number_list,
                                                            mask_det, selected_mask, norm_type,
                                                            num_pt_bg_left, num_pt_bg_right)
        self._myIntegratePeaksThread.start()

        return

    def do_index_ub_peaks(self):
        """ Index the peaks in the UB matrix peak table
        :return:
        """
        # Get UB matrix
        ub_matrix = self.ui.tableWidget_ubMatrix.get_matrix()
        print '[Info] Get UB matrix from table ', ub_matrix

        # Index all peaks
        num_peaks = self.ui.tableWidget_peaksCalUB.rowCount()
        err_msg = ''
        for i_peak in xrange(num_peaks):
            scan_no = self.ui.tableWidget_peaksCalUB.get_exp_info(i_peak)[0]
            status, ret_obj = self._myControl.index_peak(ub_matrix, scan_number=scan_no)
            if status is True:
                hkl_value = ret_obj[0]
                hkl_error = ret_obj[1]
                self.ui.tableWidget_peaksCalUB.set_hkl(i_peak, hkl_value, is_spice_hkl=False,
                                                       error=hkl_error)
            else:
                err_msg += ret_obj + '\n'
        # END-FOR

        # error message
        if len(err_msg) > 0:
            self.pop_one_button_dialog(err_msg)

        # update the message
        self.ui.lineEdit_peaksIndexedBy.setText(IndexFromUB)

        # enable/disable push buttons
        # self.ui.pushButton_setHKL2Int.setEnabled(True)
        # self.ui.pushButton_undoSetToInteger.setEnabled(True)

        return

    def do_list_scans(self):
        """ List all scans available
        :return:
        """
        # Experiment number
        exp_no = int(self.ui.lineEdit_exp.text())

        access_mode = str(self.ui.comboBox_mode.currentText())
        if access_mode == 'Local':
            spice_dir = str(self.ui.lineEdit_localSpiceDir.text())
            message = hb3a_util.get_scans_list_local_disk(spice_dir, exp_no)
        else:
            url = str(self.ui.lineEdit_url.text())
            message = hb3a_util.get_scans_list(url, exp_no)

        self.pop_one_button_dialog(message)

        return

    def do_load_scan_info(self):
        """ Load SIICE's scan file
        :return:
        """
        # Get scan number
        status, ret_obj = gutil.parse_integers_editors([self.ui.lineEdit_run])
        if status is True:
            scan_no = ret_obj[0]
        else:
            err_msg = ret_obj
            self.pop_one_button_dialog('Unable to get scan number in raw data tab due to %s.' % err_msg)
            return

        status, err_msg = self._myControl.load_spice_scan_file(exp_no=None, scan_no=scan_no)
        if status is False:
            self.pop_one_button_dialog(err_msg)

        return

    def do_load_survey(self):
        """ Load csv file containing experiment-scan survey's result.
        :return:
        """
        # check validity
        num_rows = int(self.ui.lineEdit_numSurveyOutput.text())

        # get the csv file
        file_filter = 'CSV Files (*.csv);;All Files (*)'
        csv_file_name = str(QtGui.QFileDialog.getOpenFileName(self, 'Open Exp-Scan Survey File', self._homeDir,
                                                              file_filter))
        if csv_file_name is None or len(csv_file_name) == 0:
            # return if file selection is cancelled
            return

        # call controller to load
        survey_tuple = self._myControl.load_scan_survey_file(csv_file_name)
        scan_sum_list = survey_tuple[1]
        assert isinstance(scan_sum_list, list), 'Returned value from load scan survey file must be a dictionary.'

        # set the table
        self.ui.tableWidget_surveyTable.set_survey_result(scan_sum_list)
        self.ui.tableWidget_surveyTable.remove_all_rows()
        self.ui.tableWidget_surveyTable.show_reflections(num_rows)

        return

    def do_plot_pt_raw(self):
        """ Plot the Pt.
        """
        # Get measurement pt and the file number
        status, ret_obj = gutil.parse_integers_editors([self.ui.lineEdit_exp,
                                                        self.ui.lineEdit_run,
                                                        self.ui.lineEdit_rawDataPtNo])
        if status is True:
            exp_no = ret_obj[0]
            scan_no = ret_obj[1]
            pt_no = ret_obj[2]
        else:
            self.pop_one_button_dialog(ret_obj)
            return

        # Call to plot 2D
        self._plot_raw_xml_2d(exp_no, scan_no, pt_no)

        return

    def evt_change_normalization(self):
        """
        Integrate Pt. vs integrated intensity of detectors of that Pt. if it is not calculated before
        and then plot pt vs. integrated intensity on
        :return:
        """
        # integrate any how
        # self.do_integrate_per_pt()
        self.do_integrate_single_scan()

        return

    def do_plot_prev_pt_raw(self):
        """ Plot the Pt.
        """
        # Get measurement pt and the file number
        status, ret_obj = gutil.parse_integers_editors([self.ui.lineEdit_exp,
                                                        self.ui.lineEdit_run,
                                                        self.ui.lineEdit_rawDataPtNo])
        if status is True:
            exp_no = ret_obj[0]
            scan_no = ret_obj[1]
            pt_no = ret_obj[2]
        else:
            self.pop_one_button_dialog(ret_obj)
            return

        # Previous one
        pt_no -= 1
        if pt_no <= 0:
            self.pop_one_button_dialog('Pt. = 1 is the first one.')
            return
        else:
            self.ui.lineEdit_rawDataPtNo.setText('%d' % pt_no)

        # Plot
        self._plot_raw_xml_2d(exp_no, scan_no, pt_no)

        return

    def do_plot_prev_scan(self):
        """ Plot the previous scan while keeping the same Pt.
        :return:
        """
        # get current exp number, scan number and pt number
        status, ret_obj = gutil.parse_integers_editors([self.ui.lineEdit_exp,
                                                        self.ui.lineEdit_run,
                                                        self.ui.lineEdit_rawDataPtNo])
        if status is False:
            error_msg = ret_obj
            self.pop_one_button_dialog(error_msg)
            return

        exp_number, scan_number, pt_number = ret_obj

        # get next scan
        scan_number -= 1
        if scan_number < 0:
            self.pop_one_button_dialog('Scan number cannot be negative!')
            return

        # plot
        try:
            self._plot_raw_xml_2d(exp_number, scan_number, pt_number)
        except RuntimeError as err:
            error_msg = 'Unable to plot next scan %d due to %s.' % (scan_number, str(err))
            self.pop_one_button_dialog(error_msg)
            return

        # update line edits
        self.ui.lineEdit_run.setText(str(scan_number))

        return

    def do_plot_next_pt_raw(self):
        """ Plot the Pt.
        """
        # Get measurement pt and the file number
        status, ret_obj = gutil.parse_integers_editors([self.ui.lineEdit_exp,
                                                        self.ui.lineEdit_run,
                                                        self.ui.lineEdit_rawDataPtNo])
        if status is True:
            exp_no = ret_obj[0]
            scan_no = ret_obj[1]
            pt_no = ret_obj[2]
        else:
            self.pop_one_button_dialog(ret_obj)
            return

        # Next Pt
        pt_no += 1
        # get last Pt. number
        status, last_pt_no = self._myControl.get_pt_numbers(exp_no, scan_no)
        if status is False:
            error_message = last_pt_no
            self.pop_one_button_dialog('Unable to access Spice table for scan %d. Reason" %s.' % (
                scan_no, error_message))
        if pt_no > last_pt_no:
            self.pop_one_button_dialog('Pt. = %d is the last one of scan %d.' % (pt_no, scan_no))
            return
        else:
            self.ui.lineEdit_rawDataPtNo.setText('%d' % pt_no)

        # Plot
        self._plot_raw_xml_2d(exp_no, scan_no, pt_no)

        return

    def do_plot_next_scan(self):
        """ Plot the next scan while keeping the same Pt.
        :return:
        """
        # get current exp number, scan number and pt number
        status, ret_obj = gutil.parse_integers_editors([self.ui.lineEdit_exp,
                                                        self.ui.lineEdit_run,
                                                        self.ui.lineEdit_rawDataPtNo])
        if status is False:
            error_msg = ret_obj
            self.pop_one_button_dialog(error_msg)
            return

        exp_number, scan_number, pt_number = ret_obj

        # get next scan
        scan_number += 1

        # plot
        try:
            self._plot_raw_xml_2d(exp_number, scan_number, pt_number)
        except RuntimeError as err:
            error_msg = 'Unable to plot next scan %d due to %s.' % (scan_number, str(err))
            self.pop_one_button_dialog(error_msg)
            return

        # update line edits
        self.ui.lineEdit_run.setText(str(scan_number))

        return

    def do_load_nth_project(self):
        """
        Load the n-th saved project listed in the last tab
        :return:
        """
        # from the radio buttons to find the project that is selected to load
        if self.ui.radioButton_useLast1.isChecked():
            project_file_name = str(self.ui.label_last1Path.text())
        elif self.ui.radioButton_useLast2.isChecked():
            project_file_name = str(self.ui.label_last2Path.text())
        elif self.ui.radioButton_useLast3.isChecked():
            project_file_name = str(self.ui.label_last3Path.text())
        else:
            raise RuntimeError('None of the saved project is selected.')

        # load project
        self.load_project(project_file_name)

        return

    def do_mask_pt_2d(self):
        """ Mask a Pt and re-plot
        :return:
        """
        # get experiment, scan
        status, ret_obj = gutil.parse_integers_editors([self.ui.lineEdit_exp, self.ui.lineEdit_run,
                                                        self.ui.lineEdit_rawDataPtNo],
                                                       allow_blank=False)
        if status:
            exp, scan, pt = ret_obj
        else:
            self.pop_one_button_dialog(ret_obj)
            return

        # get the mask
        status, ret_obj = self._myControl.get_region_of_interest(exp, scan)
        if status is False:
            # unable to get region of interest
            self.pop_one_button_dialog(ret_obj)
            return
        else:
            corner1, corner2 = ret_obj

        # create mask workspace
        status, error = self._myControl.generate_mask_workspace(exp, scan, corner1, corner2)
        if status is False:
            self.pop_one_button_dialog(error)
            return

        # re-load data file and mask
        self._myControl.load_spice_xml_file(exp, scan, pt)
        self._myControl.apply_mask(exp, scan, pt)

        # plot
        self._plot_raw_xml_2d(exp, scan, pt)

        return

    def do_merge_multi_scans(self):
        """
        Merge several scans to a single MDWorkspace and give suggestion for re-binning
        :return:
        """
        # find the selected scans
        selected_rows = self.ui.tableWidget_mergeScans.get_selected_rows(True)
        if len(selected_rows) < 2:
            self.pop_one_button_dialog('Merging multiple scans requires more than 1 scan to be selected.')
            return

        # find out the merged workspace is in Q or hkl
        convert_to_hkl = self.ui.radioButton_hkl.isChecked()

        # get the information from table workspace
        exp_number = int(str(self.ui.lineEdit_exp.text()))
        md_ws_list = list()
        peak_center_list = list()
        for i_row in selected_rows:
            # get scan number and md workspace number
            scan_number = self.ui.tableWidget_mergeScans.get_scan_number(i_row)
            md_ws_name = self.ui.tableWidget_mergeScans.get_merged_ws_name(i_row)
            if convert_to_hkl:
                status, ret_obj = self._myControl.get_pt_numbers(exp_number, scan_number)
                if not status:
                    raise RuntimeError('It is not possible to fail to get Pt number list at this stage.'
                                       'Error is due to %s.' % str(ret_obj))
                pt_list = ret_obj
                md_ws_name = hb3a_util.get_merged_hkl_md_name(self._instrument, exp_number, scan_number, pt_list)
            md_ws_list.append(md_ws_name)
            # get peak center in 3-tuple
            peak_center = self._myControl.get_peak_info(exp_number, scan_number).get_peak_centre()
            assert peak_center is not None, 'Exp/Scan/Pt %s does not exist in PeakInfo dictionary.'
            peak_center_list.append(peak_center)
        # END-FOR

        # ask name for the merged workspace
        merged_ws_name, status = gutil.get_value(self)

        # call the controller to merge the scans
        message = self._myControl.merge_multiple_scans(md_ws_list, peak_center_list, merged_ws_name)

        # information
        self.pop_one_button_dialog(message)

        return

    def do_merge_scans(self):
        """ Merge each selected scans in the tab-merge-scans
        :return:
        """
        # Get UB matrix and set to control
        ub_matrix = self.ui.tableWidget_ubInUse.get_matrix()
        self._myControl.set_ub_matrix(exp_number=None, ub_matrix=ub_matrix)

        # Warning
        self.pop_one_button_dialog('Merging scans can take long time. Please be patient!')

        # Process
        row_number_list = self.ui.tableWidget_mergeScans.get_selected_rows(True)
        exp_number = int(str(self.ui.lineEdit_exp.text()))

        sum_error_msg = ''

        for row_number in row_number_list:
            # get row number
            scan_number = self.ui.tableWidget_mergeScans.get_scan_number(row_number)

            # check SPICE file's existence. if not, then download it
            self._myControl.download_spice_file(exp_number, scan_number, over_write=False)

            status, pt_list = self._myControl.get_pt_numbers(exp_number, scan_number)
            if status is False:
                # skip this row due to error
                sum_error_msg += '%s\n' % str(pt_list)
                continue

            self.ui.tableWidget_mergeScans.set_status(row_number, 'In Processing')
            status, ret_tup = self._myControl.merge_pts_in_scan(exp_no=exp_number, scan_no=scan_number,
                                                                pt_num_list=[])
            # find peaks too
            status, ret_obj = self._myControl.find_peak(exp_number, scan_number)

            # process output
            if status:
                assert len(ret_tup) == 2
                merge_status = 'Merged'
                merged_name = ret_tup[0]
            else:
                merge_status = 'Failed. Reason: %s' % ret_tup
                merged_name = 'x'

            # update table
            self.ui.tableWidget_mergeScans.set_status(row_number, merge_status)
            self.ui.tableWidget_mergeScans.set_ws_name(row_number, merged_name)
            # if peak_centre is not None:
            #     self.ui.tableWidget_mergeScans.set_peak_centre(row_number, peak_centre)

            # Sleep for a while
            time.sleep(0.1)
        # END-FOR

        return

    def do_merge_scans_survey(self):
        """
        Merge each selected scans in the 'List Scans' tab to Q-sample space
        :return:
        """
        # get the selected scans
        scan_run_list = self.ui.tableWidget_surveyTable.get_selected_run_surveyed(required_size=None)
        print '[DB...BAT] returned scan/run list = ', scan_run_list
        if len(scan_run_list) == 0:
            self.pop_one_button_dialog('There is no run that is selected.')

        # start to add scan/run to table
        # Set table
        scan_list = list()
        for scan, pt in scan_run_list:
            scan_list.append(scan)
        scan_list.sort()
        self.ui.tableWidget_mergeScans.append_scans(scans=scan_list, allow_duplicate_scans=False)

        # switch tab
        self.ui.tabWidget.setCurrentIndex(MainWindow.TabPage['Scans Processing'])

        return

    def do_refine_ub_indexed_peaks(self):
        """
        Refine UB matrix by indexed peaks
        :return:
        """
        # refine UB matrix by indexed peak
        peak_info_list = self._build_peak_info_list(zero_hkl=False)

        # Refine UB matrix
        try:
            self._myControl.refine_ub_matrix_indexed_peaks(peak_info_list)
        except AssertionError as error:
            self.pop_one_button_dialog(str(error))
            return

        # show result
        self._show_refined_ub_result()

        return

    def do_refine_ub_cal_indexed_peaks(self):
        """
        refine UB matrix by indexed peaks with HKL calculated
        :return:
        """
        # refine UB matrix by indexed peak
        peak_info_list = self._build_peak_info_list(zero_hkl=False, is_spice=False)

        # Refine UB matrix
        try:
            self._myControl.refine_ub_matrix_indexed_peaks(peak_info_list)
        except AssertionError as error:
            self.pop_one_button_dialog(str(error))
            return

        # show result
        self._show_refined_ub_result()

        return

    def do_refine_ub_lattice(self):
        """
        Calculate UB matrix constrained by lattice parameters
        :return:
        """
        # launch the set up window
        if self._refineConfigWindow is None:
            self._refineConfigWindow = ol_window.OptimizeLatticeWindow(self)

        self._refineConfigWindow.set_prev_ub_refine_method(False)
        self._refineConfigWindow.show()

        return

    def load_project(self, project_file_name):
        """
        Load a saved project with all the setup loaded to memory
        :param project_file_name:
        :return:
        """
        assert isinstance(project_file_name, str), 'Project file name %s must be a string but not %s.' \
                                                   '' % (str(project_file_name), type(project_file_name))
        assert os.path.exists(project_file_name), 'Project file "%s" cannot be found.' % project_file_name

        # load project
        ui_dict = self._myControl.load_project(project_file_name)

        # get experiment number and IPTS number
        exp_number = int(ui_dict['exp number'])
        self.ui.lineEdit_exp.setText(str(exp_number))
        if 'ipts' in ui_dict and ui_dict['ipts'] is not None:
            self.ui.lineEdit_iptsNumber.setText(str(ui_dict['ipts']))

        # set the UI parameters to GUI
        try:
            self.ui.lineEdit_localSpiceDir.setText(ui_dict['local spice dir'])
            self.ui.lineEdit_workDir.setText(ui_dict['work dir'])
            self.ui.lineEdit_surveyStartPt.setText(ui_dict['survey start'])
            self.ui.lineEdit_surveyEndPt.setText(ui_dict['survey stop'])

            # now try to call some actions
            self.do_apply_setup()
            self.do_set_experiment()

        except KeyError:
            print '[Error] Some field cannot be found.'

        # set experiment configurations
        print '[DB...BAT] ui dictionary keys: {0}'.format(ui_dict.keys())
        # set sample distance
        if 'det_sample_distance' in ui_dict and ui_dict['det_sample_distance'] is not None:
            det_sample_distance = float(ui_dict['det_sample_distance'])
            self.ui.lineEdit_infoDetSampleDistance.setText(str(det_sample_distance))
            self._myControl.set_default_detector_sample_distance(det_sample_distance)

        # set user-specified wave length
        if 'wave_length' in ui_dict and ui_dict['wave_length'] is not None:
            wave_length = float(ui_dict['wave_length'])
            self.ui.lineEdit_infoWavelength.setText(str(wave_length))
            self._myControl.set_user_wave_length(exp_number, wave_length)

        if 'det_center' in ui_dict and ui_dict['det_center'] is not None:
            det_center_str = ui_dict['det_center'].strip()
            terms = det_center_str.split(',')
            center_row = int(terms[0].strip())
            center_col = int(terms[1].strip())
            self.ui.lineEdit_infoDetCenter.setText('{0}, {1}'.format(center_row, center_col))
            self._myControl.set_detector_center(exp_number, center_row, center_col)

<<<<<<< HEAD
        # TODO/ISSUE/NOW/TODAY - Shall pop out a dialog to notify the completion
        print '[INFO] Project from file {0} is loaded.'.format(project_file_name)
=======
        # TODO/ISSUE/NOW/TODAY - Shall pop out a dialog to notify the
>>>>>>> ae4749cd

        return

    # add slot for UB refinement configuration window's signal to connect to
    @QtCore.pyqtSlot(int)
    def refine_ub_lattice(self, val):
        """
        Refine UB matrix by constraining on lattice type.
        Required inputs:
          1. unit cell type
          2. peak information include
        :param val:
        :return:
        """
        # check signal for hand shaking
        if val != 1000:
            raise RuntimeError('Signal value %s is not an authorized signal value (1000).' % str(val))

        # it is supposed to get the information back from the window
        unit_cell_type = self._refineConfigWindow.get_unit_cell_type()

        # get peak information list
        peak_info_list = self._build_peak_info_list(zero_hkl=False)

        # get the UB matrix value
        ub_src_tab = self._refineConfigWindow.get_ub_source()
        if ub_src_tab == 3:
            print '[INFO] UB matrix comes from tab "Calculate UB".'
            ub_matrix = self.ui.tableWidget_ubMatrix.get_matrix_str()
        elif ub_src_tab == 4:
            print '[INFO] UB matrix comes from tab "UB Matrix".'
            ub_matrix = self.ui.tableWidget_ubInUse.get_matrix_str()
        else:
            self.pop_one_button_dialog('UB source tab %s is not supported.' % str(ub_src_tab))
            return

        # refine UB matrix by constraint on lattice parameters
        status, error_message = self._myControl.refine_ub_matrix_by_lattice(peak_info_list, ub_matrix, unit_cell_type)
        if status:
            # successfully refine the lattice and UB matrix
            self._show_refined_ub_result()
        else:
            self.pop_one_button_dialog(error_message)

        return

    def do_refine_ub_fft(self):
        """
        Refine UB matrix by calling FFT method
        :return:
        """
        import refineubfftsetup

        dlg = refineubfftsetup.RefineUBFFTSetupDialog(self)
        if dlg.exec_():
            # Do stuff with values
            min_d, max_d, tolerance = dlg.get_values()
        else:
            # case for cancel
            return

        # launch the dialog to get min D and max D
        if (0 < min_d < max_d) is False:
            self.pop_one_button_dialog('Range of d is not correct! FYI, min D = %.5f, max D = %.5f.'
                                       '' % (min_d, max_d))
            return

        # get PeakInfo list and check
        peak_info_list = self._build_peak_info_list(zero_hkl=True)
        assert isinstance(peak_info_list, list), \
            'PeakInfo list must be a list but not %s.' % str(type(peak_info_list))
        assert len(peak_info_list) >= 3, \
            'PeakInfo must be larger or equal to 3 (.now given %d) to refine UB matrix' % len(peak_info_list)

        # friendly suggestion
        if len(peak_info_list) <= 9:
            self.pop_one_button_dialog('It is recommended to use at least 9 reflections'
                                       'to refine UB matrix without prior knowledge.')

        # refine
        try:
            self._myControl.refine_ub_matrix_least_info(peak_info_list, min_d, max_d, tolerance)
        except RuntimeError as runtime_error:
            self.pop_one_button_dialog(str(runtime_error))
            return

        # set value
        self._show_refined_ub_result()

        # set HKL to zero
        self.do_clear_all_peaks_index_ub()

        return

    def do_refresh_merged_scans_table(self):
        """ Find the merged
        :return:
        """
        # find out the merged runs
        scan_info_tup_list = self._myControl.get_merged_scans()

        # get existing scan numbers
        existing_scan_number_list = self.ui.tableWidget_mergeScans.get_selected_scans()

        # append the row to the merged scan table
        for scan_info_tup in scan_info_tup_list:
            scan_number = scan_info_tup[1]
            # skip if existing
            if scan_number in existing_scan_number_list:
                continue

            exp_number = scan_info_tup[0]
            pt_number_list = scan_info_tup[2]
            ws_name = hb3a_util.get_merged_md_name('HB3A', exp_number, scan_number, pt_number_list)
            self.ui.tableWidget_mergeScans.add_new_merged_data(exp_number, scan_number, ws_name)

        return

    def do_reset_ub_peaks_hkl(self):
        """
        Reset user specified HKL value to peak table
        :return:
        """
        # get experiment number
        status, ret_obj = gutil.parse_integers_editors([self.ui.lineEdit_exp])
        if not status:
            raise RuntimeError(ret_obj)
        else:
            exp_number = ret_obj[0]

        # reset all rows back to SPICE HKL
        num_rows = self.ui.tableWidget_peaksCalUB.rowCount()
        for i_row in xrange(num_rows):
            scan, pt = self.ui.tableWidget_peaksCalUB.get_scan_pt(i_row)
            if pt < 0:
                pt = None
            peak_info = self._myControl.get_peak_info(exp_number, scan, pt)
            h, k, l = peak_info.get_hkl(user_hkl=False)
            self.ui.tableWidget_peaksCalUB.update_hkl(i_row, h, k, l)
        # END-FOR

        # set the flag right
        self.ui.lineEdit_peaksIndexedBy.setText(IndexFromSpice)

        return

    def do_save_roi(self):
        """
        Save region of interest to a specific name and reflects in combo boxes for future use,
        especially used as a general ROI for multiple scans
        :return:
        """
        # get the experiment and scan value
        status, par_val_list = gutil.parse_integers_editors([self.ui.lineEdit_exp, self.ui.lineEdit_run])
        assert status
        exp_number = par_val_list[0]
        scan_number = par_val_list[1]

        # get the user specified name from ...
        roi_name, ok = QtGui.QInputDialog.getText(self, 'Input Mask Name', 'Enter mask name:')

        # return if cancelled
        if not ok:
            return

        # get current ROI
        status, roi = self._myControl.get_region_of_interest(exp_number=exp_number, scan_number=scan_number)
        assert status, str(roi)
        roi_name = str(roi_name)
        self._myControl.save_roi(roi_name, roi)

        # set it to combo-box
        self.ui.comboBox_maskNames1.addItem(roi_name)
        self.ui.comboBox_maskNames2.addItem(roi_name)

        return

    def do_save_survey(self):
        """
        Save the survey to a file
        :return:
        """
        # Get file name
        file_filter = 'CSV Files (*.csv);;All Files (*)'
        out_file_name = str(QtGui.QFileDialog.getSaveFileName(self, 'Save scan survey result',
                                                              self._homeDir, file_filter))

        # Save file
        self._myControl.save_scan_survey(out_file_name)

        return

    def do_save_ub(self):
        """ Save the in-use Matrix to an ASCII file
        :return:
        """
        # get file name
        file_filter = 'Data Files (*.dat);;All Files (*)'
        ub_file_name = str(QtGui.QFileDialog.getSaveFileName(self, 'ASCII File To Save UB Matrix', self._homeDir,
                                                             file_filter))

        # early return if user cancels selecting a file name to save
        if ub_file_name is None:
            return

        # get UB matrix
        in_use_ub = self.ui.tableWidget_ubInUse.get_matrix()
        ub_shape = in_use_ub.shape
        assert len(ub_shape) == 2 and ub_shape[0] == ub_shape[1] == 3

        # construct string
        ub_str = '# UB matrix\n# %s\n' % str(self.ui.label_ubInfoLabel.text())
        for i_row in xrange(3):
            for j_col in xrange(3):
                ub_str += '%.15f  ' % in_use_ub[i_row][j_col]
            ub_str += '\n'

        # write to file
        ub_file = open(ub_file_name, 'w')
        ub_file.write(ub_str)
        ub_file.close()

        return

    def do_select_all_peaks(self):
        """
        Purpose: select all peaks in table tableWidget_peaksCalUB
        :return:
        """
        if self.ui.radioButton_ubSelectAllScans.isChecked() and self._ubPeakTableFlag != 0:
            self.ui.tableWidget_peaksCalUB.select_all_rows(True)
            self._ubPeakTableFlag = 0
        elif self.ui.radioButton_ubSelectNoScan.isChecked() and self._ubPeakTableFlag != 1:
            self.ui.tableWidget_peaksCalUB.select_all_rows(False)
            self._ubPeakTableFlag = 1
        elif self.ui.radioButton_ubAdvancedSelection.isChecked() and self._ubPeakTableFlag != 2:
            # advanced
            import FindUBUtility
            self._selectUBScanDialog = FindUBUtility.SelectUBMatrixScansDialog(self)
            self._selectUBScanDialog.show()
            self._ubPeakTableFlag = 2
        # END-IF

        # if not self._ubPeakTableFlag:
        #     # turn to deselect all
        #     self.ui.tableWidget_peaksCalUB.select_all_rows(self._ubPeakTableFlag)
        # elif self.ui.checkBox_ubNuclearPeaks.isChecked() is False:
        #     # all peaks are subjected to select
        #     self.ui.tableWidget_peaksCalUB.select_all_rows(self._ubPeakTableFlag)
        # else:
        #     # only nuclear peaks to get selected
        #     self.ui.tableWidget_peaksCalUB.select_all_nuclear_peaks()
        # # END-IF-ELSE
        #
        # # revert the flag
        # self._ubPeakTableFlag = not self._ubPeakTableFlag

        return

    def do_select_all_survey(self):
        """
        Select or de-select all rows in survey items
        :return:
        """
        if self._surveyTableFlag:
            # flag is turned on: select all peaks or all nuclear peaks
            if self.ui.checkBox_surveySelectNuclearPeaks.isChecked():
                # only select nuclear peaks
                num_rows = self.ui.tableWidget_surveyTable.rowCount()
                for i_row in range(num_rows):
                    peak_hkl = self.ui.tableWidget_surveyTable.get_hkl(i_row)
                    if peak_util.is_peak_nuclear(peak_hkl[0], peak_hkl[1], peak_hkl[2]):
                        self.ui.tableWidget_surveyTable.select_row(i_row, True)
                    else:
                        self.ui.tableWidget_surveyTable.select_row(i_row, False)
            else:
                # all peaks
                self.ui.tableWidget_surveyTable.select_all_rows(True)
        else:
            # de-select all peaks
            self.ui.tableWidget_surveyTable.select_all_rows(False)
        # END-IF-ELSE

        # flip the flag for next select
        self._surveyTableFlag = not self._surveyTableFlag

        return

    def do_select_merged_scans(self):
        """ Select or deselect all rows in the merged scan table
        :return:
        """
        # get current status
        curr_state = str(self.ui.pushButton_selectAllScans2Merge.text()).startswith('Select')

        # select/deselect all
        self.ui.tableWidget_mergeScans.select_all_rows(curr_state)

        # set the text to the push button
        if curr_state:
            self.ui.pushButton_selectAllScans2Merge.setText('Deselect All')
        else:
            self.ui.pushButton_selectAllScans2Merge.setText('Select All')

        return

    def do_set_detector_size(self):
        """
        set the detector size to controller
        :return:
        """
        det_size_str = str(self.ui.comboBox_detectorSize.currentText())

        # TODO/ISSUE/NOW - parse whatever from the box from now on!
        self._myControl.set_detector_geometry(256, 256)
        #
        #
        # try:
        #     ret_obj = gutil.parse_integer_list(str(self.ui.lineEdit_detectorGeometry.text()), expected_size=2)
        #     size_x, size_y = ret_obj
        #     self._myControl.set_detector_geometry(size_x, size_y)
        #     if size_x != size_y or (size_x != 256 and size_x != 512):
        #         self.pop_one_button_dialog('Detector geometry should be either 256 x 256 or 512 x 512.')
        # except RuntimeError as run_err:
        #     self.pop_one_button_dialog('Detector geometry is not correct! Re-set it!  FYI: {0}'.format(run_err))

        return

    def do_set_ipts_number(self):
        """
        set IPTS number
        :return:
        """
        # get IPTS number
        status, ret_obj = gutil.parse_integers_editors([self.ui.lineEdit_iptsNumber])
        if status:
            # a valid IPTS number
            ipts_number = ret_obj[0]

            # search archive for available experiment number under this IPTS
            status, ret_obj = self._myControl.check_ipts(ipts_number=ipts_number)
            if status:
                exp_number_list = ret_obj
                self._iptsNumber = ipts_number
                self.ui.comboBox_expInIPTS.clear()
                for exp_number in exp_number_list:
                    self.ui.comboBox_expInIPTS.addItem(str(exp_number))
            else:
                self.pop_one_button_dialog('Unable to locate IPTS {0} due to {1}'.format(ipts_number, ret_obj))
                return
        else:
            # error
            self.pop_one_button_dialog('User specified IPTS number {0} is not correct.'
                                       ''.format(str(self.ui.lineEdit_iptsNumber.text())))
            return

    def do_set_experiment(self):
        """ Set experiment
        :return:
        """
        # get exp number
        status, ret_obj = gutil.parse_integers_editors([self.ui.lineEdit_exp])
        if status:
            # new experiment number
            exp_number = ret_obj[0]
            # current experiment to be replaced: warning
            curr_exp_number = self._myControl.get_experiment()
            if curr_exp_number is not None and exp_number != curr_exp_number:
                self.pop_one_button_dialog('Changing experiment to %d.  Clean previous experiment %d\'s result'
                                           ' in Mantid manually.' % (exp_number, curr_exp_number))
            # set the new experiment number
            self._myControl.set_exp_number(exp_number)
            self.ui.lineEdit_exp.setStyleSheet('color: black')
            self.setWindowTitle('Experiment %d' % exp_number)

            # try to set the default
            if self._iptsNumber is not None:
                default_data_dir = '/HFIR/HB3A/IPTS-{0}/exp{1}/Datafiles'.format(self._iptsNumber, exp_number)
            else:
                default_data_dir = '/HFIR/HB3A/exp{0}/Datafiles'.format(exp_number)
            if os.path.exists(default_data_dir):
                # set the directory in
                self.ui.lineEdit_localSpiceDir.setText(default_data_dir)
                # find out the detector type
                status, ret_obj = self._myControl.find_detector_size(default_data_dir, exp_number)

        else:
            err_msg = ret_obj
            self.pop_one_button_dialog('Unable to set experiment as %s' % err_msg)
            self.ui.lineEdit_exp.setStyleSheet('color: red')
            return

        self.ui.tabWidget.setCurrentIndex(0)

        # set the instrument geometry constants
        status, ret_obj = gutil.parse_float_editors([self.ui.lineEdit_defaultSampleDetDistance,
                                                     self.ui.lineEdit_pixelSizeX,
                                                     self.ui.lineEdit_pixelSizeY],
                                                    allow_blank=False)
        if status:
            default_det_sample_distance, pixel_x_size, pixel_y_size = ret_obj
            self._myControl.set_default_detector_sample_distance(default_det_sample_distance)
            self._myControl.set_default_pixel_size(pixel_x_size, pixel_y_size)
        else:
            self.pop_one_button_dialog('[ERROR] Unable to parse default instrument geometry constants '
                                       'due to %s.' % str(ret_obj))
            return

        # set the detector center
        det_center_str = str(self.ui.lineEdit_defaultDetCenter.text())
        try:
            terms = det_center_str.split(',')
            center_row = int(terms[0])
            center_col = int(terms[1])
            self._myControl.set_detector_center(exp_number, center_row, center_col, default=True)
        except (IndexError, ValueError) as error:
            self.pop_one_button_dialog('[ERROR] Unable to parse default detector center %s due to %s.'
                                       '' % (det_center_str, str(error)))

        return

    def do_set_ub_tab_hkl_to_integers(self):
        """
        Set all peaks' indexing (HKL) to integer in the table in "UB matrix calculation" tab.
        Change to these HKL values is only related to GUI, i.e., the table
        :return:
        """
        # get the current index source
        hkl_type_str = str(self.ui.comboBox_hklType.currentText())
        if hkl_type_str.lower().count('spice') > 0:
            # set spice HKL to integer
            is_spice = True
        else:
            is_spice = False

        # store the current value
        self.ui.tableWidget_peaksCalUB .store_current_indexing()

        # set the index to integer
        num_rows = self.ui.tableWidget_peaksCalUB.rowCount()
        for row_index in range(num_rows):
            try:
                m_h, m_l, m_k = self.ui.tableWidget_peaksCalUB.get_hkl(row_index, is_spice_hkl=is_spice)
                peak_indexing, round_error = hb3a_util.convert_hkl_to_integer(m_h, m_l, m_k, MAGNETIC_TOL)
                self.ui.tableWidget_peaksCalUB.set_hkl(row_index, peak_indexing, is_spice, round_error)
            except RuntimeError as run_err:
                scan_number, pt_number = self.ui.tableWidget_peaksCalUB.get_scan_pt(row_index)
                print '[ERROR] Unable to convert HKL to integer for scan {0} due to {1}.' \
                      ''.format(scan_number, run_err)
        # END-FOR

        # disable the set to integer button and enable the revert/undo button
        # self.ui.pushButton_setHKL2Int.setEnabled(False)
        # self.ui.pushButton_undoSetToInteger.setEnabled(True)

        return

    def do_toggle_table_integration(self):
        """
        change the type
        :return:
        """
        exp_number = int(self.ui.lineEdit_exp.text())

        integrate_type = self.ui.tableWidget_mergeScans.get_integration_type()
        if integrate_type == 'simple':
            integrate_type = 'mixed'
        elif integrate_type == 'mixed':
            integrate_type = 'gaussian'
        else:
            integrate_type = 'simple'

        for i_row in range(self.ui.tableWidget_mergeScans.rowCount()):
            scan_number = self.ui.tableWidget_mergeScans.get_scan_number(i_row)
            peak_info_obj = self._myControl.get_peak_info(exp_number, scan_number)
            try:
                intensity1, error1 = peak_info_obj.get_intensity(integrate_type, False)
                intensity2, error2 = peak_info_obj.get_intensity(integrate_type, True)
                self.ui.tableWidget_mergeScans.set_peak_intensity(i_row, intensity1, intensity2, error2, integrate_type)
            except RuntimeError as run_err:
                print '[ERROR] Unable to get peak intensity of scan {0} due to {1}.' \
                      ''.format(self.ui.tableWidget_mergeScans.get_scan_number(i_row), run_err)
        # END-FOR

        return

    def do_undo_ub_tab_hkl_to_integers(self):
        """
        After the peaks' indexing are set to integer, undo the action (i.e., revert to the original value)
        :return:
        """
        # get the column
        hkl_type = str(self.ui.comboBox_hklType.currentText())
        if hkl_type.lower().count('spice') > 0:
            is_spice = True
        else:
            is_spice = False

        # restore the value
        self.ui.tableWidget_peaksCalUB.restore_cached_indexing(is_spice)

        # enable and disable the buttons
        # self.ui.pushButton_setHKL2Int.setEnabled(True)
        # self.ui.pushButton_undoSetToInteger.setEnabled(False)

        return

    def do_index_merged_scans_peaks(self):
        """ Index all peaks' HKL value in the merged-peak tab by UB matrix that is just calculated
        :return:
        """
        # get the parameters
        exp_number = int(self.ui.lineEdit_exp.text())
        hkl_src = str(self.ui.comboBox_indexFrom.currentText())

        # loop through all rows
        num_rows = self.ui.tableWidget_mergeScans.rowCount()
        for row_index in range(num_rows):
            # get scan number
            scan_i = self.ui.tableWidget_mergeScans.get_scan_number(row_index)
            peak_info_i = self._myControl.get_peak_info(exp_number, scan_number=scan_i)

            # skip non-merged sans
            if peak_info_i is None:
                continue

            # get or calculate HKL
            if hkl_src == 'From SPICE':
                # get HKL from SPICE (non-user-hkl)
                hkl_i = peak_info_i.get_hkl(user_hkl=False)
            else:
                # calculate HKL from SPICE
                try:
                    ub_matrix = self._myControl.get_ub_matrix(exp_number)
                except KeyError as key_err:
                    print '[Error] unable to get UB matrix: %s' % str(key_err)
                    self.pop_one_button_dialog('Unable to get UB matrix.\nCheck whether UB matrix is set.')
                    return
                index_status, ret_tup = self._myControl.index_peak(ub_matrix, scan_i, allow_magnetic=True)
                if index_status:
                    hkl_i = ret_tup[0]
                else:
                    # unable to index peak. use fake hkl and set error message
                    hkl_i = [0, 0, 0]
                    error_msg = 'Scan %d: %s' % (scan_i, str(ret_tup))
                    self.ui.tableWidget_mergeScans.set_status(scan_i, error_msg)
                # END-IF-ELSE(index)
            # END-IF-ELSE (hkl_from_spice)

            # set & show
            peak_info_i.set_hkl_np_array(hkl_i)
            # self._myControl.get_peak_info(exp_number, scan_i)
            # round HKL?
            if self.ui.checkBox_roundHKL.isChecked():
                hkl_i = [hb3a_util.round_miller_index(hkl_i[0], 0.2),
                         hb3a_util.round_miller_index(hkl_i[1], 0.2),
                         hb3a_util.round_miller_index(hkl_i[2], 0.2)]

            self.ui.tableWidget_mergeScans.set_hkl(row_index, hkl_i, hkl_src)
        # END-FOR

        return

    def do_setup_dir_default(self):
        """
        Set up default directory for storing data and working
        If directory /HFIR/HB3A exists, it means that the user can access HFIR archive server
        :return:
        """
        home_dir = os.path.expanduser('~')

        # Data cache directory
        project_cache_dir = os.path.join(home_dir, 'Temp/HB3ATest')
        if os.path.exists('/HFIR/HB3A/'):
            self.ui.lineEdit_localSrcDir.setText('/HFIR/HB3A/')
        else:
            self.ui.lineEdit_localSpiceDir.setText(project_cache_dir)

        # working directory
        work_dir = os.path.join(project_cache_dir, 'Workspace')
        self.ui.lineEdit_workDir.setText(work_dir)

        return

    def set_ub_from_file(self):
        """ Get UB matrix from an Ascii file
        :return:
        """
        file_filter = 'Data Files (*.dat);;Text Files (*.txt);;All Files (*)'
        file_name = QtGui.QFileDialog.getOpenFileName(self, 'Open UB ASCII File', self._homeDir,
                                                      file_filter)
        # quit if cancelled
        if file_name is None:
            return

        # parse file
        ub_file = open(file_name, 'r')
        raw_lines = ub_file.readlines()
        ub_file.close()

        # convert to ub string
        ub_str = ''
        for line in raw_lines:
            line = line.strip()
            if len(line) == 0:
                # empty line
                continue
            elif line[0] == '#':
                # comment line
                continue
            else:
                # regular line
                ub_str += '%s ' % line

        # convert to matrix
        ub_matrix = gutil.convert_str_to_matrix(ub_str, (3, 3))

        return ub_matrix

    def do_set_user_detector_distance(self):
        """
        Set up the user-defined detector distance for loading instrument with data
        :return:
        """
        user_det_distance_str = str(self.ui.lineEdit_userDetSampleDistance.text()).strip()
        if len(user_det_distance_str) == 0:
            return

        # convert to float
        try:
            user_det_distance = float(user_det_distance_str)
        except ValueError:
            self.pop_one_button_dialog('User detector-sample distance %s must be a float.' % user_det_distance_str)
            return

        # check distance value because it cannot be too far
        default_det_distance = float(str(self.ui.lineEdit_defaultSampleDetDistance.text()))
        distance_tol = float(str(self.ui.lineEdit_sampleDetDistTol.text()))
        if abs((user_det_distance - default_det_distance) / default_det_distance) > distance_tol:
            self.pop_one_button_dialog('User specified sample-detector distance is not reasonable.')
            return

        # set to controller
        exp_number = int(str(self.ui.lineEdit_exp.text()))
        self._myControl.set_detector_sample_distance(exp_number, user_det_distance)

        # update the GUI for information
        self.ui.lineEdit_infoDetSampleDistance.setText('%.5f' % user_det_distance)

        return

    def do_set_user_wave_length(self):
        """

        :return:
        """
        try:
            exp_number = int(str(self.ui.lineEdit_exp.text()))
            user_lambda = float(str(self.ui.lineEdit_userWaveLength.text()))
        except ValueError:
            self.pop_one_button_dialog('Unable to set user wave length with value %s.'
                                       '' % str(self.ui.lineEdit_infoWavelength.text()))
            return

        self._myControl.set_user_wave_length(exp_number, user_lambda)

        # set back to GUI
        self.ui.lineEdit_infoWavelength.setText('%.5f' % user_lambda)

        return

    def do_set_user_detector_center(self):
        """
        set the user-defined detector center
        :return:
        """
        # get information
        status, ret_obj = gutil.parse_integers_editors([self.ui.lineEdit_exp,
                                                        self.ui.lineEdit_detCenterPixHorizontal,
                                                        self.ui.lineEdit_detCenterPixVertical],
                                                       allow_blank=True)

        if not status:
            self.pop_one_button_dialog(str(ret_obj))
            return

        assert isinstance(ret_obj, list) and len(ret_obj) == 3, 'Error!'
        exp_number, user_center_row, user_center_col = ret_obj
        assert isinstance(exp_number, int), 'Experiment number must be set up.'

        self._myControl.set_detector_center(exp_number, user_center_row, user_center_col)

        # apply to the GUI
        self.ui.lineEdit_infoDetCenter.setText('%d, %d' % (user_center_row, user_center_col))

        return

    def do_show_integration_details(self):
        """
        show the details (in table) about the integration of scans
        :return:
        """
        import PeaksIntegrationReport

        # check whether the integration information table
        if self._peakIntegrationInfoWindow is None:
            self._peakIntegrationInfoWindow = PeaksIntegrationReport.PeaksIntegrationReportDialog(self)

        # show
        self._peakIntegrationInfoWindow.show()

        # report
        report_dict = self.generate_peaks_integration_report()
        self._peakIntegrationInfoWindow.set_report(report_dict)

        return

    def do_show_spice_file(self):
        """
        Show SPICE file in a window
        :return:
        """
        # get the files from the GUI
        exp_number = int(str(self.ui.lineEdit_exp.text()))

        row_id_list = self.ui.tableWidget_surveyTable.get_selected_rows(True)
        scan_number_list = self.ui.tableWidget_surveyTable.get_scan_numbers(row_id_list)
        if len(scan_number_list) == 0:
            return

        # read the spice file into list of lines
        spice_line_list = self._myControl.read_spice_file(exp_number, scan_number_list[0])

        self._spiceViewer = viewspicedialog.ViewSpiceDialog(self)

        # Write each line
        wbuf = ''
        for line in spice_line_list:
            wbuf += line
        self._spiceViewer.write_text(wbuf)

        # show the new window
        self._spiceViewer.show()

        return

    def do_show_spice_file_raw(self):
        """
        show SPICE file in a window from Raw-Tab
        :return:
        """
        # get the files from the GUI
        exp_number = int(str(self.ui.lineEdit_exp.text()))

        # get the scan number
        try:
            scan_number = int(str(self.ui.lineEdit_run.text()))
        except ValueError as val_err:
            error_msg = 'Scan number {0} in raw-data-view-tab is invalid. FYI: {1}.' \
                        ''.format(self.ui.lineEdit_run.text(), val_err)
            self.pop_one_button_dialog(error_msg)
            return

        # get spice file
        spice_line_list = self._myControl.read_spice_file(exp_number, scan_number)

        # launch SPICE view
        if self._spiceViewer is None:
            # create SPICE viewer if it does not exist
            self._spiceViewer = viewspicedialog.ViewSpiceDialog(self)

        # form the buffer
        spice_buffer = ''
        for line in spice_line_list:
            spice_buffer += line

        # write out the value
        self._spiceViewer.write_text(spice_buffer)

        # show
        self._spiceViewer.show()

        return

    def do_show_ub_in_box(self):
        """ Get UB matrix in table tableWidget_ubMergeScan and write to plain text edit plainTextEdit_ubInput
        :return:
        """
        ub_matrix = self.ui.tableWidget_ubInUse.get_matrix()

        text = ''
        for i in xrange(3):
            for j in xrange(3):
                text += '%.7f, ' % ub_matrix[i][j]
            text += '\n'

        self.ui.plainTextEdit_ubInput.setPlainText(text)

        return

    def do_show_workspaces(self):
        """
        pop out a dialog to show the workspace names that are selected
        :return:
        """
        # get number of rows that are selected
        row_number_list = self.ui.tableWidget_mergeScans.get_selected_rows(True)

        message = ''
        for row_number in row_number_list:
            scan_number = self.ui.tableWidget_mergeScans.get_scan_number(row_number)
            md_qample_ws_name = self.ui.tableWidget_mergeScans.get_merged_ws_name(row_number)
            message += 'Scan %03d: %s\n' % (scan_number, md_qample_ws_name)
        # END-FOR

        gutil.show_message(message=message)

        return

    def do_survey(self):
        """
        Purpose: survey for the strongest reflections
        :return:
        """
        # Get experiment number
        exp_number = int(self.ui.lineEdit_exp.text())
        status, ret_obj = gutil.parse_integers_editors([self.ui.lineEdit_surveyStartPt,
                                                        self.ui.lineEdit_surveyEndPt])
        if status is False:
            err_msg = ret_obj
            self.pop_one_button_dialog(err_msg)
        start_scan = ret_obj[0]
        end_scan = ret_obj[1]

        max_number = int(self.ui.lineEdit_numSurveyOutput.text())

        # Get value
        status, ret_obj, err_msg = self._myControl.survey(exp_number, start_scan, end_scan)
        if status is False:
            self.pop_one_button_dialog(ret_obj)
            return
        elif err_msg != '':
            self.pop_one_button_dialog(err_msg)
        scan_sum_list = ret_obj
        self.ui.tableWidget_surveyTable.set_survey_result(scan_sum_list)
        self.ui.tableWidget_surveyTable.show_reflections(max_number)

        return

    def do_switch_tab_peak_int(self):
        """ Switch to tab 'Peak Integration' to set up and learn how to do peak integration
        :return:
        """
        # switch tab
        self.ui.tabWidget.setCurrentIndex(MainWindow.TabPage['Peak Integration'])

        # set up value
        selected_scans = self.ui.tableWidget_mergeScans.get_selected_scans()
        if len(selected_scans) > 0:
            # set the first one.  remember that the return is a list of tuple
            self.ui.lineEdit_scanIntegratePeak.setText(str(selected_scans[0][0]))

        return

    def do_sync_ub(self):
        """ Purpose: synchronize UB matrix in use with UB matrix calculated.
        Requirements: One of these must be given
        1. a valid UB matrix from tableWidget_ubMatrix
        2. an ascii file that contains 9 float
        3. from text edit
        :return:
        """
        # get the radio button that is checked
        if self.ui.radioButton_ubFromTab1.isChecked():
            # get ub matrix from tab 'Calculate UB Matrix'
            ub_matrix = self.ui.tableWidget_ubMatrix.get_matrix()

        # elif self.ui.radioButton_loadUBmatrix.isChecked():
        #     # load ub matrix from a file
        # ISSUE 001 VZ-FUTURE: Implement this next!
        #     raise NotImplementedError('This tab is not implemented, because the file format has not been decided.')

        elif self.ui.radioButton_ubFromList.isChecked():
            # load ub matrix from text editor
            ub_matrix = self.get_ub_from_text()

        else:
            raise RuntimeError('None radio button is selected for UB')

        # set to in-use UB matrix and control
        self.ui.tableWidget_ubInUse.set_from_matrix(ub_matrix)

        exp_no = int(str(self.ui.lineEdit_exp.text()))
        self._myControl.set_ub_matrix(exp_number=exp_no, ub_matrix=ub_matrix)

        return

    def do_test_url(self):
        """ Test whether the root URL provided specified is good
        """
        url = str(self.ui.lineEdit_url.text())

        url_is_good, err_msg = hb3a_util.check_url(url)
        if url_is_good is True:
            self.pop_one_button_dialog("URL %s is valid." % url)
            self.ui.lineEdit_url.setStyleSheet("color: green;")
        else:
            self.pop_one_button_dialog(err_msg)
            self.ui.lineEdit_url.setStyleSheet("color: read;")

        return url_is_good

    def do_view_data_set_3d(self):
        """
        Launch the sub window to view merged data in 3D.
        :return:
        """
        # get a list of rows that are selected
        row_index_list = self.ui.tableWidget_peaksCalUB.get_selected_rows(True)
        assert len(row_index_list) > 0, 'There is no row that is selected to view.'

        # get the information from the selected row
        status, exp_number = gutil.parse_integers_editors(self.ui.lineEdit_exp)
        assert status, 'Experiment number is not a valid integer.'

        # create window
        if self._my3DWindow is None:
            self._my3DWindow = plot3dwindow.Plot3DWindow(self)

        for i_row in row_index_list:
            exp_info = self.ui.tableWidget_peaksCalUB.get_exp_info(i_row)
            scan_number = exp_info[0]

            # prepare data
            ret_obj = self._prepare_view_merged(exp_number, scan_number)
            assert len(ret_obj) == 5
            md_file_name, weight_peak_centers, weight_peak_intensities, avg_peak_centre, avg_peak_intensity = ret_obj

            # add the 3D window
            self._my3DWindow.initialize_group('%s' % scan_number)
            self._my3DWindow.add_plot_by_file(md_file_name)
            self._my3DWindow.add_plot_by_array(weight_peak_centers, weight_peak_intensities)
            self._my3DWindow.add_plot_by_array(avg_peak_centre, avg_peak_intensity)
            self._my3DWindow.close_session()

        # END-FOR

        # Show
        self._my3DWindow.show()

        return

    def do_view_data_3d(self):
        """
        View merged scan data in 3D after FindPeaks.
        :return:
        """
        # get experiment and scan number
        scan_number = self.ui.tableWidget_peaksCalUB.get_selected_scans()
        status, ret_obj = gutil.parse_integers_editors([self.ui.lineEdit_exp,
                                                        self.ui.lineEdit_scanNumber])
        if status:
            exp_number = ret_obj[0]
            scan_number = ret_obj[1]
        else:
            self.pop_one_button_dialog(ret_obj)
            return

        # Check
        if self._myControl.has_merged_data(exp_number, scan_number) is False:
            self.pop_one_button_dialog('No merged MD workspace found for %d, %d' % (exp_number, scan_number))
            return

        # Generate data by writing out temp file
        ret_obj = self._prepare_view_merged(exp_number, scan_number)
        assert len(ret_obj) == 5
        md_file_name, weight_peak_centers, weight_peak_intensities, avg_peak_centre, avg_peak_intensity = ret_obj

        # Plot
        if self._my3DWindow is None:
            self._my3DWindow = plot3dwindow.Plot3DWindow(self)

        print '[INFO] Write file to %s' % md_file_name
        self._my3DWindow.add_plot_by_file(md_file_name)
        self._my3DWindow.add_plot_by_array(weight_peak_centers, weight_peak_intensities)
        self._my3DWindow.add_plot_by_array(avg_peak_centre, avg_peak_intensity)

        # Show
        self._my3DWindow.show()

        return

    def _prepare_view_merged(self, exp_number, scan_number):
        """
        Prepare the data to view 3D for merged scan
        :return:
        """
        # check
        assert isinstance(exp_number, int) and isinstance(scan_number, int)

        # get file name for 3D data
        base_file_name = 'md_%d.dat' % random.randint(1, 1001)
        md_file_name = self._myControl.export_md_data(exp_number, scan_number, base_file_name)
        peak_info = self._myControl.get_peak_info(exp_number, scan_number)

        # peak center
        weight_peak_centers, weight_peak_intensities = peak_info.get_weighted_peak_centres()
        qx, qy, qz = peak_info.get_peak_centre()

        # convert from list to ndarray
        num_pt_peaks = len(weight_peak_centers)
        assert num_pt_peaks == len(weight_peak_intensities)

        pt_peak_centre_array = numpy.ndarray(shape=(num_pt_peaks, 3), dtype='float')
        pt_peak_intensity_array = numpy.ndarray(shape=(num_pt_peaks,), dtype='float')
        for i_pt in xrange(num_pt_peaks):
            for j in xrange(3):
                pt_peak_centre_array[i_pt][j] = weight_peak_centers[i_pt][j]
            pt_peak_intensity_array[i_pt] = weight_peak_intensities[i_pt]

        avg_peak_centre = numpy.ndarray(shape=(1, 3), dtype='float')
        avg_peak_intensity = numpy.ndarray(shape=(1,), dtype='float')
        avg_peak_centre[0][0] = qx
        avg_peak_centre[0][1] = qy
        avg_peak_centre[0][2] = qz
        # integrated peak intensity
        avg_peak_intensity[0] = sum(pt_peak_intensity_array)

        return md_file_name, pt_peak_centre_array, pt_peak_intensity_array, avg_peak_centre, avg_peak_intensity

    def do_view_merged_scans_3d(self):
        """ Get selected merged scan and plot them individually in 3D
        :return:
        """
        # collect the selected rows and thus workspace names
        row_index_list = self.ui.tableWidget_mergeScans.get_selected_rows(True)
        exp_scan_list = list()
        for row_index in row_index_list:
            exp_number, scan_number = self.ui.tableWidget_mergeScans.get_exp_scan(row_index)
            pt_number_list = self._myControl.get_pt_numbers(exp_number, scan_number)
            md_data = self._myControl.get_merged_data(exp_number, scan_number, pt_number_list)
            exp_scan_list.append((scan_number, md_data))

        # initialize 3D plot
        if self._my3DWindow is None:
            self._my3DWindow = plot3dwindow.Plot3DWindow(self)
        self._my3DWindow.set_merged_data_set(exp_scan_list)
        self._my3DWindow.show()

        return

    def do_view_ub(self):
        """ View UB matrix in tab 'UB matrix'
        :return:
        """
        self.ui.tabWidget.setCurrentIndex(MainWindow.TabPage['UB Matrix'])

        return

    def do_view_survey_peak(self):
        """ View selected peaks from survey table
        Requirements: one and only 1 run is selected
        Guarantees: the scan number and pt number that are selected will be set to
            tab 'View Raw' and the tab is switched.
        :return:
        """
        # get values
        try:
            scan_num, pt_num = self.ui.tableWidget_surveyTable.get_selected_run_surveyed()
        except RuntimeError, err:
            self.pop_one_button_dialog(str(err))
            return

        # clear selection
        self.ui.tableWidget_surveyTable.select_all_rows(False)

        # switch tab
        self.ui.tabWidget.setCurrentIndex(MainWindow.TabPage['View Raw Data'])
        self.ui.lineEdit_run.setText(str(scan_num))
        self.ui.lineEdit_rawDataPtNo.setText(str(pt_num))

        return

    def evt_show_survey(self):
        """
        Show survey result
        :return:
        """
        if self.ui.tableWidget_surveyTable.rowCount() == 0:
            # do nothing if the table is empty
            return

        max_number = int(self.ui.lineEdit_numSurveyOutput.text())

        # ignore the situation that this line edit is cleared
        if max_number <= 0:
            return
        if max_number != self.ui.tableWidget_surveyTable.rowCount():
            # re-show survey
            self.ui.tableWidget_surveyTable.remove_all_rows()
            self.ui.tableWidget_surveyTable.show_reflections(max_number)

        return

    def generate_peaks_integration_report(self):
        """
        generate a report for all integrated peaks
        :return:
        """
        # get experiment number
        exp_number = int(self.ui.lineEdit_exp.text())

        # get all the selected peaks from table
        row_number_list = self.ui.tableWidget_mergeScans.get_selected_rows()

        # collection all the information
        report_dict = dict()
        print '[DB] Selected rows: {0}'.format(row_number_list)
        for row_number in row_number_list:
            scan_number = self.ui.tableWidget_mergeScans.get_scan_number(row_number)
            peak_info = self._myControl.get_peak_info(exp_number, scan_number)
            peak_integrate_dict = peak_info.generate_integration_report()
            report_dict[scan_number] = peak_integrate_dict
            print '[DB] Report Scan {0}. Keys: {1}'.format(scan_number, peak_integrate_dict.keys())
        # END-FOR

        return report_dict

    def get_ub_from_text(self):
        """ Purpose: Set UB matrix in use from plain text edit plainTextEdit_ubInput.
        Requirements:
          1. the string in the plain text edit must be able to be split to 9 floats by ',', ' ', '\t' and '\n'
        Guarantees: the matrix will be set up the UB matrix in use
        :return:
        """
        # get the string for ub matrix
        ub_str = str(self.ui.plainTextEdit_ubInput.toPlainText())

        # check the float list string
        status, ret_obj = gutil.parse_float_array(ub_str)
        # check whether the ub matrix in text editor is valid
        if status is False:
            # unable to parse to float arrays
            self.pop_one_button_dialog(ret_obj)
            return
        elif len(ret_obj) != 9:
            # number of floats is not 9
            self.pop_one_button_dialog('Requiring 9 floats for UB matrix.  Only %d are given.' % len(ret_obj))
            return

        # in good UB matrix format
        if self.ui.radioButton_ubMantidStyle.isChecked():
            # UB matrix in mantid style
            mantid_ub = gutil.convert_str_to_matrix(ub_str, (3, 3))

        elif self.ui.radioButton_ubSpiceStyle.isChecked():
            # UB matrix in SPICE style
            spice_ub = gutil.convert_str_to_matrix(ub_str, (3, 3))
            mantid_ub = r4c.convert_spice_ub_to_mantid(spice_ub)

        else:
            # not defined
            self.pop_one_button_dialog('Neither Mantid or SPICE-styled UB is checked!')
            return

        return mantid_ub

    def load_session(self, filename=None):
        """
        To load a session, i.e., read it back:
        :param filename:
        :return:
        """
        if filename is None:
            filename = 'session_backup.csv'
            filename = os.path.join(os.path.expanduser('~/.mantid/'), filename)

        in_file = open(filename, 'r')
        reader = csv.reader(in_file)
        my_dict = dict(x for x in reader)

        # set the data from saved file
        for key, value in my_dict.items():
            if key.startswith('lineEdit') is True:
                self.ui.__getattribute__(key).setText(value)
            elif key.startswith('plainText') is True:
                self.ui.__getattribute__(key).setPlainText(value)
            elif key.startswith('comboBox') is True:
                self.ui.__getattribute__(key).setCurrentIndex(int(value))
            else:
                self.pop_one_button_dialog('Error! Widget name %s is not supported' % key)
        # END-FOR

        # set the experiment
        self._myControl.set_local_data_dir(str(self.ui.lineEdit_localSpiceDir.text()))
        self._myControl.set_working_directory(str(self.ui.lineEdit_workDir.text()))
        self._myControl.set_server_url(str(self.ui.lineEdit_url.text()))

        print '[INFO] Session {0} has been loaded.'.format(filename)

        return

    def pop_one_button_dialog(self, message):
        """ Pop up a one-button dialog
        :param message:
        :return:
        """
        assert isinstance(message, str), 'Input message %s must a string but not %s.' \
                                         '' % (str(message), type(message))
        QtGui.QMessageBox.information(self, '4-circle Data Reduction', message)

        return

    def report_peak_addition(self, exp_number, error_message):
        """

        :param self:
        :param exp_number:
        :param error_message:
        :return:
        """
        self.pop_one_button_dialog('Exp: %d\n%s' % (exp_number, error_message))

        return

    def save_current_session(self, filename=None):
        """ Save current session/value setup to
        :return:
        """
        # Set up dictionary
        save_dict = dict()

        # Setup
        save_dict['lineEdit_localSpiceDir'] = str(self.ui.lineEdit_localSpiceDir.text())
        save_dict['lineEdit_url'] = str(self.ui.lineEdit_url.text())
        save_dict['lineEdit_workDir'] = str(self.ui.lineEdit_workDir.text())

        # Experiment
        save_dict['lineEdit_exp'] = str(self.ui.lineEdit_exp.text())

        # Lattice
        save_dict['lineEdit_a'] = str(self.ui.lineEdit_a.text())
        save_dict['lineEdit_b'] = str(self.ui.lineEdit_b.text())
        save_dict['lineEdit_c'] = str(self.ui.lineEdit_c.text())
        save_dict['lineEdit_alpha'] = str(self.ui.lineEdit_alpha.text())
        save_dict['lineEdit_beta'] = str(self.ui.lineEdit_beta.text())
        save_dict['lineEdit_gamma'] = str(self.ui.lineEdit_gamma.text())

        # Merge scan
        save_dict['lineEdit_listScansSliceView'] = str(self.ui.lineEdit_listScansSliceView.text())

        # Save to csv file
        if filename is None:
            # default
            save_dir = os.path.expanduser('~/.mantid/')
            if os.path.exists(save_dir) is False:
                os.mkdir(save_dir)
            filename = os.path.join(save_dir, 'session_backup.csv')
        # END-IF

        ofile = open(filename, 'w')
        writer = csv.writer(ofile)
        for key, value in save_dict.items():
            writer.writerow([key, value])
        ofile.close()

        return

    def menu_quit(self):
        """

        :return:
        """
        self.save_settings()
        self.close()

    def show_scan_pt_list(self):
        """ Show the range of Pt. in a scan
        :return:
        """
        # Get parameters
        status, inp_list = gutil.parse_integers_editors([self.ui.lineEdit_exp, self.ui.lineEdit_run])
        if status is False:
            self.pop_one_button_dialog(inp_list)
            return
        else:
            exp_no = inp_list[0]
            scan_no = inp_list[1]

        status, ret_obj = self._myControl.get_pt_numbers(exp_no, scan_no)

        # Form message
        if status is False:
            # Failed to get Pt. list
            error_message = ret_obj
            self.pop_one_button_dialog(error_message)
        else:
            # Form message
            pt_list = sorted(ret_obj)
            num_pts = len(pt_list)
            info = 'Exp %d Scan %d has %d Pt. ranging from %d to %d.\n' % (exp_no, scan_no, num_pts,
                                                                           pt_list[0], pt_list[-1])
            num_miss_pt = pt_list[-1] - pt_list[0] + 1 - num_pts
            if num_miss_pt > 0:
                info += 'There are %d Pt. skipped.\n' % num_miss_pt

            self.pop_one_button_dialog(info)

        return

    def set_ub_peak_table(self, peak_info):
        """
        Set up the table of peaks to calculate UB matrix
        Requirements: peak_info is a valid PeakInfo instance
        :param peak_info:
        :return:
        """
        # Check requirements
        assert isinstance(peak_info, r4c.PeakProcessRecord)

        # Get data
        exp_number, scan_number = peak_info.get_experiment_info()
        h, k, l = peak_info.get_hkl(user_hkl=False)
        q_x, q_y, q_z = peak_info.get_peak_centre()
        m1 = self._myControl.get_sample_log_value(exp_number, scan_number, 1, '_m1')
        # TODO/ISSUE/NOW consider user specified
        wave_length = hb3a_util.convert_to_wave_length(m1_position=m1)

        # Set to table
        status, err_msg = self.ui.tableWidget_peaksCalUB.add_peak(scan_number, (h, k, l), (q_x, q_y, q_z), m1,
                                                                  wave_length)
        if status is False:
            self.pop_one_button_dialog(err_msg)

        return

    def save_settings(self):
        """
        Save settings (parameter set) upon quiting
        :return:
        """
        settings = QtCore.QSettings()

        # directories
        local_spice_dir = str(self.ui.lineEdit_localSpiceDir.text())
        settings.setValue("local_spice_dir", local_spice_dir)
        work_dir = str(self.ui.lineEdit_workDir.text())
        settings.setValue('work_dir', work_dir)

        # experiment number
        exp_num = str(self.ui.lineEdit_exp.text())
        settings.setValue('exp_number', exp_num)

        # lattice parameters
        lattice_a = str(self.ui.lineEdit_a.text())
        settings.setValue('a', lattice_a)
        lattice_b = str(self.ui.lineEdit_b.text())
        settings.setValue('b', lattice_b)
        lattice_c = str(self.ui.lineEdit_c.text())
        settings.setValue('c', lattice_c)
        lattice_alpha = str(self.ui.lineEdit_alpha.text())
        settings.setValue('alpha', lattice_alpha)
        lattice_beta = str(self.ui.lineEdit_beta.text())
        settings.setValue('beta', lattice_beta)
        lattice_gamma = str(self.ui.lineEdit_gamma.text())
        settings.setValue('gamma', lattice_gamma)

        # calibrated instrument configurations
        user_wave_length = str(self.ui.lineEdit_userWaveLength.text())
        settings.setValue('wave_length', user_wave_length)

        det_row_center = str(self.ui.lineEdit_detCenterPixHorizontal.text())
        settings.setValue('row_center', det_row_center)

        det_col_center = str(self.ui.lineEdit_detCenterPixVertical.text())
        settings.setValue('col_center', det_col_center)

        det_sample_distance_str = str(self.ui.lineEdit_userDetSampleDistance.text())
        settings.setValue('det_sample_distance', det_sample_distance_str)

        # last project
        last_1_project_path = str(self.ui.label_last1Path.text())
        settings.setValue('last1path', last_1_project_path)

        return

    def load_settings(self):
        """
        Load QSettings from previous saved file
        :return:
        """
        settings = QtCore.QSettings()

        # directories
        try:
            spice_dir = settings.value('local_spice_dir', '')
            self.ui.lineEdit_localSpiceDir.setText(str(spice_dir))
            work_dir = settings.value('work_dir')
            self.ui.lineEdit_workDir.setText(str(work_dir))

            # experiment number
            exp_num = settings.value('exp_number')
            self.ui.lineEdit_exp.setText(str(exp_num))

            # lattice parameters
            lattice_a = settings.value('a')
            self.ui.lineEdit_a.setText(str(lattice_a))
            lattice_b = settings.value('b')
            self.ui.lineEdit_b.setText(str(lattice_b))
            lattice_c = settings.value('c')
            self.ui.lineEdit_c.setText(str(lattice_c))
            lattice_alpha = settings.value('alpha')
            self.ui.lineEdit_alpha.setText(str(lattice_alpha))
            lattice_beta = settings.value('beta')
            self.ui.lineEdit_beta.setText(str(lattice_beta))
            lattice_gamma = settings.value('gamma')
            self.ui.lineEdit_gamma.setText(str(lattice_gamma))

            # calibrated instrument configurations
            user_wave_length = settings.value('wave_length')
            self.ui.lineEdit_userWaveLength.setText(user_wave_length)

            det_row_center = settings.value('row_center')
            self.ui.lineEdit_detCenterPixHorizontal.setText(det_row_center)

            det_col_center = settings.value('col_center')
            self.ui.lineEdit_detCenterPixVertical.setText(det_col_center)

            det_sample_distance = settings.value('det_sample_distance')
            self.ui.lineEdit_userDetSampleDistance.setText(det_sample_distance)

            # last project
            last_1_project_path = str(settings.value('last1path'))
            self.ui.label_last1Path.setText(last_1_project_path)

        except TypeError as err:
            self.pop_one_button_dialog(str(err))
            return

        return

    def _get_lattice_parameters(self):
        """
        Get lattice parameters from GUI
        :return: (Boolean, Object).  True, 6-tuple as a, b, c, alpha, beta, gamm
                                     False: error message
        """
        status, ret_list = gutil.parse_float_editors([self.ui.lineEdit_a,
                                                      self.ui.lineEdit_b,
                                                      self.ui.lineEdit_c,
                                                      self.ui.lineEdit_alpha,
                                                      self.ui.lineEdit_beta,
                                                      self.ui.lineEdit_gamma])
        if status is False:
            err_msg = ret_list
            err_msg = 'Unable to parse unit cell due to %s' % err_msg
            return False, err_msg

        a, b, c, alpha, beta, gamma = ret_list

        return True, (a, b, c, alpha, beta, gamma)

    def _plot_raw_xml_2d(self, exp_no, scan_no, pt_no):
        """ Plot raw workspace from XML file for a measurement/pt.
        """
        # Check and load SPICE table file
        does_exist = self._myControl.does_spice_loaded(exp_no, scan_no)
        if does_exist is False:
            # Download data
            status, error_message = self._myControl.download_spice_file(exp_no, scan_no, over_write=False)
            if status is True:
                status, error_message = self._myControl.load_spice_scan_file(exp_no, scan_no)
                if status is False and self._allowDownload is False:
                    self.pop_one_button_dialog(error_message)
                    return
            else:
                self.pop_one_button_dialog(error_message)
                return
        # END-IF(does_exist)

        # Load Data for Pt's xml file
        does_exist = self._myControl.does_raw_loaded(exp_no, scan_no, pt_no)

        if does_exist is False:
            # Check whether needs to download
            status, error_message = self._myControl.download_spice_xml_file(scan_no, pt_no, exp_no=exp_no)
            if status is False:
                self.pop_one_button_dialog(error_message)
                return
            # Load SPICE xml file
            status, error_message = self._myControl.load_spice_xml_file(exp_no, scan_no, pt_no)
            if status is False:
                self.pop_one_button_dialog(error_message)
                return

        # Convert a list of vector to 2D numpy array for imshow()
        # Get data and plot
        raw_det_data = self._myControl.get_raw_detector_counts(exp_no, scan_no, pt_no)
        # raw_det_data = numpy.rot90(raw_det_data, 1)
        self.ui.graphicsView_detector2dPlot.clear_canvas()
        # get the configuration of detector from GUI
        #  FIXME/TODO/ISSUE/NOW - use the detector size wrong!
        if 0:
            ret_obj = gutil.parse_integer_list(str(self.ui.lineEdit_detectorGeometry.text()), expected_size=2)
            x_max, y_max = ret_obj
        else:
            x_max, y_max = 256, 256

        self.ui.graphicsView_detector2dPlot.add_plot_2d(raw_det_data, x_min=0, x_max=x_max, y_min=0, y_max=y_max,
                                                        hold_prev_image=False)
        status, roi = self._myControl.get_region_of_interest(exp_no, scan_number=None)
        if status:
            self.ui.graphicsView_detector2dPlot.add_roi(roi[0], roi[1])
        else:
            error_msg = roi
            # self.pop_one_button_dialog(error_msg)
            print '[Error] %s' % error_msg
        # END-IF

        # Information
        info = '%-10s: %d\n%-10s: %d\n%-10s: %d\n' % ('Exp', exp_no,
                                                      'Scan', scan_no,
                                                      'Pt', pt_no)
        self.ui.plainTextEdit_rawDataInformation.setPlainText(info)

        return

    def update_adding_peaks_status(self, exp_number, scan_number, progress):
        """
        Update the status for adding peak to UB matrix calculating
        :param exp_number:
        :param scan_number:
        :param progress:
        :return:
        """
        # show message to bar
        if scan_number < 0:
            message = 'Peak processing finished'
        else:
            message = 'Processing experiment %d scan %d starting from %s.' % (exp_number, scan_number,
                                                                              str(datetime.datetime.now()))
        self.ui.statusbar.showMessage(message)

        # update progress bar
        self.ui.progressBar_add_ub_peaks.setValue(progress)

        return

    def update_merge_value(self, exp_number, scan_number, sig_value, peak_centre, mode):
        """
        update the values of result from merging/integrating peaks
        :param exp_number:
        :param scan_number:
        :param sig_value:
        :param peak_centre:
        :param mode:
        :return:
        """
        print '[DB...BAT] Update merged value: ', exp_number, scan_number, sig_value, peak_centre, mode

        # Process signals according to mode
        if mode == 0:
            # start of processing one peak
            progress = int(sig_value - 0.5)
            if progress == 0:
                # run start
                self._startMeringScans = time.clock()
                self._errorMessageEnsemble = ''

            self.ui.progressBar_mergeScans.setValue(progress)

        elif mode == 1:
            # receive signal from the end of processing one peak: complete the row
            # get the peak object
            peak_info_obj = self._myControl.get_peak_info(exp_number, scan_number)

            # get row number to set up the table
            try:
                row_number = self.ui.tableWidget_mergeScans.get_row_by_scan(scan_number)
            except RuntimeError as run_err:
                raise RuntimeError('Unable to find scan {0} in Peak-Processing table due to {1}.'
                                   ''.format(scan_number, run_err))

            # get peak: simple summation intensity
            intensity, int_std_dev = peak_info_obj.get_intensity('simple intensity', False)

            # check intensity value
            is_error = False
            if intensity < 0:
                # set to status
                error_msg = 'Negative intensity (simple): %.3f' % intensity
                self.ui.tableWidget_mergeScans.set_status(row_number=row_number, status=error_msg)
                # reset intensity to 0.
                intensity = 0.
                is_error = True
                int_std_dev = 0.

            # get the corrected value
            corrected_intensity = intensity * peak_info_obj.lorentz_correction_factor
            corrected_std_dev = int_std_dev * peak_info_obj.lorentz_correction_factor

            # status, error_msg = self._myControl.set_peak_intensity(exp_number, scan_number, intensity)
            # if status:
            #     # set the value to table
            self.ui.tableWidget_mergeScans.set_peak_intensity(row_number=row_number,
                                                              peak_intensity=intensity,
                                                              corrected_intensity=corrected_intensity,
                                                              standard_error=corrected_std_dev,
                                                              integrate_method='simple')

            if is_error:
                self.ui.tableWidget_mergeScans.set_status(row_number, 'Integration Error')
            else:
                self.ui.tableWidget_mergeScans.set_status(row_number, 'Integrated')

        elif mode == 2:
            # get signal from the end of all selected scans being integrated

            # apply Lorentz correction
            # self.ui_apply_lorentz_correction_mt()

            # set progress bar
            progress = int(sig_value+0.5)
            self.ui.progressBar_mergeScans.setValue(progress)

            # set message to status bar
            merge_run_end = time.clock()
            elapsed = merge_run_end - self._startMeringScans
            message = 'Peak integration is over. Used %.2f seconds' % elapsed
            self.ui.statusbar.showMessage(message)

            # pop error message if there is any
            if len(self._errorMessageEnsemble) > 0:
                self.pop_one_button_dialog(self._errorMessageEnsemble)

            # delete thread
            del self._myIntegratePeaksThread
            self._myIntegratePeaksThread = None

        # END-IF-ELSE (mode)

        return

    def update_merge_message(self, exp_number, scan_number, mode, message):
        """
        Update the merge-scan table for message such as error or etc.
        Note: the string passed from PyQt message is of type unicode but not string!
        :param exp_number:
        :param scan_number:
        :param mode:
        :param message:
        :return:
        """
        # check
        assert isinstance(exp_number, int), 'Experiment number must be integer.'
        assert isinstance(scan_number, int), 'Scan number must be integer.'
        assert isinstance(mode, int), 'Mode %s must be integer but not %s.' \
                                      '' % (str(mode), type(mode))
        assert isinstance(message, str) or isinstance(message, unicode),\
            'Message %s must be a string/unicode but not %s.' % (str(message), type(message))

        # passed value from PyQt signal might be a unicode code
        message = str(message)

        try:
            row_number = self.ui.tableWidget_mergeScans.get_row_by_scan(scan_number)
        except RuntimeError as run_err:
            self.pop_one_button_dialog(str(run_err))
            return

        # set intensity, state to table
        if mode == 0:
            # error message
            self.ui.tableWidget_mergeScans.set_peak_intensity(row_number, peak_intensity=0., corrected_intensity=0.,
                                                              standard_error=0., integrate_method='simple')
            self.ui.tableWidget_mergeScans.set_status(row_number=row_number, status=message)

            # set peak value
            status, ret_message = self._myControl.set_zero_peak_intensity(exp_number, scan_number)
            if not status:
                self.pop_one_button_dialog(ret_message)

        elif mode == 1:
            # merged workspace name
            merged_ws_name = message
            self.ui.tableWidget_mergeScans.set_ws_name(row_number=row_number, merged_md_name=merged_ws_name)

        else:
            raise RuntimeError('Peak-merging mode %d is not supported.' % mode)

        return

    def update_peak_added_info(self, int_msg, int_msg2):
        """
        Update the peak-being-added information
        :param int_msg:
        :param int_msg2:
        :return:
        """
        # get parameters passed
        exp_number = int_msg
        scan_number = int_msg2

        # get PeakInfo
        peak_info = self._myControl.get_peak_info(exp_number, scan_number)
        assert isinstance(peak_info, r4c.PeakProcessRecord)

        # add to table
        self.set_ub_peak_table(peak_info)

        return

    @property
    def ub_matrix_processing_table(self):
        """
        return the handler to the UB matrix
        :return:
        """
        return self.ui.tableWidget_peaksCalUB

    @property
    def working_directory(self):
        """
        return the current working directory
        :return:
        """
        return self._myControl._workDir<|MERGE_RESOLUTION|>--- conflicted
+++ resolved
@@ -2147,12 +2147,8 @@
             self.ui.lineEdit_infoDetCenter.setText('{0}, {1}'.format(center_row, center_col))
             self._myControl.set_detector_center(exp_number, center_row, center_col)
 
-<<<<<<< HEAD
         # TODO/ISSUE/NOW/TODAY - Shall pop out a dialog to notify the completion
         print '[INFO] Project from file {0} is loaded.'.format(project_file_name)
-=======
-        # TODO/ISSUE/NOW/TODAY - Shall pop out a dialog to notify the
->>>>>>> ae4749cd
 
         return
 
