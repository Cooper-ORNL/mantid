# Mantid Repository : https://github.com/mantidproject/mantid
#
# Copyright &copy; 2018 ISIS Rutherford Appleton Laboratory UKRI,
#     NScD Oak Ridge National Laboratory, European Spallation Source
#     & Institut Laue - Langevin
# SPDX - License - Identifier: GPL - 3.0 +
# pylint: disable=invalid-name
from __future__ import (absolute_import, division, print_function)

import sys

import PyQt4.QtGui as QtGui
import PyQt4.QtCore as QtCore

from mantid.kernel import ConfigServiceImpl
import mantid.simpleapi as simpleapi

from Muon.GUI.Common.muon_data_context import MuonDataContext

from Muon.GUI.Common.dummy_label.dummy_label_widget import DummyLabelWidget
from Muon.GUI.MuonAnalysis.dock.dock_widget import DockWidget
from Muon.GUI.Common.muon_context.muon_context import *  # MuonContext
from save_python import getWidgetIfOpen

Name = "Muon_Analysis_2"

# from Muon.GUI.Common.dock.dockable_tabs import DetachableTabWidget

from Muon.GUI.Common.load_file_widget.model import BrowseFileWidgetModel
from Muon.GUI.Common.load_file_widget.view import BrowseFileWidgetView
from Muon.GUI.Common.load_file_widget.presenter import BrowseFileWidgetPresenter

from Muon.GUI.Common.load_run_widget.model import LoadRunWidgetModel
from Muon.GUI.Common.load_run_widget.view import LoadRunWidgetView
from Muon.GUI.Common.load_run_widget.presenter import LoadRunWidgetPresenter

from Muon.GUI.MuonAnalysis.load_widget.load_widget_model import LoadWidgetModel
from Muon.GUI.MuonAnalysis.load_widget.load_widget_view import LoadWidgetView
from Muon.GUI.MuonAnalysis.load_widget.load_widget_presenter import LoadWidgetPresenter
#
# from Muon.GUI.Common.home_instrument_widget.home_instrument_widget_model import InstrumentWidgetModel
# from Muon.GUI.Common.home_instrument_widget.home_instrument_widget_view import InstrumentWidgetView
# from Muon.GUI.Common.home_instrument_widget.home_instrument_widget_presenter import InstrumentWidgetPresenter
#
# from Muon.GUI.Common.home_grouping_widget.home_grouping_widget_model import HomeGroupingWidgetModel
# from Muon.GUI.Common.home_grouping_widget.home_grouping_widget_view import HomeGroupingWidgetView
# from Muon.GUI.Common.home_grouping_widget.home_grouping_widget_presenter import HomeGroupingWidgetPresenter
#
# from Muon.GUI.Common.home_plot_widget.home_plot_widget_model import HomePlotWidgetModel
# from Muon.GUI.Common.home_plot_widget.home_plot_widget_view import HomePlotWidgetView
# from Muon.GUI.Common.home_plot_widget.home_plot_widget_presenter import HomePlotWidgetPresenter
#
# from Muon.GUI.Common.home_runinfo_widget.home_runinfo_widget_model import HomeRunInfoWidgetModel
# from Muon.GUI.Common.home_runinfo_widget.home_runinfo_widget_view import HomeRunInfoWidgetView
# from Muon.GUI.Common.home_runinfo_widget.home_runinfo_widget_presenter import HomeRunInfoWidgetPresenter
#
# from Muon.GUI.Common.home_tab.home_tab_model import HomeTabModel
# from Muon.GUI.Common.home_tab.home_tab_view import HomeTabView
# from Muon.GUI.Common.home_tab.home_tab_presenter import HomeTabPresenter
#
# from Muon.GUI.Common.grouping_table_widget.grouping_table_widget_view import GroupingTableView
# from Muon.GUI.Common.grouping_table_widget.grouping_table_widget_presenter import GroupingTablePresenter
#
# from Muon.GUI.Common.grouping_tab_widget.grouping_tab_widget_model import GroupingTabModel
# from Muon.GUI.Common.pairing_table_widget.pairing_table_widget_view import PairingTableView
# from Muon.GUI.Common.pairing_table_widget.pairing_table_widget_presenter import PairingTablePresenter
#
# from Muon.GUI.Common.grouping_tab_widget.grouping_tab_widget_presenter import GroupingTabPresenter
# from Muon.GUI.Common.grouping_tab_widget.grouping_tab_widget_view import GroupingTabView
#
# from Muon.GUI.Common.help_widget.help_widget_model import HelpWidgetModel
# from Muon.GUI.Common.help_widget.help_widget_view import HelpWidgetView
# from Muon.GUI.Common.help_widget.help_widget_presenter import HelpWidgetPresenter

import Muon.GUI.Common.message_box as message_box
from Muon.GUI.Common.muon_load_data import MuonLoadData

muonGUI = None
SUPPORTED_FACILITIES = ["ISIS", "SmuS"]


def check_facility():
    """
    Get the currently set facility and check if it is in the list
    of supported facilities, raising an AttributeError if not.
    """
    current_facility = ConfigServiceImpl.Instance().getFacility().name()
    if current_facility not in SUPPORTED_FACILITIES:
        raise AttributeError("Your facility {} is not supported by MuonAnalysis 2.0, so you"
                             "will not be able to load any files. \n \n"
                             "Supported facilities are :"
                             + "\n - ".join(SUPPORTED_FACILITIES))


class MuonAnalysis4Gui(QtGui.QMainWindow):
    """
    The Muon Analaysis 2.0 interface.
    """

    @staticmethod
    def warning_popup(message):
        message_box.warning(str(message))

    def __init__(self, parent=None):
        super(MuonAnalysis4Gui, self).__init__(parent)
        self.setFocusPolicy(QtCore.Qt.StrongFocus)

        try:
            check_facility()
        except AttributeError as error:
            self.warning_popup(error.args[0])

        # initialise the data storing classes of the interface
        self.loaded_data = MuonLoadData()
        self.context = MuonDataContext(load_data=self.loaded_data)

        # construct all the widgets.
        self.setup_load_widget()
        # self.setup_help_widget()
        # self.setup_home_tab()
        # self.setup_grouping_tab()
        # # set up the tabbing structure
        # self.setup_tabs()
        #
        # splitter = QtGui.QSplitter(QtCore.Qt.Vertical)
        # splitter.addWidget(self.load_widget_view)
        # splitter.addWidget(self.tabs)
        # splitter.addWidget(self.help_widget)
        # self.setCentralWidget(splitter)
        self.setWindowTitle("Muon Analysis version 2")

        # Set up observer/observables
        #   - Home tab notifies if instrument changes
        #   - Home tab notifies if user changes alpha for a pair
        # self.group_widget.pairAlphaNotifier.add_subscriber(self.group_tab_presenter.loadObserver)
        # self.group_tab_presenter.groupingNotifier.add_subscriber(self.home_tab_widget.groupingObserver)
        # self.instrument_widget.instrumentNotifier.add_subscriber(self.home_tab_widget.instrumentObserver)
        # self.instrument_widget.instrumentNotifier.add_subscriber(self.load_widget.instrumentObserver)
        # self.instrument_widget.instrumentNotifier.add_subscriber(self.group_tab_presenter.instrumentObserver)
        # self.load_widget.loadNotifier.add_subscriber(self.home_tab_widget.loadObserver)
        # self.load_widget.loadNotifier.add_subscriber(self.group_tab_presenter.loadObserver)

    def setup_load_widget(self):
        # set up the views
        self.load_file_view = BrowseFileWidgetView(self)
        self.load_run_view = LoadRunWidgetView(self)
        self.load_widget_view = LoadWidgetView(parent=self,
                                               load_file_view=self.load_file_view,
                                               load_run_view=self.load_run_view)
        self.load_widget = LoadWidgetPresenter(self.load_widget_view,
                                               LoadWidgetModel(self.loaded_data))

        self.file_widget = BrowseFileWidgetPresenter(self.load_file_view, BrowseFileWidgetModel(self.loaded_data))
        self.run_widget = LoadRunWidgetPresenter(self.load_run_view, LoadRunWidgetModel(self.loaded_data))

        self.load_widget.set_load_file_widget(self.file_widget)
        self.load_widget.set_load_run_widget(self.run_widget)

        self.load_widget.set_current_instrument(self.context.instrument)

    def setup_help_widget(self):
        self.help_widget_model = HelpWidgetModel()
        self.help_widget = HelpWidgetView()
        self.help_widget_presenter = HelpWidgetPresenter(self.help_widget, self.help_widget_model)

    def setup_grouping_tab(self):
        # Share a single model between the sub-widgets
        self.group_tab_model = GroupingTabModel(self.context)

        self.grouping_table_view = GroupingTableView()
        self.grouping_table_widget = GroupingTablePresenter(self.grouping_table_view, self.group_tab_model)

        self.pairing_table_view = PairingTableView()
        self.pairing_table_widget = PairingTablePresenter(self.pairing_table_view, self.group_tab_model)

        self.group_tab_view = GroupingTabView(self.grouping_table_view, self.pairing_table_view)
        self.group_tab_presenter = GroupingTabPresenter(self.group_tab_view,
                                                        self.group_tab_model,
                                                        self.grouping_table_widget,
                                                        self.pairing_table_widget)

    def setup_home_tab(self):
        self.inst_view = InstrumentWidgetView()
        self.grp_view = HomeGroupingWidgetView()
        self.plot_view = HomePlotWidgetView()
        self.run_info_view = HomeRunInfoWidgetView()

        # keep a handle to the presenters of sub-widgets
        self.instrument_widget = InstrumentWidgetPresenter(self.inst_view,
                                                           InstrumentWidgetModel(muon_data=self.context))
        self.group_widget = HomeGroupingWidgetPresenter(self.grp_view, HomeGroupingWidgetModel(muon_data=self.context))
        self.plot_widget = HomePlotWidgetPresenter(self.plot_view, HomePlotWidgetModel())
        self.run_info_widget = HomeRunInfoWidgetPresenter(self.run_info_view,
                                                          HomeRunInfoWidgetModel(muon_data=self.context))

        self.home_tab_view = HomeTabView(parent=None,
                                         widget_list=[self.inst_view,
                                                      self.grp_view,
                                                      self.plot_view,
                                                      self.run_info_view])
        self.home_tab_model = HomeTabModel(muon_data=self.context)
        self.home_tab_widget = HomeTabPresenter(self.home_tab_view, self.home_tab_model,
                                                subwidgets=[self.instrument_widget,
                                                            self.group_widget,
                                                            self.plot_widget,
                                                            self.run_info_widget])

    def setup_tabs(self):
        """
        Set up the tabbing structure; the tabs work similarly to conventional
        web browsers.
        """
        self.tabs = DetachableTabWidget(self)
        self.tabs.addTab(self.home_tab_view, 'Home')
        self.tabs.addTab(self.group_tab_view, 'Grouping')

    def closeEvent(self, event):
        print("Muon Analysis Close Event")
        self.tabs.closeEvent(event)
        self.load_widget_view = None
        self.load_run_view = None
        self.load_file_view = None

        self.inst_view = None
        self.grp_view = None
        self.plot_view = None
        self.run_info_view = None
        self.home_tab_view = None


class MuonAnalysis2Gui(QtGui.QMainWindow):

    def __init__(self, parent=None):
        super(MuonAnalysis2Gui, self).__init__(parent)
        self.setFocusPolicy(QtCore.Qt.StrongFocus)

        self.add_table_workspace()

        self._context = MuonContext(Name)

        self.loadWidget = DummyLabelWidget(self._context, LoadText, self)
        self.dockWidget = DockWidget(self._context, self)

        self.helpWidget = DummyLabelWidget(self._context, HelpText, self)

        splitter = QtGui.QSplitter(QtCore.Qt.Vertical)
        splitter.addWidget(self.loadWidget.widget)
        splitter.addWidget(self.dockWidget.widget)
        splitter.addWidget(self.helpWidget.widget)

        self.setCentralWidget(splitter)
        self.setWindowTitle(Name)

        self.dockWidget.setUpdateContext(self.update)

    def saveToProject(self):
        return self._context.save()

    def update(self):
        # update load
        self.loadWidget.updateContext()
        self.dockWidget.updateContext()
        self.helpWidget.updateContext()

        self.dockWidget.loadFromContext()

    def loadFromContext(self, project):
        self._context.loadFromProject(project)
        self.loadWidget.loadFromContext()
        self.dockWidget.loadFromContext()
        self.helpWidget.loadFromContext()

    # cancel algs if window is closed
    def closeEvent(self, event):
        self.dockWidget.closeEvent(event)
        global muonGUI
        muonGUI.deleteLater()
        muonGUI = None


def qapp():
    if QtGui.QApplication.instance():
        _app = QtGui.QApplication.instance()
    else:
        _app = QtGui.QApplication(sys.argv)
    return _app


def main():
    widget = getWidgetIfOpen(Name)
    if widget is not None:
        # if GUI is open bring to front
        widget.raise_()
        return widget
    app = qapp()
    try:
<<<<<<< HEAD
        global muonGUI
        muonGUI = MuonAnalysis4Gui()
        muonGUI.resize(700, 700)
        muonGUI.show()
=======
        muon = MuonAnalysis2Gui()
        muon.resize(700, 700)
        muon.setProperty("launcher", Name)
        muon.show()
        muon.setAccessibleName(Name)
>>>>>>> 63602334
        app.exec_()
        return muon
    except RuntimeError as error:
        muon = QtGui.QWidget()
        QtGui.QMessageBox.warning(muon, Name, str(error))
        return muon


def saveToProject():
    widget = getWidgetIfOpen(Name)
    if widget is None:
        return ""
    widget.update()
    project = widget.saveToProject()
    return project


def loadFromProject(project):
    global muonGUI
    muonGUI = main()
<<<<<<< HEAD
    muonGUI.dock_widget.loadFromProject(project)
=======
    muonGUI.loadFromContext(project)
>>>>>>> 63602334
    return muonGUI


if __name__ == '__main__':
    muon = main()
    # cannot assign straight to muonGUI
    # prevents reopening to the same GUI
    muonGUI = muon<|MERGE_RESOLUTION|>--- conflicted
+++ resolved
@@ -24,53 +24,17 @@
 
 Name = "Muon_Analysis_2"
 
-# from Muon.GUI.Common.dock.dockable_tabs import DetachableTabWidget
-
 from Muon.GUI.Common.load_file_widget.model import BrowseFileWidgetModel
 from Muon.GUI.Common.load_file_widget.view import BrowseFileWidgetView
 from Muon.GUI.Common.load_file_widget.presenter import BrowseFileWidgetPresenter
 
-from Muon.GUI.Common.load_run_widget.model import LoadRunWidgetModel
-from Muon.GUI.Common.load_run_widget.view import LoadRunWidgetView
-from Muon.GUI.Common.load_run_widget.presenter import LoadRunWidgetPresenter
+from Muon.GUI.Common.load_run_widget.load_run_model import LoadRunWidgetModel
+from Muon.GUI.Common.load_run_widget.load_run_view import LoadRunWidgetView
+from Muon.GUI.Common.load_run_widget.load_run_presenter import LoadRunWidgetPresenter
 
 from Muon.GUI.MuonAnalysis.load_widget.load_widget_model import LoadWidgetModel
 from Muon.GUI.MuonAnalysis.load_widget.load_widget_view import LoadWidgetView
 from Muon.GUI.MuonAnalysis.load_widget.load_widget_presenter import LoadWidgetPresenter
-#
-# from Muon.GUI.Common.home_instrument_widget.home_instrument_widget_model import InstrumentWidgetModel
-# from Muon.GUI.Common.home_instrument_widget.home_instrument_widget_view import InstrumentWidgetView
-# from Muon.GUI.Common.home_instrument_widget.home_instrument_widget_presenter import InstrumentWidgetPresenter
-#
-# from Muon.GUI.Common.home_grouping_widget.home_grouping_widget_model import HomeGroupingWidgetModel
-# from Muon.GUI.Common.home_grouping_widget.home_grouping_widget_view import HomeGroupingWidgetView
-# from Muon.GUI.Common.home_grouping_widget.home_grouping_widget_presenter import HomeGroupingWidgetPresenter
-#
-# from Muon.GUI.Common.home_plot_widget.home_plot_widget_model import HomePlotWidgetModel
-# from Muon.GUI.Common.home_plot_widget.home_plot_widget_view import HomePlotWidgetView
-# from Muon.GUI.Common.home_plot_widget.home_plot_widget_presenter import HomePlotWidgetPresenter
-#
-# from Muon.GUI.Common.home_runinfo_widget.home_runinfo_widget_model import HomeRunInfoWidgetModel
-# from Muon.GUI.Common.home_runinfo_widget.home_runinfo_widget_view import HomeRunInfoWidgetView
-# from Muon.GUI.Common.home_runinfo_widget.home_runinfo_widget_presenter import HomeRunInfoWidgetPresenter
-#
-# from Muon.GUI.Common.home_tab.home_tab_model import HomeTabModel
-# from Muon.GUI.Common.home_tab.home_tab_view import HomeTabView
-# from Muon.GUI.Common.home_tab.home_tab_presenter import HomeTabPresenter
-#
-# from Muon.GUI.Common.grouping_table_widget.grouping_table_widget_view import GroupingTableView
-# from Muon.GUI.Common.grouping_table_widget.grouping_table_widget_presenter import GroupingTablePresenter
-#
-# from Muon.GUI.Common.grouping_tab_widget.grouping_tab_widget_model import GroupingTabModel
-# from Muon.GUI.Common.pairing_table_widget.pairing_table_widget_view import PairingTableView
-# from Muon.GUI.Common.pairing_table_widget.pairing_table_widget_presenter import PairingTablePresenter
-#
-# from Muon.GUI.Common.grouping_tab_widget.grouping_tab_widget_presenter import GroupingTabPresenter
-# from Muon.GUI.Common.grouping_tab_widget.grouping_tab_widget_view import GroupingTabView
-#
-# from Muon.GUI.Common.help_widget.help_widget_model import HelpWidgetModel
-# from Muon.GUI.Common.help_widget.help_widget_view import HelpWidgetView
-# from Muon.GUI.Common.help_widget.help_widget_presenter import HelpWidgetPresenter
 
 import Muon.GUI.Common.message_box as message_box
 from Muon.GUI.Common.muon_load_data import MuonLoadData
@@ -116,29 +80,12 @@
 
         # construct all the widgets.
         self.setup_load_widget()
-        # self.setup_help_widget()
-        # self.setup_home_tab()
-        # self.setup_grouping_tab()
-        # # set up the tabbing structure
-        # self.setup_tabs()
-        #
-        # splitter = QtGui.QSplitter(QtCore.Qt.Vertical)
-        # splitter.addWidget(self.load_widget_view)
-        # splitter.addWidget(self.tabs)
-        # splitter.addWidget(self.help_widget)
-        # self.setCentralWidget(splitter)
+
+        splitter = QtGui.QSplitter(QtCore.Qt.Vertical)
+        splitter.addWidget(self.load_widget_view)
+
+        self.setCentralWidget(splitter)
         self.setWindowTitle("Muon Analysis version 2")
-
-        # Set up observer/observables
-        #   - Home tab notifies if instrument changes
-        #   - Home tab notifies if user changes alpha for a pair
-        # self.group_widget.pairAlphaNotifier.add_subscriber(self.group_tab_presenter.loadObserver)
-        # self.group_tab_presenter.groupingNotifier.add_subscriber(self.home_tab_widget.groupingObserver)
-        # self.instrument_widget.instrumentNotifier.add_subscriber(self.home_tab_widget.instrumentObserver)
-        # self.instrument_widget.instrumentNotifier.add_subscriber(self.load_widget.instrumentObserver)
-        # self.instrument_widget.instrumentNotifier.add_subscriber(self.group_tab_presenter.instrumentObserver)
-        # self.load_widget.loadNotifier.add_subscriber(self.home_tab_widget.loadObserver)
-        # self.load_widget.loadNotifier.add_subscriber(self.group_tab_presenter.loadObserver)
 
     def setup_load_widget(self):
         # set up the views
@@ -158,74 +105,11 @@
 
         self.load_widget.set_current_instrument(self.context.instrument)
 
-    def setup_help_widget(self):
-        self.help_widget_model = HelpWidgetModel()
-        self.help_widget = HelpWidgetView()
-        self.help_widget_presenter = HelpWidgetPresenter(self.help_widget, self.help_widget_model)
-
-    def setup_grouping_tab(self):
-        # Share a single model between the sub-widgets
-        self.group_tab_model = GroupingTabModel(self.context)
-
-        self.grouping_table_view = GroupingTableView()
-        self.grouping_table_widget = GroupingTablePresenter(self.grouping_table_view, self.group_tab_model)
-
-        self.pairing_table_view = PairingTableView()
-        self.pairing_table_widget = PairingTablePresenter(self.pairing_table_view, self.group_tab_model)
-
-        self.group_tab_view = GroupingTabView(self.grouping_table_view, self.pairing_table_view)
-        self.group_tab_presenter = GroupingTabPresenter(self.group_tab_view,
-                                                        self.group_tab_model,
-                                                        self.grouping_table_widget,
-                                                        self.pairing_table_widget)
-
-    def setup_home_tab(self):
-        self.inst_view = InstrumentWidgetView()
-        self.grp_view = HomeGroupingWidgetView()
-        self.plot_view = HomePlotWidgetView()
-        self.run_info_view = HomeRunInfoWidgetView()
-
-        # keep a handle to the presenters of sub-widgets
-        self.instrument_widget = InstrumentWidgetPresenter(self.inst_view,
-                                                           InstrumentWidgetModel(muon_data=self.context))
-        self.group_widget = HomeGroupingWidgetPresenter(self.grp_view, HomeGroupingWidgetModel(muon_data=self.context))
-        self.plot_widget = HomePlotWidgetPresenter(self.plot_view, HomePlotWidgetModel())
-        self.run_info_widget = HomeRunInfoWidgetPresenter(self.run_info_view,
-                                                          HomeRunInfoWidgetModel(muon_data=self.context))
-
-        self.home_tab_view = HomeTabView(parent=None,
-                                         widget_list=[self.inst_view,
-                                                      self.grp_view,
-                                                      self.plot_view,
-                                                      self.run_info_view])
-        self.home_tab_model = HomeTabModel(muon_data=self.context)
-        self.home_tab_widget = HomeTabPresenter(self.home_tab_view, self.home_tab_model,
-                                                subwidgets=[self.instrument_widget,
-                                                            self.group_widget,
-                                                            self.plot_widget,
-                                                            self.run_info_widget])
-
-    def setup_tabs(self):
-        """
-        Set up the tabbing structure; the tabs work similarly to conventional
-        web browsers.
-        """
-        self.tabs = DetachableTabWidget(self)
-        self.tabs.addTab(self.home_tab_view, 'Home')
-        self.tabs.addTab(self.group_tab_view, 'Grouping')
-
     def closeEvent(self, event):
         print("Muon Analysis Close Event")
-        self.tabs.closeEvent(event)
         self.load_widget_view = None
         self.load_run_view = None
         self.load_file_view = None
-
-        self.inst_view = None
-        self.grp_view = None
-        self.plot_view = None
-        self.run_info_view = None
-        self.home_tab_view = None
 
 
 class MuonAnalysis2Gui(QtGui.QMainWindow):
@@ -294,18 +178,10 @@
         return widget
     app = qapp()
     try:
-<<<<<<< HEAD
-        global muonGUI
-        muonGUI = MuonAnalysis4Gui()
-        muonGUI.resize(700, 700)
-        muonGUI.show()
-=======
-        muon = MuonAnalysis2Gui()
+        global muon
+        muon = MuonAnalysis4Gui()
         muon.resize(700, 700)
-        muon.setProperty("launcher", Name)
         muon.show()
-        muon.setAccessibleName(Name)
->>>>>>> 63602334
         app.exec_()
         return muon
     except RuntimeError as error:
@@ -326,11 +202,8 @@
 def loadFromProject(project):
     global muonGUI
     muonGUI = main()
-<<<<<<< HEAD
     muonGUI.dock_widget.loadFromProject(project)
-=======
-    muonGUI.loadFromContext(project)
->>>>>>> 63602334
+    # muonGUI.loadFromContext(project)
     return muonGUI
 
 
