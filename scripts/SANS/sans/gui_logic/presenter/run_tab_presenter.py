--- conflicted
+++ resolved
@@ -30,12 +30,9 @@
 from sans.common.constants import ALL_PERIODS
 from sans.gui_logic.models.beam_centre_model import BeamCentreModel
 from ui.sans_isis.work_handler import WorkHandler
-<<<<<<< HEAD
-=======
 from sans.gui_logic.presenter.diagnostic_presenter import DiagnosticsPagePresenter
 from sans.gui_logic.models.diagnostics_page_model import run_integral, create_state
 from sans.sans_batch import SANSCentreFinder
->>>>>>> 10b02868
 
 try:
     import mantidplot
@@ -66,24 +63,18 @@
         def on_processing_finished(self):
             self._presenter.on_processing_finished()
 
-<<<<<<< HEAD
-=======
         def on_multi_period_selection(self):
             self._presenter.on_multi_period_selection()
 
->>>>>>> 10b02868
         def on_data_changed(self):
             self._presenter.on_data_changed()
 
         def on_manage_directories(self):
             self._presenter.on_manage_directories()
 
-<<<<<<< HEAD
-=======
         def on_instrument_changed(self):
             self._presenter.on_instrument_changed()
 
->>>>>>> 10b02868
     def __init__(self, facility, view=None):
         super(RunTabPresenter, self).__init__()
         self._facility = facility
@@ -117,14 +108,10 @@
         self._masking_table_presenter = MaskingTablePresenter(self)
 
         # Beam centre presenter
-<<<<<<< HEAD
-        self._beam_centre_presenter = BeamCentrePresenter(self, WorkHandler, BeamCentreModel)
-=======
         self._beam_centre_presenter = BeamCentrePresenter(self, WorkHandler, BeamCentreModel, SANSCentreFinder)
 
         # Workspace Diagnostic page presenter
         self._workspace_diagnostic_presenter = DiagnosticsPagePresenter(self, WorkHandler, run_integral, create_state, self._facility)
->>>>>>> 10b02868
 
     def __del__(self):
         self._delete_dummy_input_workspace()
@@ -188,21 +175,15 @@
             # Set appropriate view for the masking table presenter
             self._masking_table_presenter.set_view(self._view.masking_table)
 
-<<<<<<< HEAD
+            # Set up the correct table row indices
+            self.on_multi_period_selection()
+
             # Set the appropriate view for the beam centre presenter
             self._beam_centre_presenter.set_view(self._view.beam_centre)
 
-=======
-            # Set up the correct table row indices
-            self.on_multi_period_selection()
-
-            # Set the appropriate view for the beam centre presenter
-            self._beam_centre_presenter.set_view(self._view.beam_centre)
-
             # Set the appropriate view for the diagnostic page
             self._workspace_diagnostic_presenter.set_view(self._view.diagnostic_page, self._view.instrument)
 
->>>>>>> 10b02868
     def on_user_file_load(self):
         """
         Loads the user file. Populates the models and the view.
@@ -235,10 +216,7 @@
             self._masking_table_presenter.on_update_rows()
             self._settings_diagnostic_tab_presenter.on_update_rows()
             self._beam_centre_presenter.on_update_rows()
-<<<<<<< HEAD
-=======
             self._workspace_diagnostic_presenter.on_user_file_load(user_file_path)
->>>>>>> 10b02868
 
         except Exception as e:
             self.sans_logger.error("Loading of the user file failed. Ensure that the path to your files has been added "
@@ -279,24 +257,14 @@
                                    " to the Mantid search directories! See here for more details: {}".format(str(e)))
 
     def on_data_changed(self):
-<<<<<<< HEAD
-        # 1. Populate the selected instrument and the correct detector selection
-        self._setup_instrument_specific_settings()
-
-        # 2. Perform calls on child presenters
-=======
         # 1. Perform calls on child presenters
->>>>>>> 10b02868
         self._masking_table_presenter.on_update_rows()
         self._settings_diagnostic_tab_presenter.on_update_rows()
         self._beam_centre_presenter.on_update_rows()
 
-<<<<<<< HEAD
-=======
     def on_instrument_changed(self):
         self._setup_instrument_specific_settings()
 
->>>>>>> 10b02868
     def on_processed_clicked(self):
         """
         Prepares the batch reduction.
@@ -336,10 +304,7 @@
 
         except Exception as e:
             self._view.halt_process_flag()
-<<<<<<< HEAD
-=======
             self._view.enable_buttons()
->>>>>>> 10b02868
             self.sans_logger.error("Process halted due to: {}".format(str(e)))
 
     def on_processing_finished(self):
@@ -349,9 +314,6 @@
     def on_multi_period_selection(self):
         multi_period = self._view.is_multi_period_view()
         self.table_index = generate_table_index(multi_period)
-
-    def on_manage_directories(self):
-        self._view.show_directory_manager()
 
     def on_manage_directories(self):
         self._view.show_directory_manager()
@@ -463,20 +425,8 @@
         # Check if results should be plotted
         global_options['PlotResults'] = "1" if self._view.plot_results else "0"
 
-<<<<<<< HEAD
-        # Check if results should be plotted
-        plot_results_selection = "PlotResults=1" if self._view.plot_results else "PlotResults=0"
-        global_options += ","
-        global_options += plot_results_selection
-
-        # Get the name of the graph to output to
-        output_graph_selection = "OutputGraph={}".format(self.output_graph)
-        global_options += ","
-        global_options += output_graph_selection
-=======
         # Get the name of the graph to output to
         global_options['OutputGraph'] = "{}".format(self.output_graph)
->>>>>>> 10b02868
         return global_options
 
     # ------------------------------------------------------------------------------------------------------------------
