--- conflicted
+++ resolved
@@ -40,9 +40,6 @@
         self.notify_done.assert_called_once_with()
 
     def test_that_process_states_calls_batch_reduce_for_each_row(self):
-<<<<<<< HEAD
-        self.batch_process_runner.process_states(self.states, False, OutputMode.BOTH, False, '')
-=======
         get_states_mock = mock.MagicMock()
         states = {0: mock.MagicMock(),
                   1: mock.MagicMock(),
@@ -53,9 +50,8 @@
         self.batch_process_runner.process_states(self.states,
                                                  get_thickness_for_rows_func=mock.MagicMock,
                                                  get_states_func=get_states_mock,
-                                                 use_optimizations=False, output_mode=OutputMode.Both,
+                                                 use_optimizations=False, output_mode=OutputMode.BOTH,
                                                  plot_results=False, output_graph='')
->>>>>>> db114d70
         QThreadPool.globalInstance().waitForDone()
 
         self.assertEqual(self.sans_batch_instance.call_count, 3)
@@ -63,9 +59,6 @@
     def test_that_process_states_emits_row_processed_signal_after_each_row(self):
         self.batch_process_runner.row_processed_signal = mock.MagicMock()
         self.batch_process_runner.row_failed_signal = mock.MagicMock()
-<<<<<<< HEAD
-        self.batch_process_runner.process_states(self.states, False, OutputMode.BOTH, False, '')
-=======
         get_states_mock = mock.MagicMock()
         states = {0: mock.MagicMock(),
                   1: mock.MagicMock(),
@@ -76,9 +69,8 @@
         self.batch_process_runner.process_states(self.states,
                                                  get_thickness_for_rows_func=mock.MagicMock,
                                                  get_states_func=get_states_mock,
-                                                 use_optimizations=False, output_mode=OutputMode.Both,
+                                                 use_optimizations=False, output_mode=OutputMode.BOTH,
                                                  plot_results=False, output_graph='')
->>>>>>> db114d70
         QThreadPool.globalInstance().waitForDone()
 
         self.assertEqual(self.batch_process_runner.row_processed_signal.emit.call_count, 3)
@@ -92,9 +84,6 @@
         self.batch_process_runner.row_failed_signal = mock.MagicMock()
         self.sans_batch_instance.side_effect = Exception('failure')
 
-<<<<<<< HEAD
-        self.batch_process_runner.process_states(self.states, False, OutputMode.BOTH, False, '')
-=======
         get_states_mock = mock.MagicMock()
         states = {0: mock.MagicMock(),
                   1: mock.MagicMock(),
@@ -105,9 +94,8 @@
         self.batch_process_runner.process_states(self.states,
                                                  get_thickness_for_rows_func=mock.MagicMock,
                                                  get_states_func=get_states_mock,
-                                                 use_optimizations=False, output_mode=OutputMode.Both,
+                                                 use_optimizations=False, output_mode=OutputMode.BOTH,
                                                  plot_results=False, output_graph='')
->>>>>>> db114d70
         QThreadPool.globalInstance().waitForDone()
 
         self.assertEqual(3, self.batch_process_runner.row_failed_signal.emit.call_count)
