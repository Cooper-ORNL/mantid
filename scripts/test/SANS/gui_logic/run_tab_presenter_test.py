
from __future__ import (absolute_import, division, print_function)

import unittest
import sys

from mantid.kernel import config
from mantid.kernel import PropertyManagerDataService

from sans.gui_logic.presenter.run_tab_presenter import RunTabPresenter
from sans.common.enums import (SANSFacility, ReductionDimensionality, SaveType, ISISReductionMode,
                               RangeStepType, FitType)
from sans.test_helper.user_file_test_helper import (create_user_file, sample_user_file, sample_user_file_gravity_OFF)
from sans.test_helper.mock_objects import (create_mock_view)
from sans.test_helper.common import (remove_file)
from sans.common.enums import BatchReductionEntry


if sys.version_info.major == 3:
    from unittest import mock
else:
    import mock

BATCH_FILE_TEST_CONTENT_1 = [{BatchReductionEntry.SampleScatter: 1, BatchReductionEntry.SampleTransmission: 2,
                              BatchReductionEntry.SampleDirect: 3, BatchReductionEntry.Output: 'test_file',
                              BatchReductionEntry.UserFile: 'user_test_file'},
                             {BatchReductionEntry.SampleScatter: 1, BatchReductionEntry.CanScatter: 2,
                              BatchReductionEntry.Output: 'test_file2'}]

BATCH_FILE_TEST_CONTENT_2 = [{BatchReductionEntry.SampleScatter: 'SANS2D00022024',
                              BatchReductionEntry.SampleTransmission: 'SANS2D00022048',
                              BatchReductionEntry.SampleDirect: 'SANS2D00022048',
                              BatchReductionEntry.Output: 'test_file', BatchReductionEntry.UserFile: 'user_test_file'},
                             {BatchReductionEntry.SampleScatter: 'SANS2D00022024', BatchReductionEntry.Output: 'test_file2'}]

BATCH_FILE_TEST_CONTENT_3 = [{BatchReductionEntry.SampleScatter: 'SANS2D00022024',
                              BatchReductionEntry.SampleScatterPeriod: '3',
                              BatchReductionEntry.Output: 'test_file'}]


class MultiPeriodMock(object):
    def __init__(self, call_pattern):
        self._counter = 0
        self._call_pattern = call_pattern

    def __call__(self):
        if self._counter < len(self._call_pattern):
            return_value = self._call_pattern[self._counter]
            self._counter += 1
            return return_value
        raise RuntimeError("Issue with multi-period mocking.")


class RunTabPresenterTest(unittest.TestCase):
    def setUp(self):
        config.setFacility("ISIS")
        config.setString("default.instrument", "SANS2D")
        patcher = mock.patch('sans.gui_logic.presenter.run_tab_presenter.BatchCsvParser')
        self.addCleanup(patcher.stop)
        self.BatchCsvParserMock = patcher.start()

        self.os_patcher = mock.patch('sans.gui_logic.presenter.run_tab_presenter.os')
        self.addCleanup(self.os_patcher.stop)
        self.osMock = self.os_patcher.start()

    def test_that_will_load_user_file(self):
        # Setup presenter and mock view
        user_file_path = create_user_file(sample_user_file)
        view, settings_diagnostic_tab, _ = create_mock_view(user_file_path)
        presenter = RunTabPresenter(SANSFacility.ISIS)
        presenter.set_view(view)

        # Act
        presenter.on_user_file_load()

        # Assert
        # Note that the event slices are not set in the user file
        self.assertFalse(view.event_slices)
        self.assertTrue(view.reduction_dimensionality is ReductionDimensionality.OneDim)
        self.assertTrue(view.save_types[0] is SaveType.NXcanSAS)
        self.assertTrue(view.zero_error_free)
        self.assertTrue(view.use_optimizations)
        self.assertTrue(view.reduction_mode is ISISReductionMode.LAB)
        self.assertTrue(view.merge_scale == 1.)
        self.assertTrue(view.merge_shift == 0.)
        self.assertFalse(view.merge_scale_fit)
        self.assertFalse(view.merge_shift_fit)
        self.assertTrue(view.event_binning == "7000.0,500.0,60000.0")
        self.assertTrue(view.wavelength_step_type is RangeStepType.Lin)
        self.assertTrue(view.wavelength_min == 1.5)
        self.assertTrue(view.wavelength_max == 12.5)
        self.assertTrue(view.wavelength_step == 0.125)
        self.assertTrue(view.absolute_scale == 0.074)
        self.assertTrue(view.z_offset == 53.)
        self.assertTrue(view.normalization_incident_monitor == 1)
        self.assertTrue(view.normalization_interpolate)
        self.assertTrue(view.transmission_incident_monitor == 1)
        self.assertTrue(view.transmission_interpolate)
        self.assertTrue(view.transmission_roi_files == "test2.xml")
        self.assertTrue(view.transmission_mask_files == "test4.xml")
        self.assertTrue(view.transmission_radius == 7.)
        self.assertTrue(view.transmission_monitor == 4)
        self.assertTrue(view.transmission_mn_shift == -70)
        self.assertTrue(view.transmission_sample_use_fit)
        self.assertTrue(view.transmission_sample_fit_type is FitType.Logarithmic)
        self.assertTrue(view.transmission_sample_polynomial_order == 2)
        self.assertTrue(view.transmission_sample_wavelength_min == 1.5)
        self.assertTrue(view.transmission_sample_wavelength_max == 12.5)
        self.assertTrue(view.transmission_sample_use_wavelength)
        self.assertFalse(view.pixel_adjustment_det_1)
        self.assertFalse(view.pixel_adjustment_det_2)
        self.assertFalse(view.wavelength_adjustment_det_1)
        self.assertFalse(view.wavelength_adjustment_det_2)
        self.assertTrue(view.q_1d_min_or_rebin_string == "0.001,0.001,0.0126,-0.08,0.2")
        self.assertTrue(view.q_xy_max == 0.05)
        self.assertTrue(view.q_xy_step == 0.001)
        self.assertTrue(view.q_xy_step_type == RangeStepType.Lin)
        self.assertTrue(view.gravity_on_off)
        self.assertTrue(view.use_q_resolution)
        self.assertTrue(view.q_resolution_sample_a == 14.)
        self.assertTrue(view.q_resolution_source_a == 13.)
        self.assertTrue(view.q_resolution_delta_r == 11.)
        self.assertTrue(view.q_resolution_collimation_length == 12.)
        self.assertTrue(view.q_resolution_moderator_file == "moderator_rkh_file.txt")
        self.assertFalse(view.phi_limit_use_mirror)
        self.assertTrue(view.radius_limit_min == 12.)
        self.assertTrue(view.radius_limit_min == 12.)
        self.assertTrue(view.radius_limit_max == 15.)
        self.assertFalse(view.compatibility_mode)
        self.assertFalse(view.show_transmission)

        # Assert that Beam Centre View is updated correctly
        self.assertEqual(view.beam_centre.lab_pos_1, 155.45)
        self.assertEqual(view.beam_centre.lab_pos_2, -169.6)
        self.assertEqual(view.beam_centre.hab_pos_1, 155.45)
        self.assertEqual(view.beam_centre.hab_pos_2, -169.6)

        # Assert certain function calls
<<<<<<< HEAD
        self.assertEqual(view.get_user_file_path.call_count, 4)
        self.assertEqual(view.get_batch_file_path.call_count, 3)  # called twice for the sub presenter updates (masking table and settings diagnostic tab)  # noqa
        self.assertEqual(view.get_cell.call_count, 95)
=======
        self.assertTrue(view.get_user_file_path.call_count == 3)
        self.assertTrue(view.get_batch_file_path.call_count == 2)  # called twice for the sub presenter updates (masking table and settings diagnostic tab)  # noqa
        self.assertEqual(view.get_cell.call_count, 68)
>>>>>>> 3bd00567

        self.assertEqual(view.get_number_of_rows.call_count, 8)

        # clean up
        remove_file(user_file_path)

    def test_fails_silently_when_user_file_does_not_exist(self):
        self.os_patcher.stop()
        view, _, _ = create_mock_view("non_existent_user_file")

        presenter = RunTabPresenter(SANSFacility.ISIS)
        presenter.set_view(view)

        try:
            presenter.on_user_file_load()
            has_raised = False
        except:  # noqa
            has_raised = True
        self.assertFalse(has_raised)
        self.os_patcher.start()

    def do_test_that_loads_batch_file_and_places_it_into_table(self, use_multi_period):
        # Arrange
        batch_file_path, user_file_path, presenter, view = self._get_files_and_mock_presenter(BATCH_FILE_TEST_CONTENT_2,
                                                                                              is_multi_period=use_multi_period)  # noqa

        # Act
        presenter.on_batch_file_load()

        # Assert
        self.assertTrue(view.add_row.call_count == 2)
        if use_multi_period:
            expected_first_row = "SampleScatter:SANS2D00022024,ssp:,SampleTrans:SANS2D00022048,stp:,SampleDirect:SANS2D00022048,sdp:," \
                                 "CanScatter:,csp:,CanTrans:,ctp:,CanDirect:,cdp:,OutputName:test_file,Sample Thickness:1.0"
            expected_second_row = "SampleScatter:SANS2D00022024,ssp:,SampleTrans:,stp:,SampleDirect:,sdp:," \
                                  "CanScatter:,csp:,CanTrans:,ctp:,CanDirect:,cdp:,OutputName:test_file2,Sample Thickness:1.0"
        else:
            expected_first_row = "SampleScatter:SANS2D00022024,SampleTrans:SANS2D00022048,SampleDirect:SANS2D00022048," \
                                 "CanScatter:,CanTrans:,CanDirect:,OutputName:test_file,Sample Thickness:1.0"
            expected_second_row = "SampleScatter:SANS2D00022024,SampleTrans:,SampleDirect:," \
                                  "CanScatter:,CanTrans:,CanDirect:,OutputName:test_file2,Sample Thickness:1.0"

        calls = [mock.call(expected_first_row), mock.call(expected_second_row)]
        view.add_row.assert_has_calls(calls)

        # Clean up
        self._remove_files(user_file_path=user_file_path, batch_file_path=batch_file_path)

    def test_that_loads_batch_file_and_places_it_into_table(self):
        self.do_test_that_loads_batch_file_and_places_it_into_table(use_multi_period=True)

    def test_that_loads_batch_file_and_places_it_into_table_when_not_multi_period_enabled(self):
        self.do_test_that_loads_batch_file_and_places_it_into_table(use_multi_period=False)

    def test_that_loads_batch_file_with_multi_period_settings(self):
        # Arrange
        batch_file_path, user_file_path, presenter, view = self._get_files_and_mock_presenter(BATCH_FILE_TEST_CONTENT_3,
                                                                                              is_multi_period=False)
        # The call pattern is
        # False -- we are in single mode
        # True -- we switch to multi-period mode
        # True -- Getting table model
        # True -- Getting table model
        multi_period_mock = MultiPeriodMock(call_pattern=[False, True, True, True])
        view.is_multi_period_view = mock.MagicMock(side_effect=multi_period_mock)

        # Act
        presenter.on_batch_file_load()

        # Assert
        self.assertEqual(view.add_row.call_count, 1)
        self.assertEqual(view.set_multi_period_view_mode.call_count, 1)

        expected_row = "SampleScatter:SANS2D00022024,ssp:3,SampleTrans:,stp:,SampleDirect:,sdp:," \
                       "CanScatter:,csp:,CanTrans:,ctp:,CanDirect:,cdp:,OutputName:test_file,Sample Thickness:1.0"

        calls = [mock.call(expected_row)]
        view.add_row.assert_has_calls(calls)

    def test_fails_silently_when_batch_file_does_not_exist(self):
        self.os_patcher.stop()
        presenter = RunTabPresenter(SANSFacility.ISIS)
        user_file_path = create_user_file(sample_user_file)
        view, settings_diagnostic_tab, masking_table = create_mock_view(user_file_path, "non_existent_batch_file")
        presenter.set_view(view)

        try:
            presenter.on_batch_file_load()
            has_raised = False
        except:  # noqa
            has_raised = True
        self.assertFalse(has_raised)

        # Clean up
        self._remove_files(user_file_path=user_file_path)
        self.os_patcher.start()

    def test_that_gets_states_from_view(self):
        # Arrange
        batch_file_path, user_file_path, presenter, _ = self._get_files_and_mock_presenter(BATCH_FILE_TEST_CONTENT_2)
        presenter.on_user_file_load()
        presenter.on_batch_file_load()

        # Act
        states = presenter.get_states()

        # Assert
        self.assertTrue(len(states) == 2)
        for _, state in states.items():
            try:
                state.validate()
                has_raised = False
            except:  # noqa
                has_raised = True
            self.assertFalse(has_raised)

        # Check state 0
        state0 = states[0]
        self.assertTrue(state0.data.sample_scatter == "SANS2D00022024")
        self.assertTrue(state0.data.sample_transmission == "SANS2D00022048")
        self.assertTrue(state0.data.sample_direct == "SANS2D00022048")
        self.assertTrue(state0.data.can_scatter is None)
        self.assertTrue(state0.data.can_transmission is None)
        self.assertTrue(state0.data.can_direct is None)

        # Check state 1
        state1 = states[1]
        self.assertTrue(state1.data.sample_scatter == "SANS2D00022024")
        self.assertTrue(state1.data.sample_transmission is None)
        self.assertTrue(state1.data.sample_direct is None)
        self.assertTrue(state1.data.can_scatter is None)
        self.assertTrue(state1.data.can_transmission is None)
        self.assertTrue(state1.data.can_direct is None)

        # Check some entries
        self.assertTrue(state0.slice.start_time is None)
        self.assertTrue(state0.slice.end_time is None)

        self.assertTrue(state0.reduction.reduction_dimensionality is ReductionDimensionality.OneDim)
        self.assertEqual(state0.move.detectors['LAB'].sample_centre_pos1, 0.15544999999999998)

        # Clean up
        self._remove_files(user_file_path=user_file_path, batch_file_path=batch_file_path)

    def test_that_can_get_state_for_index_if_index_exists(self):
        # Arrange
        batch_file_path, user_file_path, presenter, _ = self._get_files_and_mock_presenter(BATCH_FILE_TEST_CONTENT_2)

        presenter.on_user_file_load()
        presenter.on_batch_file_load()

        # Act
        state = presenter.get_state_for_row(1)

        # Assert
        self.assertTrue(state.data.sample_scatter == "SANS2D00022024")
        self.assertTrue(state.data.sample_transmission is None)
        self.assertTrue(state.data.sample_direct is None)
        self.assertTrue(state.data.can_scatter is None)
        self.assertTrue(state.data.can_transmission is None)
        self.assertTrue(state.data.can_direct is None)

        # Clean up
        self._remove_files(user_file_path=user_file_path, batch_file_path=batch_file_path)

    def test_that_can_get_states_from_row_user_file(self):
        # Arrange
        row_user_file_path = create_user_file(sample_user_file_gravity_OFF)
        batch_file_path, user_file_path, presenter, _ = self._get_files_and_mock_presenter(BATCH_FILE_TEST_CONTENT_2,
                                                                                           row_user_file_path = row_user_file_path)

        presenter.on_user_file_load()
        presenter.on_batch_file_load()

        # Act
        state = presenter.get_state_for_row(1)
        state0 = presenter.get_state_for_row(0)

        # Assert
        self.assertTrue(state.convert_to_q.use_gravity is False)
        self.assertTrue(state0.convert_to_q.use_gravity is True)

    def test_that_returns_none_when_index_does_not_exist(self):
        # Arrange
        batch_file_path, user_file_path, presenter, _ = self._get_files_and_mock_presenter(BATCH_FILE_TEST_CONTENT_2)
        view, _, _ = create_mock_view(user_file_path, batch_file_path)
        presenter.set_view(view)
        presenter.on_user_file_load()
        presenter.on_batch_file_load()

        # Act
        state = presenter.get_state_for_row(3)

        # Assert
        self.assertTrue(state is None)

        # Clean up
        remove_file(batch_file_path)
        remove_file(user_file_path)

    def test_that_populates_the_property_manager_data_service_when_processing_is_called(self):
        # Arrange
        self._clear_property_manager_data_service()
        batch_file_path, user_file_path, presenter, _ = self._get_files_and_mock_presenter(BATCH_FILE_TEST_CONTENT_2)

        # This is not the nicest of tests, but better to test this functionality than not
        presenter.on_user_file_load()
        presenter.on_batch_file_load()

        # Act
        presenter.on_processed_clicked()

        # Assert
        # We should have two states in the PropertyManagerDataService
        self.assertEqual(len(PropertyManagerDataService.getObjectNames()), 2)

        # clean up
        self._remove_files(user_file_path=user_file_path, batch_file_path=batch_file_path)

        self._clear_property_manager_data_service()

    def test_that_calls_halt_process_flag_if_user_file_has_not_been_loaded_and_process_is_run(self):
        # Arrange
        self._clear_property_manager_data_service()
        batch_file_path, user_file_path, presenter, view = self._get_files_and_mock_presenter(BATCH_FILE_TEST_CONTENT_2)

        presenter.on_processed_clicked()

        # Assert
        # We should have printed an error message to the logs and called halt process flag
        self.assertTrue(view.halt_process_flag.call_count == 1)
        # clean up
        self._remove_files(user_file_path=user_file_path, batch_file_path=batch_file_path)

        self._clear_property_manager_data_service()

    def test_that_calls_halt_process_flag_if_state_are_invalid_and_process_is_run(self):
        # Arrange
        self._clear_property_manager_data_service()
        batch_file_path, user_file_path, presenter, view = self._get_files_and_mock_presenter(BATCH_FILE_TEST_CONTENT_2)

        presenter.on_batch_file_load()
        presenter.on_user_file_load()

        # Set invalid state
        presenter._state_model.event_slices = 'Hello'

        presenter.on_processed_clicked()

        # Assert
        # We should have printed an error to logs and called halt process flag
        self.assertTrue(view.halt_process_flag.call_count == 1)

        # clean up
        self._remove_files(user_file_path=user_file_path, batch_file_path=batch_file_path)

        self._clear_property_manager_data_service()

    def test_that_calls_halt_process_flag_if_states_are_not_retrievable_and_process_is_run(self):
        # Arrange
        self._clear_property_manager_data_service()
        batch_file_path, user_file_path, presenter, view = self._get_files_and_mock_presenter(BATCH_FILE_TEST_CONTENT_2)

        presenter.on_batch_file_load()
        presenter.on_user_file_load()

        presenter.get_states = mock.MagicMock(return_value='')

        presenter.on_processed_clicked()

        # Assert
        # We should have printed an error to logs and called halt process flag
        self.assertTrue(view.halt_process_flag.call_count == 1)

        # clean up
        self._remove_files(user_file_path=user_file_path, batch_file_path=batch_file_path)

        self._clear_property_manager_data_service()

    def test_that_can_add_new_masks(self):
        # Arrange
        self._clear_property_manager_data_service()
        batch_file_path, user_file_path, presenter, _ = self._get_files_and_mock_presenter(BATCH_FILE_TEST_CONTENT_2)

        presenter.on_user_file_load()
        presenter.on_batch_file_load()

        # Act
        presenter.on_mask_file_add()

        # Assert
        state = presenter.get_state_for_row(0)
        mask_info = state.mask
        mask_files = mask_info.mask_files
        self.assertTrue(mask_files == [user_file_path])

        # clean up
        self._remove_files(user_file_path=user_file_path, batch_file_path=batch_file_path)

    def test_that_get_processing_options_returns_correct_value(self):
        batch_file_path, user_file_path, presenter, _ = self._get_files_and_mock_presenter(BATCH_FILE_TEST_CONTENT_1)
        expected_result = {'UseOptimizations':'1','OutputMode':'PublishToADS','PlotResults':'1','OutputGraph':'SANS-Latest'}

        result = presenter.get_processing_options()

        self.assertEqual(expected_result, result)

    @staticmethod
    def _clear_property_manager_data_service():
        for element in PropertyManagerDataService.getObjectNames():
            if PropertyManagerDataService.doesExist(element):
                PropertyManagerDataService.remove(element)

    def _get_files_and_mock_presenter(self, content, is_multi_period=True, row_user_file_path = ""):
        batch_parser = mock.MagicMock()
        batch_parser.parse_batch_file = mock.MagicMock(return_value=content)
        self.BatchCsvParserMock.return_value = batch_parser
        batch_file_path = 'batch_file_path'
        user_file_path = create_user_file(sample_user_file)
        view, _, _ = create_mock_view(user_file_path, batch_file_path, row_user_file_path)
        # We just use the sample_user_file since it exists.
        view.get_mask_file = mock.MagicMock(return_value=user_file_path)
        view.is_multi_period_view = mock.MagicMock(return_value=is_multi_period)
        presenter = RunTabPresenter(SANSFacility.ISIS)
        presenter.set_view(view)
        return batch_file_path, user_file_path, presenter, view

    @staticmethod
    def _remove_files(user_file_path=None, batch_file_path=None):
        if user_file_path:
            remove_file(user_file_path)
        if batch_file_path:
            remove_file(batch_file_path)


if __name__ == '__main__':
    unittest.main()<|MERGE_RESOLUTION|>--- conflicted
+++ resolved
@@ -136,15 +136,9 @@
         self.assertEqual(view.beam_centre.hab_pos_2, -169.6)
 
         # Assert certain function calls
-<<<<<<< HEAD
         self.assertEqual(view.get_user_file_path.call_count, 4)
         self.assertEqual(view.get_batch_file_path.call_count, 3)  # called twice for the sub presenter updates (masking table and settings diagnostic tab)  # noqa
         self.assertEqual(view.get_cell.call_count, 95)
-=======
-        self.assertTrue(view.get_user_file_path.call_count == 3)
-        self.assertTrue(view.get_batch_file_path.call_count == 2)  # called twice for the sub presenter updates (masking table and settings diagnostic tab)  # noqa
-        self.assertEqual(view.get_cell.call_count, 68)
->>>>>>> 3bd00567
 
         self.assertEqual(view.get_number_of_rows.call_count, 8)
 
