# Mantid Repository : https://github.com/mantidproject/mantid
#
# Copyright &copy; 2018 ISIS Rutherford Appleton Laboratory UKRI,
#     NScD Oak Ridge National Laboratory, European Spallation Source
#     & Institut Laue - Langevin
# SPDX - License - Identifier: GPL - 3.0 +
import unittest
<<<<<<< HEAD
from qtpy import QtWidgets
=======
>>>>>>> 8459f0e1

from mantid.api import FileFinder
from mantid.py3compat import mock
from mantidqt.utils.qt.testing import GuiTest
from qtpy.QtWidgets import QWidget

import Muon.GUI.Common.utilities.load_utils as load_utils
from Muon.GUI.Common.home_runinfo_widget.home_runinfo_widget_model import HomeRunInfoWidgetModel
from Muon.GUI.Common.home_runinfo_widget.home_runinfo_widget_presenter import HomeRunInfoWidgetPresenter
from Muon.GUI.Common.home_runinfo_widget.home_runinfo_widget_view import HomeRunInfoWidgetView
from Muon.GUI.Common.muon_pair import MuonPair

from Muon.GUI.Common.test_helpers.context_setup import setup_context_for_tests


class HomeTabRunInfoPresenterTest(GuiTest):
    def setUp(self):
<<<<<<< HEAD
        self._qapp = mock_widget.mockQapp()
        self.obj = QtWidgets.QWidget()
=======
        self.obj = QWidget()
>>>>>>> 8459f0e1
        setup_context_for_tests(self)
        self.data_context.instrument = 'MUSR'
        self.view = HomeRunInfoWidgetView(self.obj)
        self.model = HomeRunInfoWidgetModel(self.context)
        self.presenter = HomeRunInfoWidgetPresenter(self.view, self.model)

        self.view.warning_popup = mock.MagicMock()

    def tearDown(self):
        self.obj = None

    def test_runinfo_correct(self):
        file_path = FileFinder.findRuns('MUSR00022725.nxs')[0]
        ws, run, filename, _ = load_utils.load_workspace_from_filename(file_path)
        self.data_context._loaded_data.remove_data(run=run)
        self.data_context._loaded_data.add_data(run=[run], workspace=ws, filename=filename, instrument='MUSR')
        self.data_context.current_runs = [[22725]]
        self.context.update_current_data()
        test_pair = MuonPair('test_pair', 'top', 'bottom', alpha=0.75)
        self.group_context.add_pair(pair=test_pair)

        self.presenter.update_view_from_model()

        expected_string_list = ['Instrument:MUSR', 'Run:22725', 'Title:FeTeSeT=1F=100', 'Comment:FCfirstsample',
                                'Start:2009-03-24T04:18:58', 'End:2009-03-24T04:56:26', 'Counts(MEv):20.076704',
                                'GoodFrames:88540', 'CountsperGoodFrame:226.753',
                                'CountsperGoodFrameperdet:3.543', 'AverageTemperature(K):2.53386',
                                'SampleTemperature(K):1.0', 'SampleMagneticField(G):100.0']

        self.assertEqual(str(self.view.run_info_box.toPlainText()).replace(' ', '').splitlines(), expected_string_list)


if __name__ == '__main__':
    unittest.main(buffer=False, verbosity=2)<|MERGE_RESOLUTION|>--- conflicted
+++ resolved
@@ -5,11 +5,6 @@
 #     & Institut Laue - Langevin
 # SPDX - License - Identifier: GPL - 3.0 +
 import unittest
-<<<<<<< HEAD
-from qtpy import QtWidgets
-=======
->>>>>>> 8459f0e1
-
 from mantid.api import FileFinder
 from mantid.py3compat import mock
 from mantidqt.utils.qt.testing import GuiTest
@@ -26,12 +21,7 @@
 
 class HomeTabRunInfoPresenterTest(GuiTest):
     def setUp(self):
-<<<<<<< HEAD
-        self._qapp = mock_widget.mockQapp()
-        self.obj = QtWidgets.QWidget()
-=======
         self.obj = QWidget()
->>>>>>> 8459f0e1
         setup_context_for_tests(self)
         self.data_context.instrument = 'MUSR'
         self.view = HomeRunInfoWidgetView(self.obj)
