--- conflicted
+++ resolved
@@ -5,11 +5,6 @@
 #     & Institut Laue - Langevin
 # SPDX - License - Identifier: GPL - 3.0 +
 import unittest
-<<<<<<< HEAD
-from qtpy import QtWidgets
-=======
->>>>>>> 8459f0e1
-
 from mantid.py3compat import mock
 from mantidqt.utils.qt.testing import GuiTest
 from qtpy.QtWidgets import QApplication, QWidget
@@ -44,11 +39,7 @@
     def setUp(self):
 
         # Store an empty widget to parent all the views, and ensure they are deleted correctly
-<<<<<<< HEAD
-        self.obj = QtWidgets.QWidget()
-=======
         self.obj = QWidget()
->>>>>>> 8459f0e1
 
         self.popup_patcher = mock.patch('Muon.GUI.Common.thread_model.warning')
         self.addCleanup(self.popup_patcher.stop)
