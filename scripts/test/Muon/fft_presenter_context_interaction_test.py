--- conflicted
+++ resolved
@@ -61,18 +61,10 @@
     def test_getWorkspaceNames_sets_workspace_and_imaginary_workspace_list_correctly(self):
         self.presenter.getWorkspaceNames()
 
-<<<<<<< HEAD
-        self.assertEquals(self.view.ws.itemText(0), 'MUSR22725; Pair Asym; test_pair; #1')
-        self.assertEquals(self.view.ws.itemText(1), 'MUSR22725; Group; top; Asymmetry; #1')
-        self.assertEquals(self.view.ws.itemText(2), 'MUSR22725; Group; bkwd; Asymmetry; #1')
-        self.assertEquals(self.view.ws.itemText(3), 'MUSR22725; Group; bottom; Asymmetry; #1')
-        self.assertEquals(self.view.ws.itemText(4), 'MUSR22725; Group; fwd; Asymmetry; #1')
-=======
         self.assertEqual(retrieve_combobox_info(self.view.ws),
-                         ['MUSR22725_raw_data (PhaseQuad)', 'MUSR22725; Pair Asym; test_pair; #1',
+                         ['MUSR22725; Pair Asym; test_pair; #1',
                           'MUSR22725; Group; top; Asymmetry; #1', 'MUSR22725; Group; bkwd; Asymmetry; #1',
                           'MUSR22725; Group; bottom; Asymmetry; #1', 'MUSR22725; Group; fwd; Asymmetry; #1'])
->>>>>>> 58f71eeb
 
         self.assertEqual(retrieve_combobox_info(self.view.Im_ws), ['MUSR22725; Pair Asym; test_pair; #1',
                                                                    'MUSR22725; Group; top; Asymmetry; #1',
@@ -83,18 +75,11 @@
     def test_handle_use_raw_data_changed_when_no_rebin_set(self):
         self.view.set_raw_checkbox_state(False)
 
-<<<<<<< HEAD
-        self.assertEquals(self.view.ws.itemText(0), 'MUSR22725; Pair Asym; test_pair; #1')
-        self.assertEquals(self.view.ws.itemText(1), 'MUSR22725; Group; top; Asymmetry; #1')
-        self.assertEquals(self.view.ws.itemText(2), 'MUSR22725; Group; bkwd; Asymmetry; #1')
-        self.assertEquals(self.view.ws.itemText(3), 'MUSR22725; Group; bottom; Asymmetry; #1')
-        self.assertEquals(self.view.ws.itemText(4), 'MUSR22725; Group; fwd; Asymmetry; #1')
-=======
+
         self.assertEqual(retrieve_combobox_info(self.view.ws),
-                         ['MUSR22725_raw_data (PhaseQuad)', 'MUSR22725; Pair Asym; test_pair; #1',
+                         ['MUSR22725; Pair Asym; test_pair; #1',
                           'MUSR22725; Group; top; Asymmetry; #1', 'MUSR22725; Group; bkwd; Asymmetry; #1',
                           'MUSR22725; Group; bottom; Asymmetry; #1', 'MUSR22725; Group; fwd; Asymmetry; #1'])
->>>>>>> 58f71eeb
 
         self.assertEqual(retrieve_combobox_info(self.view.Im_ws), ['MUSR22725; Pair Asym; test_pair; #1',
                                                                    'MUSR22725; Group; top; Asymmetry; #1',
@@ -108,18 +93,10 @@
         self.gui_context.update({'RebinType': 'Fixed', 'RebinFixed': 2})
         self.view.set_raw_checkbox_state(False)
 
-<<<<<<< HEAD
-        self.assertEquals(self.view.ws.itemText(0), 'MUSR22725; Pair Asym; test_pair; Rebin; #1')
-        self.assertEquals(self.view.ws.itemText(1), 'MUSR22725; Group; top; Asymmetry; Rebin; #1')
-        self.assertEquals(self.view.ws.itemText(2), 'MUSR22725; Group; bkwd; Asymmetry; Rebin; #1')
-        self.assertEquals(self.view.ws.itemText(3), 'MUSR22725; Group; bottom; Asymmetry; Rebin; #1')
-        self.assertEquals(self.view.ws.itemText(4), 'MUSR22725; Group; fwd; Asymmetry; Rebin; #1')
-=======
         self.assertEqual(retrieve_combobox_info(self.view.ws),
-                         ['MUSR22725_raw_data (PhaseQuad)', 'MUSR22725; Pair Asym; test_pair; Rebin; #1',
+                         ['MUSR22725; Pair Asym; test_pair; Rebin; #1',
                           'MUSR22725; Group; top; Asymmetry; Rebin; #1', 'MUSR22725; Group; bkwd; Asymmetry; Rebin; #1',
                           'MUSR22725; Group; bottom; Asymmetry; Rebin; #1', 'MUSR22725; Group; fwd; Asymmetry; Rebin; #1'])
->>>>>>> 58f71eeb
 
         self.assertEqual(retrieve_combobox_info(self.view.Im_ws), ['MUSR22725; Pair Asym; test_pair; Rebin; #1',
                                                                    'MUSR22725; Group; top; Asymmetry; Rebin; #1',
@@ -145,7 +122,6 @@
 
     def test_get_imaginary_pre_inputs(self):
         self.presenter.getWorkspaceNames()
-<<<<<<< HEAD
         self.assertEquals(self.presenter.get_imaginary_inputs(), {'ApodizationFunction': 'Lorentz', 'DecayConstant': 4.4,
                                                                   'InputWorkspace': 'MUSR22725; Pair Asym; test_pair; #1',
                                                                   'NegativePadding': True, 'Padding': 1})
@@ -159,29 +135,14 @@
         self.assertEquals(self.presenter.get_fft_inputs(phase_name, phase_name), {'AcceptXRoundingErrors': True, 'AutoShift': True,
                                                             'InputWorkspace': phase_name,
                                                             'Real': 0, 'Transform': 'Forward'})
-=======
-        self.assertEquals(self.presenter.get_imaginary_inputs(),
-                          {'ApodizationFunction': 'Lorentz', 'DecayConstant': 4.4,
-                           'InputWorkspace': u'MUSR22725; Pair Asym; test_pair; #1',
-                           'NegativePadding': 2,
-                           'OutputWorkspace': '__ImTmp__', 'Padding': 1})
->>>>>>> 58f71eeb
 
     def test_get_fft_inputs_with_phase_quad(self):
         phase_name = 'MUSR22725_PhaseQuad_MUSR22725_phase_table'
         self.context.phase_context.add_phase_quad(phase_name)
         self.presenter.getWorkspaceNames()
-<<<<<<< HEAD
-
         self.assertEquals(self.presenter.get_fft_inputs(phase_name, phase_name, 1), {'AcceptXRoundingErrors': True, 'AutoShift': True,
                                                             'InputWorkspace': phase_name, 'InputImagWorkspace': phase_name,
                                                             'Real': 0, 'Imaginary': 1, 'Transform': 'Forward'})
-=======
-        self.assertEquals(self.presenter.get_fft_inputs(),
-                          {'AcceptXRoundingErrors': True, 'AutoShift': True, 'Imaginary': 1,
-                           'InputImagWorkspace': '__ReTmp__', 'InputWorkspace': '__ReTmp__',
-                           'OutputWorkspace': u'MUSR22725_raw_data;PhaseQuad;FFT', 'Real': 0})
->>>>>>> 58f71eeb
 
     def test_get_fft_inputs_without_phase_quad(self):
         self.presenter.getWorkspaceNames()
