--- conflicted
+++ resolved
@@ -350,7 +350,8 @@
         as_string = "CSV"
     elif save_type is SaveType.NXcanSAS:
         as_string = "NXcanSAS"
-<<<<<<< HEAD
+    else:
+        raise ValueError("SaveType: Cannot convert unknown save type: {0}".format(save_type))
     return as_string
 
 
@@ -361,25 +362,10 @@
 class FitType(object):
     """
     Defines possible fit types
-=======
-    else:
-        raise ValueError("SaveType: Cannot convert unknown save type: {0}".format(save_type))
-    return as_string
-
-
-# --------------------------
-#  SampleShape
-# --------------------------
-@inner_classes_with_name_space("CylinderAxisUp", "Cuboid", "CylinderAxisAlong")
-class SampleShape(object):
-    """
-    Defines the sample shape types
->>>>>>> e0de74cd
-    """
-    pass
-
-
-<<<<<<< HEAD
+    """
+    pass
+
+
 def convert_fit_type_to_string(fit_type):
     as_string = None
     if fit_type is FitType.Linear:
@@ -391,7 +377,19 @@
     elif fit_type is FitType.NoFit:
         as_string = "NoFit"
     return as_string
-=======
+
+
+# --------------------------
+#  SampleShape
+# --------------------------
+@inner_classes_with_name_space("CylinderAxisUp", "Cuboid", "CylinderAxisAlong")
+class SampleShape(object):
+    """
+    Defines the sample shape types
+    """
+    pass
+
+
 def convert_int_to_shape(shape_int):
     if shape_int == 0:
         as_type = SampleShape.CylinderAxisUp
@@ -401,5 +399,4 @@
         as_type = SampleShape.CylinderAxisAlong
     else:
         raise ValueError("SampleShape: Cannot convert unknown sample shape integer: {0}".format(shape_int))
-    return as_type
->>>>>>> e0de74cd
+    return as_type