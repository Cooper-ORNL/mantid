# pylint: disable=too-few-public-methods

import json
import pickle
import inspect
from SANS2.State.SANSStateFunctions import validator_sub_state
from SANS2.State.SANSStateBase import (SANSStateBase, TypedParameter, sans_parameters)
from SANS2.State.SANSStateData import SANSStateData
from SANS2.State.SANSStateMove import SANSStateMove
from SANS2.State.SANSStateReduction import SANSStateReduction
from SANS2.State.SANSStateSliceEvent import SANSStateSliceEvent
from SANS2.State.SANSStateMask import SANSStateMask
from SANS2.State.SANSStateWavelength import SANSStateWavelength
from SANS2.State.SANSStateSave import SANSStateSave
<<<<<<< HEAD
from SANS2.State.SANSStateAdjustment import SANSStateAdjustment
=======
from SANS2.State.SANSStateScale import SANSStateScale


# -----------------------------------------------
# Validator for sub states
# -----------------------------------------------
def validator_sub_state(sub_state):
    is_valid = True
    try:
        sub_state.validate()
    except ValueError:
        is_valid = False
    return is_valid

>>>>>>> e0de74cd

# ------------------------------------------------
# SANSState
# ------------------------------------------------
class SANSState(object):
    pass


# -----------------------------------------------
# SANSState class
# -----------------------------------------------
@sans_parameters
class SANSStateISIS(SANSStateBase, SANSState):
    data = TypedParameter(SANSStateData, validator_sub_state)
    move = TypedParameter(SANSStateMove, validator_sub_state)
    reduction = TypedParameter(SANSStateReduction, validator_sub_state)
    slice = TypedParameter(SANSStateSliceEvent, validator_sub_state)
    mask = TypedParameter(SANSStateMask, validator_sub_state)
    wavelength = TypedParameter(SANSStateWavelength, validator_sub_state)
    save = TypedParameter(SANSStateSave, validator_sub_state)
<<<<<<< HEAD
    adjustment = TypedParameter(SANSStateAdjustment, validator_sub_state)
=======
    scale = TypedParameter(SANSStateScale, validator_sub_state)
>>>>>>> e0de74cd

    def __init__(self):
        super(SANSStateISIS, self).__init__()

    def validate(self):
        is_invalid = dict()

        # Make sure that the substates are contained
        if not self.data:
            is_invalid.update("SANSStateISIS: The state object needs to include a SANSStateData object.")
        if not self.move:
            is_invalid.update("SANSStateISIS: The state object needs to include a SANSStateMove object.")
        if not self.reduction:
            is_invalid.update("SANSStateISIS: The state object needs to include a SANSStateReduction object.")
        if not self.slice:
            is_invalid.update("SANSStateISIS: The state object needs to include a SANSStateSliceEvent object.")
        if not self.mask:
            is_invalid.update("SANSStateISIS: The state object needs to include a SANSStateMask object.")
        if not self.wavelength:
            is_invalid.update("SANSStateISIS: The state object needs to include a SANSStateWavelength object.")
        if not self.save:
            is_invalid.update("SANSStateISIS: The state object needs to include a SANSStateSave object.")
<<<<<<< HEAD
        if not self.adjustment:
            is_invalid.update("SANSStateISIS: The state object needs to include a SANSStateAdjustment object.")
=======
        if not self.scale:
            is_invalid.update("SANSStateISIS: The state object needs to include a SANSStateScale object.")
>>>>>>> e0de74cd

        if is_invalid:
            raise ValueError("SANSState: There is an issue with your in put. See: {0}".format(json.dumps(is_invalid)))

        # Check the attributes themselves
        is_invalid = {}
        for descriptor_name, descriptor_object in inspect.getmembers(type(self)):
            if inspect.isdatadescriptor(descriptor_object) and isinstance(descriptor_object, TypedParameter):
                try:
                    attr = getattr(self, descriptor_name)
                    attr.validate()
                except ValueError as err:
                    is_invalid.update({descriptor_name: pickle.dumps(err.message)})

        if is_invalid:
            raise ValueError("SANSState: There is an issue with your in put. See: {0}".format(json.dumps(is_invalid)))<|MERGE_RESOLUTION|>--- conflicted
+++ resolved
@@ -12,24 +12,8 @@
 from SANS2.State.SANSStateMask import SANSStateMask
 from SANS2.State.SANSStateWavelength import SANSStateWavelength
 from SANS2.State.SANSStateSave import SANSStateSave
-<<<<<<< HEAD
 from SANS2.State.SANSStateAdjustment import SANSStateAdjustment
-=======
 from SANS2.State.SANSStateScale import SANSStateScale
-
-
-# -----------------------------------------------
-# Validator for sub states
-# -----------------------------------------------
-def validator_sub_state(sub_state):
-    is_valid = True
-    try:
-        sub_state.validate()
-    except ValueError:
-        is_valid = False
-    return is_valid
-
->>>>>>> e0de74cd
 
 # ------------------------------------------------
 # SANSState
@@ -50,11 +34,8 @@
     mask = TypedParameter(SANSStateMask, validator_sub_state)
     wavelength = TypedParameter(SANSStateWavelength, validator_sub_state)
     save = TypedParameter(SANSStateSave, validator_sub_state)
-<<<<<<< HEAD
+    scale = TypedParameter(SANSStateScale, validator_sub_state)
     adjustment = TypedParameter(SANSStateAdjustment, validator_sub_state)
-=======
-    scale = TypedParameter(SANSStateScale, validator_sub_state)
->>>>>>> e0de74cd
 
     def __init__(self):
         super(SANSStateISIS, self).__init__()
@@ -77,13 +58,10 @@
             is_invalid.update("SANSStateISIS: The state object needs to include a SANSStateWavelength object.")
         if not self.save:
             is_invalid.update("SANSStateISIS: The state object needs to include a SANSStateSave object.")
-<<<<<<< HEAD
+        if not self.scale:
+            is_invalid.update("SANSStateISIS: The state object needs to include a SANSStateScale object.")
         if not self.adjustment:
             is_invalid.update("SANSStateISIS: The state object needs to include a SANSStateAdjustment object.")
-=======
-        if not self.scale:
-            is_invalid.update("SANSStateISIS: The state object needs to include a SANSStateScale object.")
->>>>>>> e0de74cd
 
         if is_invalid:
             raise ValueError("SANSState: There is an issue with your in put. See: {0}".format(json.dumps(is_invalid)))
