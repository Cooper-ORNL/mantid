# Mantid Repository : https://github.com/mantidproject/mantid
#
# Copyright &copy; 2018 ISIS Rutherford Appleton Laboratory UKRI,
#     NScD Oak Ridge National Laboratory, European Spallation Source
#     & Institut Laue - Langevin
# SPDX - License - Identifier: GPL - 3.0 +
from Muon.GUI.Common.fitting_tab_widget.workspace_selector_view import WorkspaceSelectorView
from Muon.GUI.Common.observer_pattern import GenericObserver
from mantid.api import FunctionFactory
from Muon.GUI.Common.thread_model_wrapper import ThreadModelWrapperWithOutput
from Muon.GUI.Common import thread_model
import functools


class FittingTabPresenter(object):
    def __init__(self, view, model, context):
        self.view = view
        self.model = model
        self.context = context
        self._selected_data = []
        self._start_x = [self.view.start_time]
        self._end_x = [self.view.end_time]
        self._fit_status = []
        self._fit_chi_squared = []
        self.manual_selection_made = False
        self.update_selected_workspace_guess()
        self.gui_context_observer = GenericObserver(self.update_selected_workspace_guess)
        self.run_changed_observer = GenericObserver(self.handle_new_data_loaded)

    def handle_select_fit_data_clicked(self):
        selected_data, dialog_return = WorkspaceSelectorView.get_selected_data(self.context.data_context.current_runs,
                                                                               self.context.data_context.instrument,
                                                                               self.selected_data,
                                                                               self.view.fit_to_raw,
                                                                               self.context,
                                                                               self.view)

        if dialog_return:
            self.selected_data = selected_data
            self.manual_selection_made = True

    def handle_new_data_loaded(self):
        self.manual_selection_made = False
        self.update_selected_workspace_guess()

    def update_selected_workspace_guess(self):
        fit_type = self.view.fit_type

        if fit_type == self.view.single_fit:
            if not self.manual_selection_made:
                guess_selection = self.context.get_names_of_workspaces_to_fit(runs='All',
                                                                              group_and_pair='All', phasequad=True,
                                                                              rebin=not self.view.fit_to_raw)
            else:
                guess_selection = self.selected_data
            self.selected_data = guess_selection
        else:
            if not self.manual_selection_made:
                guess_selection = self.context.get_names_of_workspaces_to_fit(runs='All',
                                                                              group_and_pair=self.context.gui_context[
                                                                                  'selected_group_pair'],
                                                                              phasequad=True,
                                                                              rebin=not self.view.fit_to_raw)
            else:
                guess_selection = self.selected_data

            self.selected_data = guess_selection

    def handle_display_workspace_changed(self):
        fit_type = self.view.fit_type
        current_index = self.view.get_index_for_start_end_times()
        self.view.start_time = self.start_x[current_index]
        self.view.end_time = self.end_x[current_index]

        if fit_type != self.view.simultaneous_fit:
            self.view.set_datasets_in_function_browser([self.view.display_workspace])
        else:
            self.view.function_browser.setCurrentDataset(current_index)

    def handle_use_rebin_changed(self):
        if not self.view.fit_to_raw and not self.context._do_rebin():
            self.view.fit_to_raw = True
            self.view.warning_popup('No rebin options specified')
            return

        if not self.manual_selection_made:
            self.update_selected_workspace_guess()
        else:
            self.selected_data = self.context.get_list_of_binned_or_unbinned_workspaces_from_equivalents(
                self.selected_data)

    def handle_fit_type_changed(self):
        fit_type = self.view.fit_type

        if fit_type == self.view.single_fit:
            self.view.workspace_combo_box_label.setText('Select Workspace')
        else:
            self.view.workspace_combo_box_label.setText('Display parameters for')

        self.update_selected_workspace_guess()

    def handle_fit_clicked(self):
        fit_type = self.view.fit_type

        try:
            if fit_type == self.view.single_fit:
                single_fit_parameters = self.get_parameters_for_single_fit()
<<<<<<< HEAD
                fit_function, output_status, output_chi_squared = self.model.do_single_fit(single_fit_parameters)
                self.view.update_global_fit_state(1 if output_status == 'success' else 0, 1)
            elif fit_type == 'Simultaneous Fit':
                simultaneous_fit_parameters = self.get_multi_domain_fit_parameters()
                fit_function, output_status, output_chi_squared = self.model.do_simultaneous_fit(simultaneous_fit_parameters)
                fit_number = len(simultaneous_fit_parameters['StartX'])
                self.view.update_global_fit_state(fit_number if output_status == 'success' else 0, fit_number)
            elif fit_type == 'Sequential Fit':
                sequential_fit_parameters = self.get_multi_domain_fit_parameters()
                self.model.do_sequential_fit(sequential_fit_parameters)

            self.view.update_with_fit_outputs(fit_function, output_status, output_chi_squared)
        except ValueError as e:
            self.view.warning_popup(e)
=======
                calculation_function = functools.partial(self.model.do_single_fit, single_fit_parameters)
                self.calculation_thread = self.create_thread(calculation_function)
            elif fit_type == self.view.simultaneous_fit:
                simultaneous_fit_parameters = self.get_multi_domain_fit_parameters()
                calculation_function = functools.partial(self.model.do_simultaneous_fit, simultaneous_fit_parameters)
                self.calculation_thread = self.create_thread(calculation_function)
            elif fit_type == self.view.sequential_fit:
                sequential_fit_parameters = self.get_multi_domain_fit_parameters()
                calculation_function = functools.partial(self.model.do_sequential_fit, sequential_fit_parameters)
                self.calculation_thread = self.create_thread(calculation_function)

            self.calculation_thread.threadWrapperSetUp(self.handle_started, self.handle_finished, self.handle_error)
            self.calculation_thread.start()
        except ValueError as error:
            self.view.warning_popup(error)

    def handle_started(self):
        self.view.setEnabled(False)

    def handle_finished(self):
        self.view.setEnabled(True)

    def handle_error(self, error):
        self.view.warning_popup(error)
>>>>>>> b10e9315

    def handle_start_x_updated(self):
        value = self.view.start_time
        index = self.view.get_index_for_start_end_times()
        self.update_start_x(index, value)

    def handle_end_x_updated(self):
        value = self.view.end_time
        index = self.view.get_index_for_start_end_times()
        self.update_end_x(index, value)

    def get_parameters_for_single_fit(self):
        params = self._get_shared_parameters()

        params['InputWorkspace'] = self.view.display_workspace
        params['StartX'] = self.start_x[0]
        params['EndX'] = self.end_x[0]

        return params

    def get_multi_domain_fit_parameters(self):
        params = self._get_shared_parameters()

        params['InputWorkspace'] = self.selected_data
        params['StartX'] = self.start_x
        params['EndX'] = self.end_x

        return params

    def _get_shared_parameters(self):
        params = {}
        params['Function'] = FunctionFactory.createInitialized(self.view.fit_string)
        params['Minimizer'] = self.view.minimizer
        params['EvaluationType'] = self.view.evaluation_type
        return params

    @property
    def selected_data(self):
        return self._selected_data

    @selected_data.setter
    def selected_data(self, selected_data):
        self._selected_data = selected_data
        if self.view.fit_type != self.view.single_fit:
            self._start_x = [self.view.start_time] * len(selected_data)
            self._end_x = [self.view.end_time] * len(selected_data)

        if self.view.fit_type == self.view.simultaneous_fit:
            self.view.set_datasets_in_function_browser(self._selected_data)
        else:
            self.view.set_datasets_in_function_browser([self._selected_data[0]] if self._selected_data else [])

        self.view.update_displayed_data_combo_box(selected_data)

    @property
    def start_x(self):
        return self._start_x

    @property
    def end_x(self):
        return self._end_x

    def update_start_x(self, index, value):
        self._start_x[index] = value

    def update_end_x(self, index, value):
        self._end_x[index] = value

    def create_thread(self, callback):
        self.fitting_calculation_model = ThreadModelWrapperWithOutput(callback)
        return thread_model.ThreadModel(self.fitting_calculation_model)<|MERGE_RESOLUTION|>--- conflicted
+++ resolved
@@ -105,22 +105,6 @@
         try:
             if fit_type == self.view.single_fit:
                 single_fit_parameters = self.get_parameters_for_single_fit()
-<<<<<<< HEAD
-                fit_function, output_status, output_chi_squared = self.model.do_single_fit(single_fit_parameters)
-                self.view.update_global_fit_state(1 if output_status == 'success' else 0, 1)
-            elif fit_type == 'Simultaneous Fit':
-                simultaneous_fit_parameters = self.get_multi_domain_fit_parameters()
-                fit_function, output_status, output_chi_squared = self.model.do_simultaneous_fit(simultaneous_fit_parameters)
-                fit_number = len(simultaneous_fit_parameters['StartX'])
-                self.view.update_global_fit_state(fit_number if output_status == 'success' else 0, fit_number)
-            elif fit_type == 'Sequential Fit':
-                sequential_fit_parameters = self.get_multi_domain_fit_parameters()
-                self.model.do_sequential_fit(sequential_fit_parameters)
-
-            self.view.update_with_fit_outputs(fit_function, output_status, output_chi_squared)
-        except ValueError as e:
-            self.view.warning_popup(e)
-=======
                 calculation_function = functools.partial(self.model.do_single_fit, single_fit_parameters)
                 self.calculation_thread = self.create_thread(calculation_function)
             elif fit_type == self.view.simultaneous_fit:
@@ -142,10 +126,12 @@
 
     def handle_finished(self):
         self.view.setEnabled(True)
+        fit_function, output_status, output_chi_squared = self.fitting_calculation_model.result
+        self.view.update_with_fit_outputs(fit_function, output_status, output_chi_squared)
+        self.view.update_global_fit_state(1 if output_status == 'success' else 0, 1)
 
     def handle_error(self, error):
         self.view.warning_popup(error)
->>>>>>> b10e9315
 
     def handle_start_x_updated(self):
         value = self.view.start_time
