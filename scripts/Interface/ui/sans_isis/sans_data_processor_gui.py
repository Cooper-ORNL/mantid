# -*- coding: utf-8 -*-
# Mantid Repository : https://github.com/mantidproject/mantid
#
# Copyright &copy; 2018 ISIS Rutherford Appleton Laboratory UKRI,
#     NScD Oak Ridge National Laboratory, European Spallation Source
#     & Institut Laue - Langevin
# SPDX - License - Identifier: GPL - 3.0 +
""" Main view for the ISIS SANS reduction interface.
"""

from __future__ import (absolute_import, division, print_function)

import os
from abc import ABCMeta, abstractmethod
from inspect import isclass

from six import with_metaclass
from qtpy.QtWidgets import (QListWidget, QListWidgetItem, QMainWindow, QMessageBox)  # noqa
from qtpy.QtCore import (QRegExp, QSettings)  # noqa
from qtpy.QtGui import (QDoubleValidator, QIcon, QIntValidator, QRegExpValidator)  # noqa

from mantid.kernel import (Logger, config)
from mantidqtpython import MantidQt

try:
    from mantidplot import *
    canMantidPlot = True
except ImportError:
    canMantidPlot = False
from reduction_gui.reduction.scripter import execute_script

from . import ui_sans_data_processor_window as ui_sans_data_processor_window
from sans.common.enums import (ReductionDimensionality, OutputMode, SaveType, SANSInstrument,
                               RangeStepType, ReductionMode, FitType)
from sans.common.file_information import SANSFileInformationFactory
from sans.gui_logic.gui_common import (get_reduction_mode_from_gui_selection, get_reduction_mode_strings_for_gui,
                                       get_string_for_gui_from_reduction_mode, GENERIC_SETTINGS, load_file,
                                       load_default_file, set_setting, get_instrument_from_gui_selection,
                                       get_string_for_gui_from_instrument)

from sans.gui_logic.models.run_summation import RunSummation
from sans.gui_logic.models.run_selection import RunSelection
from sans.gui_logic.models.run_finder import SummableRunFinder
from sans.gui_logic.models.summation_settings import SummationSettings
from sans.gui_logic.models.binning_type import BinningType

from sans.gui_logic.presenter.add_runs_presenter import AddRunsPagePresenter
from sans.gui_logic.presenter.run_selector_presenter import RunSelectorPresenter
from sans.gui_logic.presenter.summation_settings_presenter import SummationSettingsPresenter
from ui.sans_isis.work_handler import WorkHandler

DEFAULT_BIN_SETTINGS = \
    '5.5,45.5,50.0, 50.0,1000.0, 500.0,1500.0, 750.0,99750.0, 255.0,100005.0'


class RunSelectorPresenterFactory(object):
    def __init__(self, title, run_finder):
        self._title = title
        self._run_finder = run_finder

    def __call__(self,
                 run_selector_view,
                 on_selection_change,
                 parent_view):
        return RunSelectorPresenter(self._title,
                                    RunSelection(on_selection_change),
                                    self._run_finder,
                                    run_selector_view,
                                    parent_view)


def _make_run_summation_settings_presenter(summation_settings_view, parent_view):
    summation_settings = SummationSettings(BinningType.Custom)
    summation_settings.bin_settings = DEFAULT_BIN_SETTINGS
    return SummationSettingsPresenter(summation_settings,
                                      summation_settings_view,
                                      parent_view)


# ----------------------------------------------------------------------------------------------------------------------
# Gui Classes
# ----------------------------------------------------------------------------------------------------------------------
class SANSDataProcessorGui(QMainWindow, ui_sans_data_processor_window.Ui_SansDataProcessorWindow):
    data_processor_table = None
    INSTRUMENTS = None
    VARIABLE = "Variable"

    class RunTabListener(with_metaclass(ABCMeta, object)):
        """
        Defines the elements which a presenter can listen to in this View
        """
        @abstractmethod
        def on_user_file_load(self):
            pass

        @abstractmethod
        def on_batch_file_load(self):
            pass

        @abstractmethod
        def on_mask_file_add(self):
            pass

        @abstractmethod
        def on_processed_clicked(self):
            pass

        @abstractmethod
        def on_multi_period_selection(self, show_periods):
            pass

        @abstractmethod
        def on_sample_geometry_selection(self, show_geometry):
            pass

        @abstractmethod
        def on_data_changed(self, row, column, new_value, old_value):
            pass

        @abstractmethod
        def on_manage_directories(self):
            pass

        @abstractmethod
        def on_instrument_changed(self):
            pass

        @abstractmethod
        def on_row_inserted(self):
            pass

        @abstractmethod
        def on_rows_removed(self):
            pass

        @abstractmethod
        def on_copy_rows_requested(self):
            pass

        @abstractmethod
        def on_paste_rows_requested(self):
            pass

        @abstractmethod
        def on_insert_row(self):
            pass

        @abstractmethod
        def on_erase_rows(self):
            pass

        @abstractmethod
        def on_cut_rows(self):
            pass

    def __init__(self):
        """
        Initialise the interface
        """
        super(QMainWindow, self).__init__()
        self.setupUi(self)

        # Listeners allow us to to notify all presenters
        self._settings_listeners = []

        # Q Settings
        self.__generic_settings = GENERIC_SETTINGS
        self.__path_key = "sans_path"
<<<<<<< HEAD
=======
        self.__user_file_key = "user_file"
        self.__instrument_name = "sans_instrument"
>>>>>>> 6cd078fa
        self.__mask_file_input_path_key = "mask_files"

        # Logger
        self.gui_logger = Logger("SANS GUI LOGGER")

        # Instrument
        SANSDataProcessorGui.INSTRUMENTS = ",".join([SANSInstrument.to_string(item)
                                                     for item in [SANSInstrument.SANS2D,
                                                                  SANSInstrument.LOQ,
                                                                  SANSInstrument.LARMOR,
                                                                  SANSInstrument.ZOOM]])

        self.instrument = SANSInstrument.NoInstrument

        self.paste_button.setIcon(QIcon(":/paste.png"))
        self.copy_button.setIcon(QIcon(":/copy.png"))
        self.cut_button.setIcon(QIcon(":/cut.png"))
        self.erase_button.setIcon(QIcon(":/erase.png"))
        self.delete_row_button.setIcon(QIcon(":/delete_row.png"))
        self.insert_row_button.setIcon(QIcon(":/insert_row.png"))

        self.paste_button.clicked.connect(self._paste_rows_requested)
        self.copy_button.clicked.connect(self._copy_rows_requested)
        self.erase_button.clicked.connect(self._erase_rows)
        self.cut_button.clicked.connect(self._cut_rows)

        self.delete_row_button.clicked.connect(self._remove_rows_requested_from_button)
        self.insert_row_button.clicked.connect(self._on_insert_button_pressed)

        # Attach validators
        self._attach_validators()

        self._setup_progress_bar()

    def _setup_progress_bar(self):
        self.batch_progress_bar.setMinimum(0)
        self.batch_progress_bar.setMaximum(1)
        self.batch_progress_bar.setValue(0)

    def add_listener(self, listener):
        if not isinstance(listener, SANSDataProcessorGui.RunTabListener):
            raise ValueError("The listener is not of type RunTabListener but rather {}".format(type(listener)))
        self._settings_listeners.append(listener)

    def clear_listeners(self):
        self._settings_listeners = []

    def _call_settings_listeners(self, target):
        for listener in self._settings_listeners:
            target(listener)

    def set_current_page(self, index):
        self.main_stacked_widget.setCurrentIndex(index)

    def _setup_add_runs_page(self):
        self.add_runs_presenter = AddRunsPagePresenter(RunSummation(WorkHandler()),
                                                       RunSelectorPresenterFactory('Runs To Sum',
                                                                                   SummableRunFinder(SANSFileInformationFactory())),
                                                       _make_run_summation_settings_presenter,
                                                       self.add_runs_page, self)

    def setup_layout(self):
        """
        Do further setup that could not be done in the designer.
        So far only two menus have been added, we need to add the processing table manually.
        """
        # --------------------------------------------------------------------------------------------------------------
        # Tab selection
        # --------------------------------------------------------------------------------------------------------------
        self.tab_choice_list.setAlternatingRowColors(True)
        self.tab_choice_list.setSpacing(10)
        self.tab_choice_list.currentRowChanged.connect(self.set_current_page)
        self.set_current_page(0)

        path = os.path.dirname(__file__)
        runs_icon_path = os.path.join(path, "icons", "run.png")
        runs_icon = QIcon(runs_icon_path)
        _ = QListWidgetItem(runs_icon, "Runs", self.tab_choice_list)  # noqa

        settings_icon_path = os.path.join(path, "icons", "settings.png")
        settings_icon = QIcon(settings_icon_path)
        _ = QListWidgetItem(settings_icon, "Settings", self.tab_choice_list)  # noqa

        centre_icon_path = os.path.join(path, "icons", "centre.png")
        centre_icon = QIcon(centre_icon_path)
        _ = QListWidgetItem(centre_icon, "Beam Centre", self.tab_choice_list)  # noqa

        add_runs_page_icon_path = os.path.join(path, "icons", "sum.png")
        add_runs_page_icon = QIcon(add_runs_page_icon_path)
        _ = QListWidgetItem(add_runs_page_icon, "Sum Runs", self.tab_choice_list)  # noqa

        diagnostic_icon_path = os.path.join(path, "icons", "diagnostic.png")
        diagnostic_icon = QIcon(diagnostic_icon_path)
        _ = QListWidgetItem(diagnostic_icon, "Diagnostic Page", self.tab_choice_list)  # noqa

        # Set the 0th row enabled
        self.tab_choice_list.setCurrentRow(0)

        # --------------------------------------------------------------------------------------------------------------
        # Main Tab
        # --------------------------------------------------------------------------------------------------------------
        self.create_data_table(show_periods=False)

        self._setup_main_tab()

        self.multi_period_check_box.stateChanged.connect(self._on_multi_period_selection)
        self.sample_geometry_checkbox.stateChanged.connect(self._on_sample_geometry_selection)

        self.wavelength_step_type_combo_box.currentIndexChanged.connect(self._on_wavelength_step_type_changed)

        self.process_button.clicked.connect(self._processed_clicked)

        self.help_button.clicked.connect(self._on_help_button_clicked)

        # --------------------------------------------------------------------------------------------------------------
        # Settings tabs
        # --------------------------------------------------------------------------------------------------------------
        self.reset_all_fields_to_default()
        self.pixel_adjustment_det_1_push_button.clicked.connect(self._on_load_pixel_adjustment_det_1)
        self.pixel_adjustment_det_2_push_button.clicked.connect(self._on_load_pixel_adjustment_det_2)
        self.wavelength_adjustment_det_1_push_button.clicked.connect(self._on_load_wavelength_adjustment_det_1)
        self.wavelength_adjustment_det_2_push_button.clicked.connect(self._on_load_wavelength_adjustment_det_2)

        # Set the merge settings
        self.reduction_mode_combo_box.currentIndexChanged.connect(self._on_reduction_mode_selection_has_changed)
        self._on_reduction_mode_selection_has_changed()  # Disable the merge settings initially

        # Mask file input settings
        self.mask_file_browse_push_button.clicked.connect(self._on_load_mask_file)
        self.mask_file_add_push_button.clicked.connect(self._on_mask_file_add)

        self.manage_directories_button.clicked.connect(self._on_manage_directories)

        # Set the q step type settings
        self.q_1d_step_type_combo_box.currentIndexChanged.connect(self._on_q_1d_step_type_has_changed)
        self._on_q_1d_step_type_has_changed()

        # Set the q resolution aperture shape settings
        self.q_resolution_shape_combo_box.currentIndexChanged.connect(self._on_q_resolution_shape_has_changed)
        self.q_resolution_group_box.toggled.connect(self._on_q_resolution_shape_has_changed)
        self._on_q_resolution_shape_has_changed()

        # Set the transmission fit selection
        self.fit_selection_combo_box.currentIndexChanged.connect(self._on_fit_selection_has_changed)
        self._on_fit_selection_has_changed()

        # Set the transmission polynomial order
        self.fit_sample_fit_type_combo_box.currentIndexChanged.connect(self._on_transmission_fit_type_has_changed)
        self.fit_can_fit_type_combo_box.currentIndexChanged.connect(self._on_transmission_fit_type_has_changed)
        self._on_transmission_fit_type_has_changed()

        # Set the transmission target
        self.transmission_target_combo_box.currentIndexChanged.connect(self._on_transmission_target_has_changed)
        self._on_transmission_target_has_changed()

        # Roi and Mask files
        self.transmission_roi_files_push_button.clicked.connect(self._on_load_transmission_roi_files)
        self.transmission_mask_files_push_button.clicked.connect(self._on_load_transmission_mask_files)

        # Q Resolution
        self.q_resolution_moderator_file_push_button.clicked.connect(self._on_load_moderator_file)

        self.wavelength_stacked_widget.setCurrentIndex(0)
        self.hide_geometry()

        return True

    def _on_wavelength_step_type_changed(self):
        if self.wavelength_step_type == RangeStepType.RangeLin:
            self.wavelength_stacked_widget.setCurrentIndex(1)
            self.wavelength_step_label.setText(u'Step [\u00c5^-1]')
        elif self.wavelength_step_type == RangeStepType.RangeLog:
            self.wavelength_stacked_widget.setCurrentIndex(1)
            self.wavelength_step_label.setText(u'Step [d\u03BB/\u03BB]')
        elif self.wavelength_step_type == RangeStepType.Log:
            self.wavelength_stacked_widget.setCurrentIndex(0)
            self.wavelength_step_label.setText(u'Step [d\u03BB/\u03BB]')
        elif self.wavelength_step_type == RangeStepType.Lin:
            self.wavelength_stacked_widget.setCurrentIndex(0)
            self.wavelength_step_label.setText(u'Step [\u00c5^-1]')

    def create_data_table(self, show_periods):
        # Delete an already existing table
        if self.data_processor_table:
            self.data_processor_table.setParent(None)

        self.data_processor_table = MantidQt.MantidWidgets.Batch.JobTreeView(
            ["Sample Scatter", "ssp", "Sample Transmission", "stp", "Sample Direct", "sdp","Can Scatter", "csp",
             "Can Transmission", "ctp", "Can Direct", "cdp", "Output Name", "User File", "Sample Thickness",
             "Sample Height", "Sample Width", "Sample Shape", "Options"]
            , self.cell(""), self)

        self.data_processor_table.setRootIsDecorated(False)

        row_entry = [''] * 16
        self.add_row(row_entry)
        self._call_settings_listeners(lambda listener: listener.on_row_inserted(0, row_entry))

        self.table_signals = \
            MantidQt.MantidWidgets.Batch.JobTreeViewSignalAdapter(self.data_processor_table, self)
        # The signal adapter subscribes to events from the table
        # and emits signals whenever it is notified.

        if show_periods:
            self.show_period_columns()
        else:
            self.hide_period_columns()

        self.data_processor_widget_layout.addWidget(self.data_processor_table)
        self.table_signals.cellTextChanged.connect(self._data_changed)
        self.table_signals.rowInserted.connect(self._row_inserted)
        self.table_signals.removeRowsRequested.connect(self._remove_rows_requested)
        self.table_signals.copyRowsRequested.connect(self._copy_rows_requested)
        self.table_signals.pasteRowsRequested.connect(self._paste_rows_requested)

    def cell(self, text):
        background_color = 'white'
        border_thickness = 1
        border_color = "black"
        border_opacity = 255
        is_editable = True
        return MantidQt.MantidWidgets.Batch.Cell(text, background_color, border_thickness, border_color, border_opacity, is_editable)

    def row(self, path):
        return MantidQt.MantidWidgets.Batch.RowLocation(path)

    def _setup_main_tab(self):
        self.user_file_button.clicked.connect(self._on_user_file_load)
        self.batch_button.clicked.connect(self._on_batch_file_load)

        # Disable the line edit fields. The user should not edit the paths manually. They have to use the button.
        self.user_file_line_edit.setDisabled(True)
        self.batch_line_edit.setDisabled(True)

        #

    def _processed_clicked(self):
        """
        Process runs
        """
        self._call_settings_listeners(lambda listener: listener.on_processed_clicked())

    def _processing_finished(self):
        """
        Clean up
        """
        self._call_settings_listeners(lambda listener: listener.on_processing_finished())

    def _data_changed(self, row_location, column, old_value, new_value):
        row = row_location.rowRelativeToParent()
        self._call_settings_listeners(lambda listener: listener.on_data_changed(row, column, str(new_value), (old_value)))

    def _row_inserted(self, row_location):
        if row_location.depth() > 1:
            self.data_processor_table.removeRowAt(row_location)
        else:
            index = row_location.rowRelativeToParent()
            row = self.get_row(row_location)
            self._call_settings_listeners(lambda listener: listener.on_row_inserted(index, row))

    def _remove_rows_requested(self, rows):
        rows = [item.rowRelativeToParent() for item in rows]
        self._call_settings_listeners(lambda listener: listener.on_rows_removed(rows))

    def _remove_rows_requested_from_button(self):
        rows = self.get_selected_rows()
        self._call_settings_listeners(lambda listener: listener.on_rows_removed(rows))

    def _copy_rows_requested(self):
        self._call_settings_listeners(lambda listener: listener.on_copy_rows_requested())

    def _erase_rows(self):
        self._call_settings_listeners(lambda listener: listener.on_erase_rows())

    def _cut_rows(self):
        self._call_settings_listeners(lambda listener: listener.on_cut_rows())

    def _paste_rows_requested(self):
        self._call_settings_listeners(lambda listener: listener.on_paste_rows_requested())

    def _instrument_changed(self):
        self._call_settings_listeners(lambda listener: listener.on_instrument_changed())

    def _on_insert_button_pressed(self):
        self._call_settings_listeners(lambda listener: listener.on_insert_row())

    def _on_help_button_clicked(self):
        pymantidplot.proxies.showCustomInterfaceHelp('ISIS SANS v2')

    def _on_user_file_load(self):
        """
        Load the user file
        """
        # Load the user file
        load_file(self.user_file_line_edit, "*.*", self.__generic_settings, self.__path_key,
                  self.get_user_file_path)

        # Set full user file path for default loading
        set_setting(self.__generic_settings, self.__user_file_key, self.get_user_file_path())

        # Notify presenters
        self._call_settings_listeners(lambda listener: listener.on_user_file_load())

    def set_out_default_user_file(self):
        """
        Load a default user file, called on view set-up
        """
        load_default_file(self.user_file_line_edit, self.__generic_settings, self.__user_file_key)

        if self.get_user_file_path() != "":
            self._call_settings_listeners(lambda listener: listener.on_user_file_load())

    def _on_batch_file_load(self):
        """
        Load the batch file
        """
        load_file(self.batch_line_edit, "*.*", self.__generic_settings, self.__path_key,
                  self.get_batch_file_path)
        self._call_settings_listeners(lambda listener: listener.on_batch_file_load())


    def disable_buttons(self):
        self.process_button.setEnabled(False)
        self.batch_button.setEnabled(False)
        self.user_file_button.setEnabled(False)
        self.manage_directories_button.setEnabled(False)

    def enable_buttons(self):
        self.process_button.setEnabled(True)
        self.batch_button.setEnabled(True)
        self.user_file_button.setEnabled(True)
        self.manage_directories_button.setEnabled(True)

    def disable_process_buttons(self):
        self.process_button.setEnabled(False)

    def enable_process_buttons(self):
        self.process_button.setEnabled(True)

    def display_message_box(self, title, message, details):
        msg = QMessageBox()
        msg.setIcon(QMessageBox.Warning)

        message_length = len(message)

        # This is to ensure that the QMessage box if wide enough to display nicely.
        msg.setText(10 * ' ' + message + ' ' * (30 - message_length))
        msg.setWindowTitle(title)
        msg.setDetailedText(details)
        msg.setStandardButtons(QMessageBox.Ok)
        msg.setDefaultButton(QMessageBox.Ok)
        msg.setEscapeButton(QMessageBox.Ok)
        msg.exec_()

    def get_user_file_path(self):
        return str(self.user_file_line_edit.text())

    def get_batch_file_path(self):
        return str(self.batch_line_edit.text())

    def set_out_file_directory(self, out_file_directory):
        self.output_directory_location.setText("{}".format(out_file_directory))

    def _on_load_pixel_adjustment_det_1(self):
        load_file(self.pixel_adjustment_det_1_line_edit, "*.*", self.__generic_settings,
                  self.__path_key,  self.get_pixel_adjustment_det_1)

    def get_pixel_adjustment_det_1(self):
        return str(self.pixel_adjustment_det_1_line_edit.text())

    def _on_load_pixel_adjustment_det_2(self):
        load_file(self.pixel_adjustment_det_2_line_edit, "*.*", self.__generic_settings,
                  self.__path_key,  self.get_pixel_adjustment_det_2)

    def get_pixel_adjustment_det_2(self):
        return str(self.pixel_adjustment_det_2_line_edit.text())

    def _on_load_wavelength_adjustment_det_1(self):
        load_file(self.wavelength_adjustment_det_1_line_edit, "*.*", self.__generic_settings,
                  self.__path_key,  self.get_wavelength_adjustment_det_1)

    def get_wavelength_adjustment_det_1(self):
        return str(self.wavelength_adjustment_det_1_line_edit.text())

    def _on_load_wavelength_adjustment_det_2(self):
        load_file(self.wavelength_adjustment_det_2_line_edit, "*.*", self.__generic_settings,
                  self.__path_key,  self.get_wavelength_adjustment_det_2)

    def get_wavelength_adjustment_det_2(self):
        return str(self.wavelength_adjustment_det_2_line_edit.text())

    def _on_reduction_mode_selection_has_changed(self):
        selection = self.reduction_mode_combo_box.currentText()
        is_merged = selection == ReductionMode.to_string(ReductionMode.Merged)
        self.merged_settings.setEnabled(is_merged)

    def _on_q_resolution_shape_has_changed(self):
        shape_selection = self.q_resolution_shape_combo_box.currentIndex()
        use_q_resolution = self.q_resolution_group_box.isChecked()
        has_circular_aperture_been_selected = shape_selection == 0

        enable_circular = has_circular_aperture_been_selected and use_q_resolution
        enable_rectangular = not has_circular_aperture_been_selected and use_q_resolution

        self.q_resolution_source_a_line_edit.setEnabled(enable_circular)
        self.q_resolution_sample_a_line_edit.setEnabled(enable_circular)
        self.q_resolution_source_a_label.setEnabled(enable_circular)
        self.q_resolution_sample_a_label.setEnabled(enable_circular)

        self.q_resolution_source_h_line_edit.setEnabled(enable_rectangular)
        self.q_resolution_sample_h_line_edit.setEnabled(enable_rectangular)
        self.q_resolution_source_w_line_edit.setEnabled(enable_rectangular)
        self.q_resolution_sample_w_line_edit.setEnabled(enable_rectangular)
        self.q_resolution_source_h_label.setEnabled(enable_rectangular)
        self.q_resolution_sample_h_label.setEnabled(enable_rectangular)
        self.q_resolution_source_w_label.setEnabled(enable_rectangular)
        self.q_resolution_sample_w_label.setEnabled(enable_rectangular)

    def _on_q_1d_step_type_has_changed(self):
        selection = self.q_1d_step_type_combo_box.currentText()
        is_variable = selection == self.VARIABLE
        self.q_1d_max_line_edit.setEnabled(not is_variable)
        self.q_1d_step_line_edit.setEnabled(not is_variable)
        if is_variable:
            comma_separated_floats_regex_string = "^(\s*[-+]?[0-9]*\.?[0-9]*)(\s*,\s*[-+]?[0-9]*\.?[0-9]*)+\s*$"
            reg_ex = QRegExp(comma_separated_floats_regex_string)
            validator = QRegExpValidator(reg_ex)
            self.q_1d_min_line_edit.setValidator(validator)

            self.q_min_label.setText("Rebin String")
            self.q_step_label.setText(u'Step [\u00c5^-1]')
        else:
            # If rebin string data
            data_q_min = str(self.q_1d_min_line_edit.text())
            if "," in data_q_min:
                self.q_1d_min_line_edit.setText("")
            validator = QDoubleValidator()
            validator.setBottom(0.0)
            self.q_1d_min_line_edit.setValidator(validator)

            label = u"Min [\u00c5^-1]"
            self.q_min_label.setText(label)

            step_label = u'dQ/Q' if u'Log' in selection else u'Step [\u00c5^-1]'
            self.q_step_label.setText(step_label)

    def set_q_resolution_shape_to_rectangular(self, is_rectangular):
        index = 1 if is_rectangular else 0
        self.q_resolution_shape_combo_box.setCurrentIndex(index)

    def _on_fit_selection_has_changed(self):
        fit_selection = self.fit_selection_combo_box.currentIndex()
        use_settings_for_sample_and_can = fit_selection == 0
        # If we use the same settings for the sample and the can, then we don't need the inputs for the can, hence
        # we can hide them, else we need to make sure they are shown.
        if use_settings_for_sample_and_can:
            self.fit_sample_label.setText("Sample and Can")
        else:
            self.fit_sample_label.setText("Sample               ")

        show_can = not use_settings_for_sample_and_can
        self.fit_can_label.setVisible(show_can)
        self.fit_can_use_fit_check_box.setVisible(show_can)
        self.fit_can_fit_type_combo_box.setVisible(show_can)
        self.fit_can_wavelength_combo_box.setVisible(show_can)
        self.fit_can_polynomial_order_spin_box.setVisible(show_can)

    def set_fit_selection(self, use_separate):
        index = 1 if use_separate else 0
        self.fit_selection_combo_box.setCurrentIndex(index)

    def use_same_transmission_fit_setting_for_sample_and_can(self):
        return self.fit_selection_combo_box.currentIndex() == 0

    def _on_transmission_fit_type_has_changed(self):
        # Check the sample settings
        fit_type_sample_as_string = self.fit_sample_fit_type_combo_box.currentText().encode('utf-8')
        fit_type_sample = FitType.from_string(fit_type_sample_as_string)
        is_sample_polynomial = fit_type_sample is FitType.Polynomial
        self.fit_sample_polynomial_order_spin_box.setEnabled(is_sample_polynomial)

        # Check the can settings
        fit_type_can_as_string = self.fit_can_fit_type_combo_box.currentText().encode('utf-8')
        fit_type_can = FitType.from_string(fit_type_can_as_string)
        is_can_polynomial = fit_type_can is FitType.Polynomial
        self.fit_can_polynomial_order_spin_box.setEnabled(is_can_polynomial)

    def _on_transmission_target_has_changed(self):
        use_monitor = self.transmission_target_combo_box.currentIndex() == 0
        use_roi = not use_monitor

        self.transmission_monitor_label.setEnabled(use_monitor)
        self.transmission_monitor_line_edit.setEnabled(use_monitor)
        self.transmission_mn_shift_label.setEnabled(use_monitor)
        self.transmission_mn_shift_line_edit.setEnabled(use_monitor)

        self.transmission_radius_label.setEnabled(use_roi)
        self.transmission_radius_line_edit.setEnabled(use_roi)
        self.transmission_roi_files_label.setEnabled(use_roi)
        self.transmission_roi_files_line_edit.setEnabled(use_roi)
        self.transmission_roi_files_push_button.setEnabled(use_roi)
        self.transmission_mask_files_label.setEnabled(use_roi)
        self.transmission_mask_files_line_edit.setEnabled(use_roi)
        self.transmission_mask_files_push_button.setEnabled(use_roi)

    def get_transmission_roi_files(self):
        return str(self.transmission_roi_files_line_edit.text())

    def _on_load_transmission_roi_files(self):
        load_file(self.transmission_roi_files_line_edit, "*.*", self.__generic_settings,
                  self.__path_key,  self.get_transmission_roi_files)

    def get_transmission_mask_files(self):
        return str(self.transmission_mask_files_line_edit.text())

    def _on_load_transmission_mask_files(self):
        load_file(self.transmission_mask_files_line_edit, "*.*", self.__generic_settings,
                  self.__path_key,  self.get_transmission_mask_files)

    def get_moderator_file(self):
        return str(self.q_resolution_moderator_file_line_edit.text())

    def _on_load_moderator_file(self):
        load_file(self.q_resolution_moderator_file_line_edit, "*.*", self.__generic_settings,
                  self.__path_key,  self.get_moderator_file)

    def get_mask_file(self):
        return str(self.mask_file_input_line_edit.text())

    def show_directory_manager(self):
        MantidQt.API.ManageUserDirectories.openUserDirsDialog(self)

    def _on_load_mask_file(self):
        load_file(self.mask_file_input_line_edit, "*.*", self.__generic_settings,
                  self.__mask_file_input_path_key,  self.get_mask_file)

    def _on_mask_file_add(self):
        self._call_settings_listeners(lambda listener: listener.on_mask_file_add())

    def _on_multi_period_selection(self):
        self._call_settings_listeners(lambda listener: listener.on_multi_period_selection(self.is_multi_period_view()))

    def _on_sample_geometry_selection(self):
        self._call_settings_listeners(lambda listener: listener.on_sample_geometry_selection(self.is_sample_geometry()))

    def _on_manage_directories(self):
        self._call_settings_listeners(lambda listener: listener.on_manage_directories())

    # ------------------------------------------------------------------------------------------------------------------
    # Elements which can be set and read by the model
    # ------------------------------------------------------------------------------------------------------------------
    def set_instrument_settings(self, instrument):
        if instrument:
            reduction_mode_list = get_reduction_mode_strings_for_gui(instrument)
            self.set_reduction_modes(reduction_mode_list)

            if instrument != SANSInstrument.NoInstrument:
                self._setup_add_runs_page()

    def update_gui_combo_box(self, value, expected_type, combo_box):
        # There are two types of values that can be passed:
        # Lists: we set the combo box to the values in the list
        # expected_type: we set the expected type
        if isinstance(value, list):
            gui_element = getattr(self, combo_box)
            gui_element.clear()
            for element in value:
                self._add_list_element_to_combo_box(gui_element=gui_element, element=element,
                                                    expected_type=expected_type)
        else:
            # Convert the value to the correct GUI string
            if issubclass(value, expected_type):
                gui_element = getattr(self, combo_box)
                self._set_enum_as_element_in_combo_box(gui_element=gui_element, element=value,
                                                       expected_type=expected_type)
            else:
                raise RuntimeError("Expected an input of type {}, but got {}".format(expected_type, type(value)))

    def _add_list_element_to_combo_box(self, gui_element, element, expected_type=None):
        if expected_type is not None and isclass(element) and issubclass(element, expected_type):
            self._add_enum_as_element_in_combo_box(gui_element=gui_element, element=element,
                                                   expected_type=expected_type)
        else:
            gui_element.addItem(element)

    @staticmethod
    def _set_enum_as_element_in_combo_box(gui_element, element, expected_type):
        value_as_string = expected_type.to_string(element)
        index = gui_element.findText(value_as_string)
        if index != -1:
            gui_element.setCurrentIndex(index)

    def _add_enum_as_element_in_combo_box(self, gui_element, element, expected_type):
        value_as_string = expected_type.to_string(element)
        gui_element.addItem(value_as_string)

    def get_simple_line_edit_field(self, expected_type, line_edit):
        gui_element = getattr(self, line_edit)
        value_as_string = gui_element.text()
        return expected_type(value_as_string) if value_as_string else None

    def update_simple_line_edit_field(self, line_edit, value):
        if value:
            gui_element = getattr(self, line_edit)
            gui_element.setText(str(value))

    def is_multi_period_view(self):
        return self.multi_period_check_box.isChecked()

    def set_multi_period_view_mode(self, mode):
        self.multi_period_check_box.setChecked(mode)

    def is_sample_geometry(self):
        return self.sample_geometry_checkbox.isChecked()

    def set_sample_geometry_mode(self, mode):
        self.sample_geometry_checkbox.setChecked(mode)

    # $$$$$$$$$$$$$$$$$$$$$$$$$$$$$$$$$$$$$$$$$$$$$$$$$$$$$$$$$$$$$$$$$$$$$$$$$$$$$$$$$$$$$$$$$$$$$$$$$$$$$$$$$$$$$$$$$$
    # $$$$$$$$$$$$$$$$$$$$$$$$$$$$$$$$$$$$$$$$$$$$$$$$$$$$$$$$$$$$$$$$$$$$$$$$$$$$$$$$$$$$$$$$$$$$$$$$$$$$$$$$$$$$$$$$$$
    # START ACCESSORS
    # $$$$$$$$$$$$$$$$$$$$$$$$$$$$$$$$$$$$$$$$$$$$$$$$$$$$$$$$$$$$$$$$$$$$$$$$$$$$$$$$$$$$$$$$$$$$$$$$$$$$$$$$$$$$$$$$$$
    # $$$$$$$$$$$$$$$$$$$$$$$$$$$$$$$$$$$$$$$$$$$$$$$$$$$$$$$$$$$$$$$$$$$$$$$$$$$$$$$$$$$$$$$$$$$$$$$$$$$$$$$$$$$$$$$$$$

    # ==================================================================================================================
    # ==================================================================================================================
    # FRONT TAB
    # ==================================================================================================================
    # ==================================================================================================================

    # -----------------------------------------------------------------
    # Save Options
    # -----------------------------------------------------------------
    @property
    def save_types(self):
        checked_save_types = []
        if self.can_sas_checkbox.isChecked():
            checked_save_types.append(SaveType.CanSAS)
        if self.nx_can_sas_checkbox.isChecked():
            checked_save_types.append(SaveType.NXcanSAS)
        if self.rkh_checkbox.isChecked():
            checked_save_types.append(SaveType.RKH)
        return checked_save_types

    @save_types.setter
    def save_types(self, values):
        for value in values:
            if value is SaveType.CanSAS:
                self.can_sas_checkbox.setChecked(True)
            elif value is SaveType.NXcanSAS:
                self.nx_can_sas_checkbox.setChecked(True)
            elif value is SaveType.RKH:
                self.rkh_checkbox.setChecked(True)

    @property
    def zero_error_free(self):
        return self.save_zero_error_free.isChecked()

    @zero_error_free.setter
    def zero_error_free(self, value):
        self.save_zero_error_free.setChecked(value)

    @property
    def progress_bar_minimum(self):
        return self.batch_progress_bar.minimum()

    @progress_bar_minimum.setter
    def progress_bar_minimum(self, value):
        self.batch_progress_bar.setMinimum(value)

    @property
    def progress_bar_maximum(self):
        return self.batch_progress_bar.maximum()

    @progress_bar_maximum.setter
    def progress_bar_maximum(self, value):
        self.batch_progress_bar.setMaximum(value)

    @property
    def progress_bar_value(self):
        return self.batch_progress_bar.value()

    @progress_bar_value.setter
    def progress_bar_value(self, progress):
        self.batch_progress_bar.setValue(progress)

    # -----------------------------------------------------------------
    # Global options
    # -----------------------------------------------------------------
    @property
    def use_optimizations(self):
        return self.use_optimizations_checkbox.isChecked()

    @use_optimizations.setter
    def use_optimizations(self, value):
        self.use_optimizations_checkbox.setChecked(value)

    @property
    def plot_results(self):
        return self.plot_results_checkbox.isChecked()

    @plot_results.setter
    def plot_results(self, value):
        self.plot_results_checkbox.setChecked(value)

    @property
    def output_mode(self):
        if self.output_mode_memory_radio_button.isChecked():
            return OutputMode.PublishToADS
        elif self.output_mode_file_radio_button.isChecked():
            return OutputMode.SaveToFile
        elif self.output_mode_both_radio_button.isChecked():
            return OutputMode.Both
        else:
            self.gui_logger.warning("The output format was not specified. Defaulting to saving to memory only.")
            return OutputMode.PublishToADS

    @output_mode.setter
    def output_mode(self, value):
        if value is OutputMode.PublishToADS:
            self.output_mode_memory_radio_button.setChecked(True)
        elif value is OutputMode.SaveToFile:
            self.output_mode_file_radio_button.setChecked(True)
        elif value is OutputMode.Both:
            self.output_mode_both_radio_button.setCheck(True)

    @property
    def compatibility_mode(self):
        return self.event_binning_group_box.isChecked()

    @compatibility_mode.setter
    def compatibility_mode(self, value):
        self.event_binning_group_box.setChecked(value)

    @property
    def show_transmission(self):
        return self.show_transmission_view.isChecked()

    @show_transmission.setter
    def show_transmission(self, value):
        self.show_transmission_view.setChecked(value)

    @property
    def instrument(self):
        return get_instrument_from_gui_selection(self.instrument_type.text())

    @instrument.setter
    def instrument(self, value):
        instrument_string = SANSInstrument.to_string(value)
        self.instrument_type.setText("{}".format(instrument_string))
        self._instrument_changed()

    # ==================================================================================================================
    # ==================================================================================================================
    # General TAB
    # ==================================================================================================================
    # ==================================================================================================================

    # ------------------------------------------------------------------------------------------------------------------
    # General group
    # ------------------------------------------------------------------------------------------------------------------
    @property
    def reduction_dimensionality(self):
        return ReductionDimensionality.OneDim if self.reduction_dimensionality_1D.isChecked() \
            else ReductionDimensionality.TwoDim

    @reduction_dimensionality.setter
    def reduction_dimensionality(self, value):
        is_1d = value is ReductionDimensionality.OneDim
        self.reduction_dimensionality_1D.setChecked(is_1d)
        self.reduction_dimensionality_2D.setChecked(not is_1d)

    @property
    def reduction_mode(self):
        reduction_mode_as_string = self.reduction_mode_combo_box.currentText()
        return get_reduction_mode_from_gui_selection(reduction_mode_as_string)

    @reduction_mode.setter
    def reduction_mode(self, value):
        # There are two types of values that can be passed:
        # String: we look for string and we set it
        # Convert the value to the correct GUI string

        # Set the correct selection of reduction modes which are available
        reduction_mode_list = get_reduction_mode_strings_for_gui(self.instrument)
        self.set_reduction_modes(reduction_mode_list)

        reduction_mode_as_string = get_string_for_gui_from_reduction_mode(value, self.instrument)
        if reduction_mode_as_string:
            index = self.reduction_mode_combo_box.findText(reduction_mode_as_string)
            if index != -1:
                self.reduction_mode_combo_box.setCurrentIndex(index)

    def set_reduction_modes(self, reduction_mode_list):
        current_index = self.reduction_mode_combo_box.currentIndex()
        self.reduction_mode_combo_box.clear()
        for element in reduction_mode_list:
            self.reduction_mode_combo_box.addItem(element)
        if current_index != -1:
            self.reduction_mode_combo_box.setCurrentIndex(current_index)

    @property
    def merge_scale(self):
        return self.get_simple_line_edit_field(line_edit="merged_scale_line_edit", expected_type=float)

    @merge_scale.setter
    def merge_scale(self, value):
        if value is not None:
            self.update_simple_line_edit_field(line_edit="merged_scale_line_edit", value=value)

    @property
    def merge_shift(self):
        return self.get_simple_line_edit_field(line_edit="merged_shift_line_edit", expected_type=float)

    @merge_shift.setter
    def merge_shift(self, value):
        if value is not None:
            self.update_simple_line_edit_field(line_edit="merged_shift_line_edit", value=value)

    @property
    def merge_scale_fit(self):
        return self.merged_scale_use_fit_check_box.isChecked()

    @merge_scale_fit.setter
    def merge_scale_fit(self, value):
        self.merged_scale_use_fit_check_box.setChecked(value)

    @property
    def merge_shift_fit(self):
        return self.merged_shift_use_fit_check_box.isChecked()

    @merge_shift_fit.setter
    def merge_shift_fit(self, value):
        self.merged_shift_use_fit_check_box.setChecked(value)

    @property
    def merge_q_range_start(self):
        return self.get_simple_line_edit_field(line_edit="merged_q_range_start_line_edit", expected_type=float)

    @merge_q_range_start.setter
    def merge_q_range_start(self, value):
        if value is not None:
            self.update_simple_line_edit_field(line_edit="merged_q_range_start_line_edit", value=value)

    @property
    def merge_q_range_stop(self):
        return self.get_simple_line_edit_field(line_edit="merged_q_range_stop_line_edit", expected_type=float)

    @merge_q_range_stop.setter
    def merge_q_range_stop(self, value):
        if value is not None:
            self.update_simple_line_edit_field(line_edit="merged_q_range_stop_line_edit", value=value)

    @property
    def merge_mask(self):
        return self.merge_mask_check_box.isChecked()

    @merge_mask.setter
    def merge_mask(self, value):
        self.merge_mask_check_box.setChecked(value)

    @property
    def merge_max(self):
        return self.get_simple_line_edit_field(line_edit="merged_max_line_edit", expected_type=float)

    @merge_max.setter
    def merge_max(self, value):
        if value is not None:
            self.update_simple_line_edit_field(line_edit="merged_max_line_edit", value=value)

    @property
    def merge_min(self):
        return self.get_simple_line_edit_field(line_edit="merged_min_line_edit", expected_type=float)

    @merge_min.setter
    def merge_min(self, value):
        if value is not None:
            self.update_simple_line_edit_field(line_edit="merged_min_line_edit", value=value)

    # ------------------------------------------------------------------------------------------------------------------
    # Event slices group
    # ------------------------------------------------------------------------------------------------------------------
    @property
    def event_slices(self):
        return str(self.slice_event_line_edit.text())

    @event_slices.setter
    def event_slices(self, value):
        self.slice_event_line_edit.setText(value)

    # ------------------------------------------------------------------------------------------------------------------
    # Event slices group
    # ------------------------------------------------------------------------------------------------------------------
    @property
    def event_binning(self):
        return str(self.event_binning_line_edit.text())

    @event_binning.setter
    def event_binning(self, value):
        self.event_binning_line_edit.setText(value)

    # ------------------------------------------------------------------------------------------------------------------
    # Wavelength Group
    # ------------------------------------------------------------------------------------------------------------------
    @property
    def wavelength_step_type(self):
        step_type_as_string = self.wavelength_step_type_combo_box.currentText().encode('utf-8')
        return RangeStepType.from_string(step_type_as_string)

    @wavelength_step_type.setter
    def wavelength_step_type(self, value):
        self.update_gui_combo_box(value=value, expected_type=RangeStepType, combo_box="wavelength_step_type_combo_box")

    @property
    def wavelength_min(self):
        return self.get_simple_line_edit_field(line_edit="wavelength_min_line_edit", expected_type=float)

    @wavelength_min.setter
    def wavelength_min(self, value):
        self.update_simple_line_edit_field(line_edit="wavelength_min_line_edit", value=value)

    @property
    def wavelength_max(self):
        return self.get_simple_line_edit_field(line_edit="wavelength_max_line_edit", expected_type=float)

    @wavelength_max.setter
    def wavelength_max(self, value):
        self.update_simple_line_edit_field(line_edit="wavelength_max_line_edit", value=value)

    @property
    def wavelength_step(self):
        return self.get_simple_line_edit_field(line_edit="wavelength_step_line_edit", expected_type=float)

    @wavelength_step.setter
    def wavelength_step(self, value):
        self.update_simple_line_edit_field(line_edit="wavelength_step_line_edit", value=value)

    @property
    def wavelength_range(self):
        return str(self.wavelength_slices_line_edit.text())

    @wavelength_range.setter
    def wavelength_range(self, value):
        self.wavelength_slices.setText(value)

    # ------------------------------------------------------------------------------------------------------------------
    # Scale Group
    # ------------------------------------------------------------------------------------------------------------------
    @property
    def absolute_scale(self):
        return self.get_simple_line_edit_field(line_edit="absolute_scale_line_edit", expected_type=float)

    @absolute_scale.setter
    def absolute_scale(self, value):
        self.update_simple_line_edit_field(line_edit="absolute_scale_line_edit", value=value)

    @property
    def z_offset(self):
        return self.get_simple_line_edit_field(line_edit="z_offset_line_edit", expected_type=float)

    @z_offset.setter
    def z_offset(self, value):
        self.update_simple_line_edit_field(line_edit="z_offset_line_edit", value=value)

    # ==================================================================================================================
    # ==================================================================================================================
    # ADJUSTMENT TAB
    # ==================================================================================================================
    # ==================================================================================================================

    # ------------------------------------------------------------------------------------------------------------------
    # Monitor normalization
    # ------------------------------------------------------------------------------------------------------------------
    @property
    def normalization_incident_monitor(self):
        return self.get_simple_line_edit_field(line_edit="monitor_normalization_line_edit", expected_type=int)

    @normalization_incident_monitor.setter
    def normalization_incident_monitor(self, value):
        self.update_simple_line_edit_field(line_edit="monitor_normalization_line_edit", value=value)

    @property
    def normalization_interpolate(self):
        return self.monitor_normalization_interpolating_rebin_check_box.isChecked()

    @normalization_interpolate.setter
    def normalization_interpolate(self, value):
        self.monitor_normalization_interpolating_rebin_check_box.setChecked(value)

    # ------------------------------------------------------------------------------------------------------------------
    # Transmission
    # ------------------------------------------------------------------------------------------------------------------
    @property
    def transmission_incident_monitor(self):
        return self.get_simple_line_edit_field(line_edit="transmission_line_edit", expected_type=int)

    @transmission_incident_monitor.setter
    def transmission_incident_monitor(self, value):
        self.update_simple_line_edit_field(line_edit="transmission_line_edit", value=value)

    @property
    def transmission_interpolate(self):
        return self.transmission_interpolating_rebin_check_box.isChecked()

    @transmission_interpolate.setter
    def transmission_interpolate(self, value):
        self.transmission_interpolating_rebin_check_box.setChecked(value)

    @property
    def transmission_roi_files(self):
        return self.get_simple_line_edit_field(line_edit="transmission_roi_files_line_edit", expected_type=str)

    @transmission_roi_files.setter
    def transmission_roi_files(self, value):
        self.update_simple_line_edit_field(line_edit="transmission_roi_files_line_edit", value=value)

    @property
    def transmission_mask_files(self):
        return self.get_simple_line_edit_field(line_edit="transmission_mask_files_line_edit", expected_type=str)

    @transmission_mask_files.setter
    def transmission_mask_files(self, value):
        self.update_simple_line_edit_field(line_edit="transmission_mask_files_line_edit", value=value)

    @property
    def transmission_radius(self):
        return self.get_simple_line_edit_field(line_edit="transmission_radius_line_edit", expected_type=float)

    @transmission_radius.setter
    def transmission_radius(self, value):
        self.update_simple_line_edit_field(line_edit="transmission_radius_line_edit", value=value)

    @property
    def transmission_monitor(self):
        return self.get_simple_line_edit_field(line_edit="transmission_monitor_line_edit", expected_type=int)

    @transmission_monitor.setter
    def transmission_monitor(self, value):
        self.update_simple_line_edit_field(line_edit="transmission_monitor_line_edit", value=value)

    @property
    def transmission_mn_shift(self):
        return self.get_simple_line_edit_field(line_edit="transmission_mn_shift_line_edit", expected_type=float)

    @transmission_mn_shift.setter
    def transmission_mn_shift(self, value):
        self.update_simple_line_edit_field(line_edit="transmission_mn_shift_line_edit", value=value)

    # ------------------------------------------------------------------------------------------------------------------
    # Transmission fit
    # ------------------------------------------------------------------------------------------------------------------
    @property
    def transmission_sample_use_fit(self):
        return self.fit_sample_use_fit_check_box.isChecked()

    @transmission_sample_use_fit.setter
    def transmission_sample_use_fit(self, value):
        self.fit_sample_use_fit_check_box.setChecked(value)

    @property
    def transmission_can_use_fit(self):
        return self.fit_can_use_fit_check_box.isChecked()

    @transmission_can_use_fit.setter
    def transmission_can_use_fit(self, value):
        self.fit_can_use_fit_check_box.setChecked(value)

    @property
    def transmission_sample_fit_type(self):
        fit_type_as_string = self.fit_sample_fit_type_combo_box.currentText().encode('utf-8')
        return FitType.from_string(fit_type_as_string)

    @transmission_sample_fit_type.setter
    def transmission_sample_fit_type(self, value):
        if value is None:
            self.fit_sample_fit_type_combo_box.setCurrentIndex(0)
        else:
            self.update_gui_combo_box(value=value, expected_type=FitType, combo_box="fit_sample_fit_type_combo_box")

    @property
    def transmission_can_fit_type(self):
        fit_type_as_string = self.fit_can_fit_type_combo_box.currentText().encode('utf-8')
        return FitType.from_string(fit_type_as_string)

    @transmission_can_fit_type.setter
    def transmission_can_fit_type(self, value):
        if value is None:
            self.fit_sample_fit_type_combo_box.setCurrentIndex(0)
        else:
            self.update_gui_combo_box(value=value, expected_type=FitType, combo_box="fit_can_fit_type_combo_box")

    @staticmethod
    def _set_polynomial_order(spin_box, value):
        minimum = spin_box.minimum()
        maximum = spin_box.maximum()
        if value < minimum or value > maximum:
            raise ValueError("The value for the polynomial order {} has "
                             "to be in the range of {} and {}".format(value, minimum, maximum))
        spin_box.setValue(value)

    @property
    def transmission_sample_polynomial_order(self):
        return self.fit_sample_polynomial_order_spin_box.value()

    @transmission_sample_polynomial_order.setter
    def transmission_sample_polynomial_order(self, value):
        self._set_polynomial_order(spin_box=self.fit_sample_polynomial_order_spin_box, value=value)

    @property
    def transmission_can_polynomial_order(self):
        return self.fit_can_polynomial_order_spin_box.value()

    @transmission_can_polynomial_order.setter
    def transmission_can_polynomial_order(self, value):
        self._set_polynomial_order(spin_box=self.fit_can_polynomial_order_spin_box, value=value)

    @property
    def transmission_sample_wavelength_min(self):
        return self.get_simple_line_edit_field(line_edit="fit_sample_wavelength_min_line_edit", expected_type=float)

    @transmission_sample_wavelength_min.setter
    def transmission_sample_wavelength_min(self, value):
        self.update_simple_line_edit_field(line_edit="fit_sample_wavelength_min_line_edit", value=value)

    @property
    def transmission_sample_wavelength_max(self):
        return self.get_simple_line_edit_field(line_edit="fit_sample_wavelength_max_line_edit", expected_type=float)

    @transmission_sample_wavelength_max.setter
    def transmission_sample_wavelength_max(self, value):
        self.update_simple_line_edit_field(line_edit="fit_sample_wavelength_max_line_edit", value=value)

    @property
    def transmission_can_wavelength_min(self):
        return self.get_simple_line_edit_field(line_edit="fit_can_wavelength_min_line_edit", expected_type=float)

    @transmission_can_wavelength_min.setter
    def transmission_can_wavelength_min(self, value):
        self.update_simple_line_edit_field(line_edit="fit_can_wavelength_min_line_edit", value=value)

    @property
    def transmission_can_wavelength_max(self):
        return self.get_simple_line_edit_field(line_edit="fit_can_wavelength_max_line_edit", expected_type=float)

    @transmission_can_wavelength_max.setter
    def transmission_can_wavelength_max(self, value):
        self.update_simple_line_edit_field(line_edit="fit_can_wavelength_max_line_edit", value=value)

    @property
    def transmission_sample_use_wavelength(self):
        return self.fit_sample_wavelength_combo_box.isChecked()

    @transmission_sample_use_wavelength.setter
    def transmission_sample_use_wavelength(self, value):
        self.fit_sample_wavelength_combo_box.setChecked(value)

    @property
    def transmission_can_use_wavelength(self):
        return self.fit_can_wavelength_combo_box.isChecked()

    @transmission_can_use_wavelength.setter
    def transmission_can_use_wavelength(self, value):
        self.fit_can_wavelength_combo_box.setChecked(value)

    # ------------------------------------------------------------------------------------------------------------------
    # Wavelength- and pixel-adjustment files
    # ------------------------------------------------------------------------------------------------------------------
    @property
    def pixel_adjustment_det_1(self):
        return self.get_simple_line_edit_field(line_edit="pixel_adjustment_det_1_line_edit", expected_type=str)

    @pixel_adjustment_det_1.setter
    def pixel_adjustment_det_1(self, value):
        self.update_simple_line_edit_field(line_edit="pixel_adjustment_det_1_line_edit", value=value)

    @property
    def pixel_adjustment_det_2(self):
        return self.get_simple_line_edit_field(line_edit="pixel_adjustment_det_2_line_edit", expected_type=str)

    @pixel_adjustment_det_2.setter
    def pixel_adjustment_det_2(self, value):
        self.update_simple_line_edit_field(line_edit="pixel_adjustment_det_2_line_edit", value=value)

    @property
    def wavelength_adjustment_det_1(self):
        return self.get_simple_line_edit_field(line_edit="wavelength_adjustment_det_1_line_edit", expected_type=str)

    @wavelength_adjustment_det_1.setter
    def wavelength_adjustment_det_1(self, value):
        self.update_simple_line_edit_field(line_edit="wavelength_adjustment_det_1_line_edit", value=value)

    @property
    def wavelength_adjustment_det_2(self):
        return self.get_simple_line_edit_field(line_edit="wavelength_adjustment_det_2_line_edit", expected_type=str)

    @wavelength_adjustment_det_2.setter
    def wavelength_adjustment_det_2(self, value):
        self.update_simple_line_edit_field(line_edit="wavelength_adjustment_det_2_line_edit", value=value)

    # ==================================================================================================================
    # ==================================================================================================================
    # Q TAB
    # ==================================================================================================================
    # ==================================================================================================================

    # ------------------------------------------------------------------------------------------------------------------
    # Q limit
    # ------------------------------------------------------------------------------------------------------------------
    @property
    def q_1d_min_or_rebin_string(self):
        gui_element = self.q_1d_min_line_edit
        value_as_string = gui_element.text()
        if not value_as_string:
            return None
        try:
            value = float(value_as_string)
        except ValueError:
            value = value_as_string.encode('utf-8')
        return value

    @q_1d_min_or_rebin_string.setter
    def q_1d_min_or_rebin_string(self, value):
        self.update_simple_line_edit_field(line_edit="q_1d_min_line_edit", value=value)

    @property
    def q_1d_max(self):
        return self.get_simple_line_edit_field(line_edit="q_1d_max_line_edit", expected_type=float)

    @q_1d_max.setter
    def q_1d_max(self, value):
        self.update_simple_line_edit_field(line_edit="q_1d_max_line_edit", value=value)

    @property
    def q_1d_step(self):
        return self.get_simple_line_edit_field(line_edit="q_1d_step_line_edit", expected_type=float)

    @q_1d_step.setter
    def q_1d_step(self, value):
        self.update_simple_line_edit_field(line_edit="q_1d_step_line_edit", value=value)

    @property
    def q_1d_step_type(self):
        q_1d_step_type_as_string = self.q_1d_step_type_combo_box.currentText().encode('utf-8')
        # Hedge for trying to read out
        try:
            return RangeStepType.from_string(q_1d_step_type_as_string)
        except RuntimeError:
            return None

    @q_1d_step_type.setter
    def q_1d_step_type(self, value):
        if value is None:
            # Set to the default
            self.q_1d_step_type_combo_box.setCurrentIndex(0)
        else:
            self.update_gui_combo_box(value=value, expected_type=RangeStepType, combo_box="q_1d_step_type_combo_box")
            # Set the list
            if isinstance(value, list):
                gui_element = self.q_1d_step_type_combo_box
                gui_element.clear()
                value.append(self.VARIABLE)
                for element in value:
                    self._add_list_element_to_combo_box(gui_element=gui_element, element=element,
                                                        expected_type=RangeStepType)
            else:
                gui_element = getattr(self, "q_1d_step_type_combo_box")
                if issubclass(value, RangeStepType):
                    self._set_enum_as_element_in_combo_box(gui_element=gui_element, element=value,
                                                           expected_type=RangeStepType)
                else:
                    index = gui_element.findText(value)
                    if index != -1:
                        gui_element.setCurrentIndex(index)

    @property
    def q_xy_max(self):
        return self.get_simple_line_edit_field(line_edit="q_xy_max_line_edit", expected_type=float)

    @q_xy_max.setter
    def q_xy_max(self, value):
        self.update_simple_line_edit_field(line_edit="q_xy_max_line_edit", value=value)

    @property
    def q_xy_step(self):
        return self.get_simple_line_edit_field(line_edit="q_xy_step_line_edit", expected_type=float)

    @q_xy_step.setter
    def q_xy_step(self, value):
        self.update_simple_line_edit_field(line_edit="q_xy_step_line_edit", value=value)

    @property
    def q_xy_step_type(self):
        q_xy_step_type_as_string = self.q_xy_step_type_combo_box.currentText().encode('utf-8')
        try:
            return RangeStepType.from_string(q_xy_step_type_as_string)
        except RuntimeError:
            return None

    @q_xy_step_type.setter
    def q_xy_step_type(self, value):
        if value is None:
            # Set to the default
            self.q_xy_step_type_combo_box.setCurrentIndex(0)
        else:
            self.update_gui_combo_box(value=value, expected_type=RangeStepType, combo_box="q_xy_step_type_combo_box")

    # ------------------------------------------------------------------------------------------------------------------
    # Gravity
    # ------------------------------------------------------------------------------------------------------------------
    @property
    def gravity_extra_length(self):
        return self.get_simple_line_edit_field(line_edit="gravity_extra_length_line_edit", expected_type=float)

    @gravity_extra_length.setter
    def gravity_extra_length(self, value):
        self.update_simple_line_edit_field(line_edit="gravity_extra_length_line_edit", value=value)

    @property
    def gravity_on_off(self):
        return self.gravity_group_box.isChecked()

    @gravity_on_off.setter
    def gravity_on_off(self, value):
        self.gravity_group_box.setChecked(value)

    # ------------------------------------------------------------------------------------------------------------------
    # Q Resolution
    # ------------------------------------------------------------------------------------------------------------------
    def _get_q_resolution_aperture(self, current_index, line_edit):
        if self.q_resolution_shape_combo_box.currentIndex() == current_index:
            return self.get_simple_line_edit_field(line_edit=line_edit, expected_type=float)
        else:
            return ""

    @property
    def use_q_resolution(self):
        return self.q_resolution_group_box.isChecked()

    @use_q_resolution.setter
    def use_q_resolution(self, value):
        self.q_resolution_group_box.setChecked(value)

    @property
    def q_resolution_source_a(self):
        # We expected a current index 0 (since this is a circular aperture)
        return self._get_q_resolution_aperture(current_index=0, line_edit="q_resolution_source_a_line_edit")

    @q_resolution_source_a.setter
    def q_resolution_source_a(self, value):
        self.update_simple_line_edit_field(line_edit="q_resolution_source_a_line_edit", value=value)

    @property
    def q_resolution_sample_a(self):
        return self._get_q_resolution_aperture(current_index=0, line_edit="q_resolution_sample_a_line_edit")

    @q_resolution_sample_a.setter
    def q_resolution_sample_a(self, value):
        self.update_simple_line_edit_field(line_edit="q_resolution_sample_a_line_edit", value=value)

    @property
    def q_resolution_source_h(self):
        return self._get_q_resolution_aperture(current_index=1, line_edit="q_resolution_source_h_line_edit")

    @q_resolution_source_h.setter
    def q_resolution_source_h(self, value):
        self.update_simple_line_edit_field(line_edit="q_resolution_source_h_line_edit", value=value)

    @property
    def q_resolution_sample_h(self):
        return self._get_q_resolution_aperture(current_index=1, line_edit="q_resolution_sample_h_line_edit")

    @q_resolution_sample_h.setter
    def q_resolution_sample_h(self, value):
        self.update_simple_line_edit_field(line_edit="q_resolution_sample_h_line_edit", value=value)

    @property
    def q_resolution_source_w(self):
        return self._get_q_resolution_aperture(current_index=1, line_edit="q_resolution_source_w_line_edit")

    @q_resolution_source_w.setter
    def q_resolution_source_w(self, value):
        self.update_simple_line_edit_field(line_edit="q_resolution_source_w_line_edit", value=value)

    @property
    def q_resolution_sample_w(self):
        return self._get_q_resolution_aperture(current_index=1, line_edit="q_resolution_sample_w_line_edit")

    @q_resolution_sample_w.setter
    def q_resolution_sample_w(self, value):
        self.update_simple_line_edit_field(line_edit="q_resolution_sample_w_line_edit", value=value)

    @property
    def q_resolution_delta_r(self):
        return self.get_simple_line_edit_field(line_edit="q_resolution_delta_r_line_edit", expected_type=float)

    @q_resolution_delta_r.setter
    def q_resolution_delta_r(self, value):
        self.update_simple_line_edit_field(line_edit="q_resolution_delta_r_line_edit", value=value)

    @property
    def q_resolution_collimation_length(self):
        return self.get_simple_line_edit_field(line_edit="q_resolution_collimation_length_line_edit",
                                               expected_type=float)

    @q_resolution_collimation_length.setter
    def q_resolution_collimation_length(self, value):
        self.update_simple_line_edit_field(line_edit="q_resolution_collimation_length_line_edit", value=value)

    @property
    def q_resolution_moderator_file(self):
        return self.get_simple_line_edit_field(line_edit="q_resolution_moderator_file_line_edit", expected_type=str)

    @q_resolution_moderator_file.setter
    def q_resolution_moderator_file(self, value):
        self.update_simple_line_edit_field(line_edit="q_resolution_moderator_file_line_edit", value=value)

    @property
    def r_cut(self):
        return self.get_simple_line_edit_field(line_edit="r_cut_line_edit",
                                               expected_type=float)

    @r_cut.setter
    def r_cut(self, value):
        self.update_simple_line_edit_field(line_edit="r_cut_line_edit", value=value)

    @property
    def w_cut(self):
        return self.get_simple_line_edit_field(line_edit="w_cut_line_edit",
                                               expected_type=float)

    @w_cut.setter
    def w_cut(self, value):
        self.update_simple_line_edit_field(line_edit="w_cut_line_edit", value=value)

    # ==================================================================================================================
    # ==================================================================================================================
    # MASK TAB
    # ==================================================================================================================
    # ==================================================================================================================

    # ------------------------------------------------------------------------------------------------------------------
    # Phi Limit
    # ------------------------------------------------------------------------------------------------------------------
    @property
    def phi_limit_min(self):
        return self.get_simple_line_edit_field(line_edit="phi_limit_min_line_edit", expected_type=float)

    @phi_limit_min.setter
    def phi_limit_min(self, value):
        self.update_simple_line_edit_field(line_edit="phi_limit_min_line_edit", value=value)

    @property
    def phi_limit_max(self):
        return self.get_simple_line_edit_field(line_edit="phi_limit_max_line_edit", expected_type=float)

    @phi_limit_max.setter
    def phi_limit_max(self, value):
        self.update_simple_line_edit_field(line_edit="phi_limit_max_line_edit", value=value)

    @property
    def phi_limit_use_mirror(self):
        return self.phi_limit_use_mirror_check_box.isChecked()

    @phi_limit_use_mirror.setter
    def phi_limit_use_mirror(self, value):
        self.phi_limit_use_mirror_check_box.setChecked(value)

    # ------------------------------------------------------------------------------------------------------------------
    # Radius Limit
    # ------------------------------------------------------------------------------------------------------------------
    @property
    def radius_limit_min(self):
        return self.get_simple_line_edit_field(line_edit="radius_limit_min_line_edit", expected_type=float)

    @radius_limit_min.setter
    def radius_limit_min(self, value):
        self.update_simple_line_edit_field(line_edit="radius_limit_min_line_edit", value=value)

    @property
    def radius_limit_max(self):
        return self.get_simple_line_edit_field(line_edit="radius_limit_max_line_edit", expected_type=float)

    @radius_limit_max.setter
    def radius_limit_max(self, value):
        self.update_simple_line_edit_field(line_edit="radius_limit_max_line_edit", value=value)

    # $$$$$$$$$$$$$$$$$$$$$$$$$$$$$$$$$$$$$$$$$$$$$$$$$$$$$$$$$$$$$$$$$$$$$$$$$$$$$$$$$$$$$$$$$$$$$$$$$$$$$$$$$$$$$$$$$$
    # $$$$$$$$$$$$$$$$$$$$$$$$$$$$$$$$$$$$$$$$$$$$$$$$$$$$$$$$$$$$$$$$$$$$$$$$$$$$$$$$$$$$$$$$$$$$$$$$$$$$$$$$$$$$$$$$$$
    # END ACCESSORS
    # $$$$$$$$$$$$$$$$$$$$$$$$$$$$$$$$$$$$$$$$$$$$$$$$$$$$$$$$$$$$$$$$$$$$$$$$$$$$$$$$$$$$$$$$$$$$$$$$$$$$$$$$$$$$$$$$$$
    # $$$$$$$$$$$$$$$$$$$$$$$$$$$$$$$$$$$$$$$$$$$$$$$$$$$$$$$$$$$$$$$$$$$$$$$$$$$$$$$$$$$$$$$$$$$$$$$$$$$$$$$$$$$$$$$$$$

    def _attach_validators(self):
        # Setup the list of validators
        double_validator = QDoubleValidator()
        positive_double_validator = QDoubleValidator()
        positive_double_validator.setBottom(0.0)
        positive_integer_validator = QIntValidator()
        positive_integer_validator.setBottom(1)

        # -------------------------------
        # General tab
        # -------------------------------
        self.merged_shift_line_edit.setValidator(double_validator)
        self.merged_scale_line_edit.setValidator(double_validator)
        self.merged_q_range_start_line_edit.setValidator(double_validator)
        self.merged_q_range_stop_line_edit.setValidator(double_validator)
        self.merged_max_line_edit.setValidator(double_validator)
        self.merged_min_line_edit.setValidator(double_validator)

        self.wavelength_min_line_edit.setValidator(positive_double_validator)
        self.wavelength_max_line_edit.setValidator(positive_double_validator)
        self.wavelength_step_line_edit.setValidator(positive_double_validator)

        self.absolute_scale_line_edit.setValidator(double_validator)
        self.z_offset_line_edit.setValidator(double_validator)

        # --------------------------------
        # Adjustment tab
        # --------------------------------
        self.monitor_normalization_line_edit.setValidator(positive_integer_validator)
        self.transmission_line_edit.setValidator(positive_integer_validator)
        self.transmission_monitor_line_edit.setValidator(positive_integer_validator)
        self.transmission_radius_line_edit.setValidator(positive_double_validator)
        self.transmission_mn_shift_line_edit.setValidator(double_validator)

        self.fit_sample_wavelength_min_line_edit.setValidator(positive_double_validator)
        self.fit_sample_wavelength_max_line_edit.setValidator(positive_double_validator)
        self.fit_can_wavelength_min_line_edit.setValidator(positive_double_validator)
        self.fit_can_wavelength_max_line_edit.setValidator(positive_double_validator)

        # --------------------------------
        # Q tab
        # --------------------------------
        self.q_1d_min_line_edit.setValidator(double_validator)
        self.q_1d_max_line_edit.setValidator(double_validator)
        self.q_1d_step_line_edit.setValidator(positive_double_validator)
        self.q_xy_max_line_edit.setValidator(positive_double_validator)  # Yes, this should be positive!
        self.q_xy_step_line_edit.setValidator(positive_double_validator)

        self.r_cut_line_edit.setValidator(positive_double_validator)
        self.w_cut_line_edit.setValidator(positive_double_validator)

        self.gravity_extra_length_line_edit.setValidator(double_validator)

        self.q_resolution_source_a_line_edit.setValidator(positive_double_validator)
        self.q_resolution_sample_a_line_edit.setValidator(positive_double_validator)
        self.q_resolution_source_h_line_edit.setValidator(positive_double_validator)
        self.q_resolution_sample_h_line_edit.setValidator(positive_double_validator)
        self.q_resolution_source_w_line_edit.setValidator(positive_double_validator)
        self.q_resolution_sample_w_line_edit.setValidator(positive_double_validator)
        self.q_resolution_delta_r_line_edit.setValidator(positive_double_validator)
        self.q_resolution_collimation_length_line_edit.setValidator(double_validator)

    def reset_all_fields_to_default(self):
        # ------------------------------
        # General tab
        # ------------------------------
        self.reduction_dimensionality_1D.setChecked(True)
        self.reduction_mode_combo_box.setCurrentIndex(0)

        self.merged_q_range_start_line_edit.setText("")
        self.merged_q_range_stop_line_edit.setText("")
        self.merged_max_line_edit.setText("")
        self.merged_min_line_edit.setText("")
        self.merged_scale_line_edit.setText("")
        self.merged_shift_line_edit.setText("")
        self.merged_shift_use_fit_check_box.setChecked(False)
        self.merged_scale_use_fit_check_box.setChecked(False)

        self.event_binning_group_box.setChecked(False)
        self.slice_event_line_edit.setText("")
        self.event_binning_line_edit.setText("")

        self.wavelength_min_line_edit.setText("")
        self.wavelength_max_line_edit.setText("")
        self.wavelength_step_line_edit.setText("")
        self.wavelength_step_type_combo_box.setCurrentIndex(0)
        self.wavelength_slices_line_edit.setText("")

        self.absolute_scale_line_edit.setText("")
        self.z_offset_line_edit.setText("")

        # --------------------------------
        # Adjustment tab
        # --------------------------------
        self.monitor_normalization_line_edit.setText("")
        self.monitor_normalization_interpolating_rebin_check_box.setChecked(False)

        self.transmission_line_edit.setText("")
        self.transmission_interpolating_rebin_check_box.setChecked(False)
        self.transmission_target_combo_box.setCurrentIndex(0)
        self.transmission_monitor_line_edit.setText("")
        self.transmission_mn_shift_line_edit.setText("")
        self.transmission_radius_line_edit.setText("")
        self.transmission_roi_files_line_edit.setText("")
        self.transmission_mask_files_line_edit.setText("")

        self.fit_selection_combo_box.setCurrentIndex(0)
        self.fit_sample_use_fit_check_box.setChecked(False)
        self.fit_sample_fit_type_combo_box.setCurrentIndex(0)
        self.fit_sample_polynomial_order_spin_box.setValue(2)
        self.fit_sample_wavelength_combo_box.setChecked(False)
        self.fit_sample_wavelength_min_line_edit.setText("")
        self.fit_sample_wavelength_max_line_edit.setText("")

        self.fit_can_use_fit_check_box.setChecked(False)
        self.fit_can_fit_type_combo_box.setCurrentIndex(0)
        self.fit_can_polynomial_order_spin_box.setValue(2)
        self.fit_can_wavelength_combo_box.setChecked(False)
        self.fit_can_wavelength_min_line_edit.setText("")
        self.fit_can_wavelength_max_line_edit.setText("")

        self.show_transmission_view.setChecked(True)

        self.pixel_adjustment_det_1_line_edit.setText("")
        self.pixel_adjustment_det_2_line_edit.setText("")

        self.wavelength_adjustment_det_1_line_edit.setText("")
        self.wavelength_adjustment_det_2_line_edit.setText("")
        # --------------------------------
        # Q tab
        # --------------------------------

        self.radius_limit_min_line_edit.setText("")
        self.radius_limit_max_line_edit.setText("")

        self.phi_limit_min_line_edit.setText("-90")
        self.phi_limit_max_line_edit.setText("90")
        self.phi_limit_use_mirror_check_box.setChecked(True)

        self.wavelength_min_line_edit.setText("")
        self.wavelength_max_line_edit.setText("")
        self.wavelength_slices_line_edit.setText("")
        self.wavelength_step_line_edit.setText("")
        self.wavelength_step_type_combo_box.setCurrentIndex(0)

        self.r_cut_line_edit.setText("")
        self.w_cut_line_edit.setText("")

        self.q_1d_min_line_edit.setText("")
        self.q_1d_max_line_edit.setText("")
        self.q_1d_step_line_edit.setText("")
        self.q_1d_step_type_combo_box.setCurrentIndex(0)

        self.q_xy_max_line_edit.setText("")
        self.q_xy_step_line_edit.setText("")
        self.q_xy_step_type_combo_box.setCurrentIndex(0)

        self.gravity_group_box.setChecked(False)
        self.gravity_extra_length_line_edit.setText("")

        self.q_resolution_group_box.setChecked(False)
        self.q_resolution_shape_combo_box.setCurrentIndex(0)
        self.q_resolution_source_a_line_edit.setText("")
        self.q_resolution_sample_a_line_edit.setText("")
        self.q_resolution_source_h_line_edit.setText("")
        self.q_resolution_sample_h_line_edit.setText("")
        self.q_resolution_source_w_line_edit.setText("")
        self.q_resolution_sample_w_line_edit.setText("")
        self.q_resolution_delta_r_line_edit.setText("")
        self.q_resolution_collimation_length_line_edit.setText("")
        self.q_resolution_moderator_file_line_edit.setText("")

        self.mask_file_input_line_edit.setText("")

    # ------------------------------------------------------------------------------------------------------------------
    # Table interaction
    # ------------------------------------------------------------------------------------------------------------------
    def get_cell(self, row, column, convert_to=None):
        row_location = self.row([row])
        value = self.data_processor_table.cellAt(row_location, column).contentText()
        return value if convert_to is None else convert_to(value)

    def set_cell(self, value, row, column):
        value_as_str = str(value)
        cell = self.data_processor_table.cellAt(row, column)
        cell.setContentText(value_as_str)
        self.data_processor_table.setCellAt(row, column, cell)

    def change_row_color(self, color, row):
        row_location = self.row([row])
        cell_data = self.data_processor_table.cellsAt(row_location)
        for index, cell in enumerate(cell_data):
            cell.setBackgroundColor(color)
            self.data_processor_table.setCellAt(row_location, index, cell)

    def set_row_tooltip(self, tool_tip, row):
        row_location = self.row([row])
        cell_data = self.data_processor_table.cellsAt(row_location)
        for index, cell in enumerate(cell_data):
            cell.setToolTip(tool_tip)
            self.data_processor_table.setCellAt(row_location, index, cell)

    def get_selected_rows(self):
        row_locations = self.data_processor_table.selectedRowLocations()
        rows = [x.rowRelativeToParent() for x in row_locations]
        return rows

    def get_row(self, row_location):
        cell_data = self.data_processor_table.cellsAt(row_location)
        return [str(x.contentText()) for x in cell_data]

    def clear_table(self):
        self.data_processor_table.removeAllRows()

    def clear_selection(self):
        self.data_processor_table.clearSelection()

    def update_table_selection(self, row_locations):
        row_locations = [self.row([x]) for x in row_locations]
        self.data_processor_table.setSelectedRowLocations(row_locations)

    def add_row(self, value):
        value = [self.cell(x) for x in value]
        self.data_processor_table.appendChildRowOf(self.row([]), value)

    def remove_rows(self, rows):
        rows = [self.row([item]) for item in rows]
        self.data_processor_table.removeRows(rows)

    def insert_empty_row(self, row_index):
        self.data_processor_table.insertChildRowOf(self.row([]), row_index)

    def set_hinting_line_edit_for_column(self, column, hint_strategy):
        self.data_processor_table.setHintsForColumn(column, hint_strategy)

    def _run_python_code(self, text):
        """
        Re-emits 'runPytonScript' signal
        """
        execute_script(text)

    def hide_period_columns(self):
        self.multi_period_check_box.setChecked(False)
        self.data_processor_table.hideColumn(1)
        self.data_processor_table.hideColumn(3)
        self.data_processor_table.hideColumn(5)
        self.data_processor_table.hideColumn(7)
        self.data_processor_table.hideColumn(9)
        self.data_processor_table.hideColumn(11)

    def show_period_columns(self):
        self.multi_period_check_box.setChecked(True)
        self.data_processor_table.showColumn(1)
        self.data_processor_table.showColumn(3)
        self.data_processor_table.showColumn(5)
        self.data_processor_table.showColumn(7)
        self.data_processor_table.showColumn(9)
        self.data_processor_table.showColumn(11)

    def show_geometry(self):
        self.data_processor_table.showColumn(15)
        self.data_processor_table.showColumn(16)
        self.data_processor_table.showColumn(17)

    def hide_geometry(self):
        self.data_processor_table.hideColumn(15)
        self.data_processor_table.hideColumn(16)
        self.data_processor_table.hideColumn(17)<|MERGE_RESOLUTION|>--- conflicted
+++ resolved
@@ -166,11 +166,7 @@
         # Q Settings
         self.__generic_settings = GENERIC_SETTINGS
         self.__path_key = "sans_path"
-<<<<<<< HEAD
-=======
         self.__user_file_key = "user_file"
-        self.__instrument_name = "sans_instrument"
->>>>>>> 6cd078fa
         self.__mask_file_input_path_key = "mask_files"
 
         # Logger
