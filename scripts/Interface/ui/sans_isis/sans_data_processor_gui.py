--- conflicted
+++ resolved
@@ -533,8 +533,6 @@
     def _on_help_button_clicked(self):
         if PYQT4:
             proxies.showCustomInterfaceHelp('ISIS SANS v2')
-<<<<<<< HEAD
-=======
 
     def _on_output_mode_clicked(self):
         if self.output_mode_memory_radio_button.isChecked():
@@ -550,7 +548,6 @@
     def _on_save_can_clicked(self, value):
         self.save_can_checkBox.setChecked(value)
         set_setting(self.__generic_settings, self.__save_can_key, value)
->>>>>>> aff05cdc
 
     def _on_user_file_load(self):
         """
