--- conflicted
+++ resolved
@@ -43,12 +43,6 @@
 (Re)binning in energy and momentum transfer
 ###########################################
 
-<<<<<<< HEAD
-After conversion from time-of-flight to energy transfer, the binning may differ from spectrum to spectrum if the sample to detector distances are unequal. The :ref:`SofQWNormalisedPolygon <algm-SofQWNormalisedPolygon>` algorithm cannot work with such ragged workspaces and thus rebinning is necessary. The rebinning can be specified by the *EnergyRebinningParams* property. This is directly passed to :ref:`Rebin <algm-Rebin>` as the *Params* property. If *EnergyRebinningParams* is not specified, an automatic rebinning scheme is used:
-
-- Find the spectrum with smallest bin border. Copy binning from this spectrum for negative energy transfers.
-- For positive energy transfers, use the median bin width at zero energy transfer.
-=======
 After conversion from time-of-flight to energy transfer, the binning may differ from spectrum to spectrum if the sample to detector distances are unequal. The :ref:`SofQWNormalisedPolygon <algm-SofQWNormalisedPolygon>` algorithm cannot work with such ragged workspaces and thus rebinning in energy transfer is necessary. By default, the algorithm uses automatic rebinning:
 - For negative energy transfers, copy binning from the spectrum which covers the largest negative energy transfer range.
 - For positive energy transfers, use the median bin width over all spectra at zero energy transfer.
@@ -69,7 +63,6 @@
 
 `'-10, a, -1, 0.01, 1, a, 4'`
     Start the energy transfer axis at -10 meV, use automatic binning up to -1 meV. Between -1 and 1 meV use bin width of 0.01 meV. Use automatic binning again from 1 to 4 meV.
->>>>>>> cf298bc5
 
 *QBinningParams* are passed to :ref:`SofQWNormalisedPolygon <algm-SofQWNormalisedPolygon>` and have the same format as *EnergyRebinningParamas*. If the property is not specified, :math:`q` is binned to a value that depends on the wavelength and the :math:`2\theta` separation of the grouped detectors. By default, the detectors are grouped to 0.01 degree wide bins in :math:`2\theta` or to the value of the ``natural-angle-step`` instrument parameter. The default behavior can be overriden by the *GroupingAngleStep* property.
 
