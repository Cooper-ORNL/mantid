--- conflicted
+++ resolved
@@ -47,11 +47,7 @@
 SplitCounts
 +++++++++++
 
-<<<<<<< HEAD
-The counts are split between bins, if the difference between to angles is larger than the scattering angle step times the ``ScatteringAngleTolerance``.
-=======
 The counts are split between bins, if the difference between two angles is larger than the scattering angle step multiplied by the ``ScatteringAngleTolerance``.
->>>>>>> c7418bbc
 By default there is no splitting.
 
 CropNegativeScatteringAngles
