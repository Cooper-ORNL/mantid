.. algorithm::

.. summary::

.. alias::

.. properties::

Description
-----------

.. warning::

   This algorithm requires GSAS-II to be installed on your computer. A
   version of GSAS-II containing the module GSASIIscriptable (added in
   April 2017) is required.

Uses `GSAS-II <https://subversion.xray.aps.anl.gov/trac/pyGSAS>`_
[TobyVonDreele2013]_ as external software to fit peaks to a powder /
engineering diffraction pattern. Here the process of peak fitting is
in the context of Rietveld / Pawley / Le Bail analysis [LeBail2005]_

The algorithm supports two refinement methods: Pawley refinement and
Rietveld refinement. The use of this algorithm is very close to the
examples described in these two GSAS-II tutorials: `Rietveld fitting /
CW Neutron Powder fit for Yttrium-Iron Garnet
<https://subversion.xray.aps.anl.gov/pyGSAS/Tutorials/CWNeutron/Neutron%20CW%20Powder%20Data.htm>`_,
and `Getting started / Fitting individual peaks & autoindexing
<https://subversion.xray.aps.anl.gov/pyGSAS/Tutorials/FitPeaks/Fit%20Peaks.htm>`_,
The functionality of this algorithm is based on the `powder
calculation module
<https://subversion.xray.aps.anl.gov/pyGSAS/sphinxdocs/build/html/GSASIIpwd.html>`_
and the `structure routines
<https://subversion.xray.aps.anl.gov/pyGSAS/sphinxdocs/build/html/GSASIIstruc.html>`_
of GSAS-II.

The refinement methods of this algorithm are equivalent to the
function "Calculate / Refine" from the main menu of the GSAS-II GUI.

The main inputs required are histogram data, an instrument definition
parameter (in GSAS format, readable by GSAS-II), phase information and
various parameters for the fitting/refinement process.

The phase information must be provided in `CIF format
(Crystallographic Information File)
<https://en.wikipedia.org/wiki/Crystallographic_Information_File>`_.
When phase information is available the algorithm will output the
lattice parameters in a table workspace. The values are given for the
the full set of lattice parameters (three lattice constants, three
angles, and volume in this sequence: a, b, c, alpha, beta, gamma,
volume). The a,b, and c values are given in Angstroms
(:math:`\mathrm{\AA{}}`). The angles are given in degrees, and the
volume in :math:`\mathrm{\AA{}}^3`.

The algorithm provides goodness-of-fit estimates in the outputs *GoF*
and *Rwp* or weighted profile R-factor [Toby2008]_. The *Rwp* is given
as a percentage value.

When Pawley refinement is selected as refinement method the flag for
histogram scale factor refinement is disabled, as recommended in the
`GSAS-II documentation
<https://subversion.xray.aps.anl.gov/pyGSAS/trunk/help/gsasII.html>`_,
as this cannot be refined simultaenously with the Pawley reflection
intensities.

The GSAS-II Rietveld/Pawley refinement process writes lattice
parameters and extensive additional information in an output file with
the same name as the output GSAS-II project file but with extension
".lst". This is noted in a log message that specifies where the file
has been written (next to the output project file).

<<<<<<< HEAD
=======
When fitting individual peaks using the peak fitting method (not using
Rietveld/Pawley refinement), the algorithm only supports peaks with
shape of type back-to-back exponential convoluted with pseudo-voigt
(BackToBackExponentialPV). It is possible to enable the refinement of
the different function parameters via several properties (RefineAlpha,
RefineSigma, etc.). The fitted peak parameters are given in an output
table with as many rows as peaks have been found. The columns of the
table give the parameters fitted, similarly to the information found
in the "Peaks List" window of the GSAS-II GUI. These results are
printed in the log messages as well.

.. seealso:: For fitting single peaks, one at a time, :ref:`EnggFitPeaks
             <algm-EnggFitPeaks>`. For other algorithms that implement different
             variants of whole diffraction pattern refinement and fitting by
             :ref:`PawleyFit <algm-PawleyFit>` and :ref:`LeBailFit <algm-LeBailFit>`.

>>>>>>> ee1bc9de

*References*:

.. [LeBail2005] Le Bail, A (2005). "Whole Powder Pattern Decomposition Methods and
                Applications: A Retrospection". Powder Diffraction 20(4): 316-326.

.. [TobyVonDreele2013] Toby, B. H., & Von Dreele, R. B. (2013). "GSAS-II: the
                       genesis of a modern open-source all purpose crystallography
                       software package". Journal of Applied Crystallography, 46(2),
                       544-549.

.. [Toby2008] Toby, B. H. (2008). "R factors in Rietveld analysis: How good is good
              enough?". Powder Diffraction, 21(1), 67-70.

Usage
-----

.. warning::

   Take these usage examples with a pinch of salt, as they are not
   tested for correctness on our servers, due to the requirement to
   have GSAS-II installed. Please contact the Mantid developers if
   something is awry.
   
**Example - Pawley refinement of lattice parameters from a diffraction spectrum**

.. code-block:: python

   # You would normally generate the focused file using the Engg GUI or,
   # alternatively, with commands like these:
   #
   # wks = Load('ENGINX00256663-256675')
   # wks_ceria = Load('ENGINX00255924')
   # wks_vana = Load('ENGINX00254854')
   # # Using default expected peaks for Ceria
   # difa, difc, tzero, peaks_tbl = EnggCalibrate(InputWorkspace=wks_ceria, VanadiumWorkspace=wks_vana, Bank='North')
   # wks_focused = EnggFocus(InputWorkspace=wks, VanadiumWorkspace=wks_vana, Bank='North')
   # SaveNexus(InputWorkspace=wks_focused, Filename='focused_bank1_ENGINX00256663.nxs')
   #
   wks=Load('focused_bank1_ENGINX00256663.nxs')
   GoF, Rwp, lattice_tbl = GSASIIRefineFitPeaks(InputWorkspace=wks,
                                                RefinementMethods="PawleyRefinement",
                                                InstrumentFile='template_ENGINX_241391_236516_North_bank.prm',
                                                PhaseInfoFile='FE_ALPHA.cif',
                                                PathToGSASII='/home/user/gsas',
                                                SaveGSASIIProjectFile='example_gsas2_project')
   print "Goodness of fit coefficient: {0:.5f}".format(GoF)
   print "Weighted profile R-factor (Rwp): {0:.5f}".format(Rwp)
   print ("Lattice parameters, a: {a}, b: {b}, c: {c}, alpha: {alpha}, beta: {beta}, gamma: {gamma}, "
          "Volume: {volume:.3f}".format(**lattice_tbl.row(0)))

Output:

.. code-block:: none

    Goodness of fit coefficient: 3.57776
    Weighted profile R-factor (Rwp): 77.75449
    Lattice parameters, a: 2.8665, b: 2.8665, c: 2.8665, alpha: 90.0, beta: 90.0, gamma: 90.0, Volume: 23.554

**Example - Rietveld refinement of lattice parameters from a diffraction spectrum**

.. code-block:: python

   wks=Load('focused_bank1_ENGINX00256663.nxs')
   GoF, Rwp, lattice_tbl = GSASIIRefineFitPeaks(InputWorkspace=wks,
                                                RefinementMethod='Rietveld refinement',
                                                InstrumentFile='template_ENGINX_241391_236516_North_bank.prm',
                                                PhaseInfoFile='FE_ALPHA.cif',
                                                PathToGSASII='/home/user/gsas',
                                                SaveGSASIIProjectFile='example_gsas2_project',
   print "Goodness of fit coefficient: {0:.5f}".format(GoF)
   print "Weighted profile R-factor (Rwp): {0:.5f}".format(Rwp)
   print ("Lattice parameters, a: {a}, b: {b}, c: {c}, alpha: {alpha}, beta: {beta}, gamma: {gamma}, "
          "Volume: {volume:.3f}".format(**lattice_tbl.row(0)))

Output:

.. code-block:: none

    Goodness of fit coefficient: 3.57847
    Weighted profile R-factor (Rwp): 77.75515
    Lattice parameters, a: 2.8665, b: 2.8665, c: 2.8665, alpha: 90.0, beta: 90.0, gamma: 90.0, Volume: 23.554

.. categories::

.. sourcelink::<|MERGE_RESOLUTION|>--- conflicted
+++ resolved
@@ -68,26 +68,6 @@
 the same name as the output GSAS-II project file but with extension
 ".lst". This is noted in a log message that specifies where the file
 has been written (next to the output project file).
-
-<<<<<<< HEAD
-=======
-When fitting individual peaks using the peak fitting method (not using
-Rietveld/Pawley refinement), the algorithm only supports peaks with
-shape of type back-to-back exponential convoluted with pseudo-voigt
-(BackToBackExponentialPV). It is possible to enable the refinement of
-the different function parameters via several properties (RefineAlpha,
-RefineSigma, etc.). The fitted peak parameters are given in an output
-table with as many rows as peaks have been found. The columns of the
-table give the parameters fitted, similarly to the information found
-in the "Peaks List" window of the GSAS-II GUI. These results are
-printed in the log messages as well.
-
-.. seealso:: For fitting single peaks, one at a time, :ref:`EnggFitPeaks
-             <algm-EnggFitPeaks>`. For other algorithms that implement different
-             variants of whole diffraction pattern refinement and fitting by
-             :ref:`PawleyFit <algm-PawleyFit>` and :ref:`LeBailFit <algm-LeBailFit>`.
-
->>>>>>> ee1bc9de
 
 *References*:
 
